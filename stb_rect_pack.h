--- conflicted
+++ resolved
@@ -526,22 +526,7 @@
    return (p->w > q->w) ? -1 : (p->w < q->w);
 }
 
-<<<<<<< HEAD
-static int rect_original_order(const void *a, const void *b)
-=======
-static int rect_width_compare(const void *a, const void *b)
-{
-   const stbrp_rect *p = (const stbrp_rect *) a;
-   const stbrp_rect *q = (const stbrp_rect *) b;
-   if (p->w > q->w)
-      return -1;
-   if (p->w < q->w)
-      return  1;
-   return (p->h > q->h) ? -1 : (p->h < q->h);
-}
-
 static int STBRP__CDECL rect_original_order(const void *a, const void *b)
->>>>>>> 2c4a7619
 {
    const stbrp_rect *p = (const stbrp_rect *) a;
    const stbrp_rect *q = (const stbrp_rect *) b;
