--- conflicted
+++ resolved
@@ -696,7 +696,6 @@
     AntiAliasedShapes       = true;             // Enable anti-aliasing on filled shapes (rounded rectangles, circles, etc.)
     CurveTessellationTol    = 1.25f;            // Tessellation tolerance. Decrease for highly tessellated curves (higher quality, more polygons), increase to reduce quality.
 
-<<<<<<< HEAD
     ImGui::StyleColorsClassic(this);
 }
 
@@ -748,51 +747,6 @@
     colors[ImGuiCol_PlotHistogramHovered]   = ImVec4(1.00f, 0.60f, 0.00f, 1.00f);
     colors[ImGuiCol_TextSelectedBg]         = ImVec4(0.00f, 0.00f, 1.00f, 0.35f);
     colors[ImGuiCol_ModalWindowDarkening]   = ImVec4(0.20f, 0.20f, 0.20f, 0.35f);
-=======
-    Colors[ImGuiCol_Text]                   = ImVec4(0.90f, 0.90f, 0.90f, 1.00f);
-    Colors[ImGuiCol_TextDisabled]           = ImVec4(0.60f, 0.60f, 0.60f, 1.00f);
-    Colors[ImGuiCol_WindowBg]               = ImVec4(0.00f, 0.00f, 0.00f, 0.70f);
-    Colors[ImGuiCol_ChildWindowBg]          = ImVec4(0.00f, 0.00f, 0.00f, 0.00f);
-    Colors[ImGuiCol_PopupBg]                = ImVec4(0.05f, 0.05f, 0.10f, 0.90f);
-    Colors[ImGuiCol_Border]                 = ImVec4(0.70f, 0.70f, 0.70f, 0.40f);
-    Colors[ImGuiCol_BorderShadow]           = ImVec4(0.00f, 0.00f, 0.00f, 0.00f);
-    Colors[ImGuiCol_FrameBg]                = ImVec4(0.80f, 0.80f, 0.80f, 0.30f);   // Background of checkbox, radio button, plot, slider, text input
-    Colors[ImGuiCol_FrameBgHovered]         = ImVec4(0.90f, 0.80f, 0.80f, 0.40f);
-    Colors[ImGuiCol_FrameBgActive]          = ImVec4(0.90f, 0.65f, 0.65f, 0.45f);
-    Colors[ImGuiCol_TitleBg]                = ImVec4(0.27f, 0.27f, 0.54f, 0.83f);
-    Colors[ImGuiCol_TitleBgCollapsed]       = ImVec4(0.40f, 0.40f, 0.80f, 0.20f);
-    Colors[ImGuiCol_TitleBgActive]          = ImVec4(0.32f, 0.32f, 0.63f, 0.87f);
-    Colors[ImGuiCol_MenuBarBg]              = ImVec4(0.40f, 0.40f, 0.55f, 0.80f);
-    Colors[ImGuiCol_ScrollbarBg]            = ImVec4(0.20f, 0.25f, 0.30f, 0.60f);
-    Colors[ImGuiCol_ScrollbarGrab]          = ImVec4(0.40f, 0.40f, 0.80f, 0.30f);
-    Colors[ImGuiCol_ScrollbarGrabHovered]   = ImVec4(0.40f, 0.40f, 0.80f, 0.40f);
-    Colors[ImGuiCol_ScrollbarGrabActive]    = ImVec4(0.80f, 0.50f, 0.50f, 0.40f);
-    Colors[ImGuiCol_ComboBg]                = ImVec4(0.20f, 0.20f, 0.20f, 0.99f);
-    Colors[ImGuiCol_CheckMark]              = ImVec4(0.90f, 0.90f, 0.90f, 0.50f);
-    Colors[ImGuiCol_SliderGrab]             = ImVec4(1.00f, 1.00f, 1.00f, 0.30f);
-    Colors[ImGuiCol_SliderGrabActive]       = ImVec4(0.80f, 0.50f, 0.50f, 1.00f);
-    Colors[ImGuiCol_Button]                 = ImVec4(0.67f, 0.40f, 0.40f, 0.60f);
-    Colors[ImGuiCol_ButtonHovered]          = ImVec4(0.67f, 0.40f, 0.40f, 1.00f);
-    Colors[ImGuiCol_ButtonActive]           = ImVec4(0.80f, 0.50f, 0.50f, 1.00f);
-    Colors[ImGuiCol_Header]                 = ImVec4(0.40f, 0.40f, 0.90f, 0.45f);
-    Colors[ImGuiCol_HeaderHovered]          = ImVec4(0.45f, 0.45f, 0.90f, 0.80f);
-    Colors[ImGuiCol_HeaderActive]           = ImVec4(0.53f, 0.53f, 0.87f, 0.80f);
-    Colors[ImGuiCol_Separator]              = ImVec4(0.50f, 0.50f, 0.50f, 1.00f);
-    Colors[ImGuiCol_SeparatorHovered]       = ImVec4(0.60f, 0.60f, 0.70f, 1.00f);
-    Colors[ImGuiCol_SeparatorActive]        = ImVec4(0.70f, 0.70f, 0.90f, 1.00f);
-    Colors[ImGuiCol_ResizeGrip]             = ImVec4(1.00f, 1.00f, 1.00f, 0.30f);
-    Colors[ImGuiCol_ResizeGripHovered]      = ImVec4(1.00f, 1.00f, 1.00f, 0.60f);
-    Colors[ImGuiCol_ResizeGripActive]       = ImVec4(1.00f, 1.00f, 1.00f, 0.90f);
-    Colors[ImGuiCol_CloseButton]            = ImVec4(0.50f, 0.50f, 0.90f, 0.50f);
-    Colors[ImGuiCol_CloseButtonHovered]     = ImVec4(0.70f, 0.70f, 0.90f, 0.60f);
-    Colors[ImGuiCol_CloseButtonActive]      = ImVec4(0.70f, 0.70f, 0.70f, 1.00f);
-    Colors[ImGuiCol_PlotLines]              = ImVec4(1.00f, 1.00f, 1.00f, 1.00f);
-    Colors[ImGuiCol_PlotLinesHovered]       = ImVec4(0.90f, 0.70f, 0.00f, 1.00f);
-    Colors[ImGuiCol_PlotHistogram]          = ImVec4(0.90f, 0.70f, 0.00f, 1.00f);
-    Colors[ImGuiCol_PlotHistogramHovered]   = ImVec4(1.00f, 0.60f, 0.00f, 1.00f);
-    Colors[ImGuiCol_TextSelectedBg]         = ImVec4(0.00f, 0.00f, 1.00f, 0.35f);
-    Colors[ImGuiCol_ModalWindowDarkening]   = ImVec4(0.20f, 0.20f, 0.20f, 0.35f);
->>>>>>> 2aa9a538
 }
 
 ImGuiIO::ImGuiIO()
