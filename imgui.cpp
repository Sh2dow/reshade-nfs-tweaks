// dear imgui, v1.50 WIP
// (main code and documentation)

// ** EXPERIMENTAL GAMEPAD/KEYBOARD NAVIGATION BRANCH
// ** Grep for FIXME-NAVIGATION

// See ImGui::ShowTestWindow() in imgui_demo.cpp for demo code.
// Newcomers, read 'Programmer guide' below for notes on how to setup ImGui in your codebase.
// Get latest version at https://github.com/ocornut/imgui
// Releases change-log at https://github.com/ocornut/imgui/releases
// Developed by Omar Cornut and every direct or indirect contributors to the GitHub.
// This library is free but I need your support to sustain development and maintenance.
// If you work for a company, please consider financial support, e.g: https://www.patreon.com/imgui

/*

 Index
 - MISSION STATEMENT
 - END-USER GUIDE
 - PROGRAMMER GUIDE (read me!)
   - Read first
   - Getting started with integrating imgui in your code/engine
   - Using gamepad/keyboard navigation [beta]
 - API BREAKING CHANGES (read me when you update!)
 - FREQUENTLY ASKED QUESTIONS (FAQ), TIPS
   - How can I help?
   - How do I update to a newer version of ImGui?
   - What is ImTextureID and how do I display an image?
   - I integrated ImGui in my engine and the text or lines are blurry..
   - I integrated ImGui in my engine and some elements are clipping or disappearing when I move windows around..
   - How can I have multiple widgets with the same label? Can I have widget without a label? (Yes). A primer on the purpose of labels/IDs.
   - How can I tell when ImGui wants my mouse/keyboard inputs and when I can pass them to my application?
   - How can I load a different font than the default?
   - How can I load multiple fonts?
   - How can I display and input non-latin characters such as Chinese, Japanese, Korean, Cyrillic?
   - How can I use the drawing facilities without an ImGui window? (using ImDrawList API)
 - ISSUES & TODO-LIST
 - CODE


 MISSION STATEMENT
 =================

 - easy to use to create code-driven and data-driven tools
 - easy to use to create ad hoc short-lived tools and long-lived, more elaborate tools
 - easy to hack and improve
 - minimize screen real-estate usage
 - minimize setup and maintenance
 - minimize state storage on user side
 - portable, minimize dependencies, run on target (consoles, phones, etc.)
 - efficient runtime (NB- we do allocate when "growing" content - creating a window / opening a tree node for the first time, etc. - but a typical frame won't allocate anything)
 - read about immediate-mode gui principles @ http://mollyrocket.com/861, http://mollyrocket.com/forums/index.html

 Designed for developers and content-creators, not the typical end-user! Some of the weaknesses includes:
 - doesn't look fancy, doesn't animate
 - limited layout features, intricate layouts are typically crafted in code


 END-USER GUIDE
 ==============

 - Double-click title bar to collapse window
 - Click upper right corner to close a window, available when 'bool* p_open' is passed to ImGui::Begin()
 - Click and drag on lower right corner to resize window
 - Click and drag on any empty space to move window
 - Double-click/double-tap on lower right corner grip to auto-fit to content
 - TAB/SHIFT+TAB to cycle through keyboard editable fields
 - Use mouse wheel to scroll
 - Use CTRL+mouse wheel to zoom window contents (if io.FontAllowScaling is true)
 - CTRL+Click on a slider or drag box to input value as text
 - Text editor:
   - Hold SHIFT or use mouse to select text.
   - CTRL+Left/Right to word jump
   - CTRL+Shift+Left/Right to select words
   - CTRL+A our Double-Click to select all
   - CTRL+X,CTRL+C,CTRL+V to use OS clipboard
   - CTRL+Z,CTRL+Y to undo/redo
   - ESCAPE to revert text to its original value
   - You can apply arithmetic operators +,*,/ on numerical values. Use +- to subtract (because - would set a negative value!)
   - Controls are automatically adjusted for OSX to match standard OSX text editing operations.
 - Gamepad/keyboard navigation are in beta-phase, see Programmer Guide below.


 PROGRAMMER GUIDE
 ================

 READ FIRST

 - Read the FAQ below this section!
 - Your code creates the UI, if your code doesn't run the UI is gone! == very dynamic UI, no construction/destructions steps, less data retention on your side, no state duplication, less sync, less bugs.
 - Call and read ImGui::ShowTestWindow() for demo code demonstrating most features.
 - Customization: PushStyleColor()/PushStyleVar() or the style editor to tweak the look of the interface (e.g. if you want a more compact UI or a different color scheme).

 GETTING STARTED WITH INTEGRATING IMGUI IN YOUR CODE/ENGINE

 - See examples/ folder for standalone sample applications. Prefer reading examples/opengl_example/ first as it is the simplest.
   You may be able to grab and copy a ready made imgui_impl_*** file from the examples/.
 - Init: call ImGui::GetIO() to retrieve the ImGuiIO structure and fill the fields marked 'Settings'.
 - Init: call io.Fonts->GetTexDataAsRGBA32(...) and load the font texture pixels into graphics memory.
 - Every frame:
    1/ in your mainloop or right after you got your keyboard/mouse info, call ImGui::GetIO() and fill the fields marked 'Input'
    2/ call ImGui::NewFrame() as early as you can!
    3/ use any ImGui function you want between NewFrame() and Render()
    4/ call ImGui::Render() as late as you can to end the frame and finalize render data. it will call your RenderDrawListFn handler that you set in the IO structure.
       (if you don't need to render, you still need to call Render() and ignore the callback, or call EndFrame() instead. if you call neither some aspects of windows focusing/moving will appear broken.)
 - All rendering information are stored into command-lists until ImGui::Render() is called.
 - ImGui never touches or know about your GPU state. the only function that knows about GPU is the RenderDrawListFn handler that you provide.
 - Effectively it means you can create widgets at any time in your code, regardless of considerations of being in "update" vs "render" phases of your own application.
 - Refer to the examples applications in the examples/ folder for instruction on how to setup your code.
 - A typical application skeleton may be:

     // Application init
     ImGuiIO& io = ImGui::GetIO();
     io.DisplaySize.x = 1920.0f;
     io.DisplaySize.y = 1280.0f;
     io.IniFilename = "imgui.ini";
     io.RenderDrawListsFn = my_render_function;  // Setup a render function, or set to NULL and call GetDrawData() after Render() to access the render data.
     // TODO: Fill others settings of the io structure

     // Load texture atlas (there is a default font so you don't need to care about choosing a font yet)
     unsigned char* pixels;
     int width, height;
     io.Fonts->GetTexDataAsRGBA32(pixels, &width, &height);
     // TODO: At this points you've got a texture pointed to by 'pixels' and you need to upload that your your graphic system
     // TODO: Store your texture pointer/identifier (whatever your engine uses) in 'io.Fonts->TexID'

     // Application main loop
     while (true)
     {
       // 1) get low-level inputs (e.g. on Win32, GetKeyboardState(), or poll your events, etc.)
       // TODO: fill all fields of IO structure and call NewFrame
       ImGuiIO& io = ImGui::GetIO();
       io.DeltaTime = 1.0f/60.0f;
       io.MousePos = mouse_pos;
       io.MouseDown[0] = mouse_button_0;
       io.MouseDown[1] = mouse_button_1;
       io.KeysDown[i] = ...

       // 2) call NewFrame(), after this point you can use ImGui::* functions anytime
       ImGui::NewFrame();

       // 3) most of your application code here
       MyGameUpdate(); // may use any ImGui functions, e.g. ImGui::Begin("My window"); ImGui::Text("Hello, world!"); ImGui::End();
       MyGameRender(); // may use any ImGui functions
     
       // 4) render & swap video buffers
       ImGui::Render();
       SwapBuffers();
     }

 - You can read back 'io.WantCaptureMouse', 'io.WantCaptureKeybord' etc. flags from the IO structure to tell how ImGui intends to use your
   inputs and to know if you should share them or hide them from the rest of your application. Read the FAQ below for more information.

 USING GAMEPAD/KEYBOARD NAVIGATION [BETA]

 - Gamepad/keyboard navigation support is available, currently in Beta with some issues. Your feedback and bug reports are welcome.
 - See https://github.com/ocornut/imgui/issues/787 discussion thread and ask questions there.
 - The current primary focus is to support game controllers.
 - Consider emulating a mouse cursor with DualShock4 touch pad or a spare analog stick as a mouse-emulation fallback.
 - Consider using Synergy host (on your computer) + uSynergy.c (in your console/tablet/phone app) to use PC mouse/keyboard.
 - Your inputs are passed to imgui by filling the io.NavInputs[] array. See 'enum ImGuiNavInput_' in imgui.h for a description of available inputs.
 - For gamepad use, the easiest approach is to go all-or-nothing, with a buttons combo that toggle your inputs between imgui and your game/application.
   Sharing inputs in a more advanced or granular way between imgui and your game/application may be tricky and requires further work on imgui.
   For more advanced uses, you may want to use:
     - io.NavUsable: true when a window is focused and it doesn't have the ImGuiWindowFlags_NoNavInputs flag set.
     - io.NavActive: true when the navigation cursor is visible (and usually goes false when mouse is used).
     - query focus information with IsWindowFocused(), IsAnyWindowFocused(), IsAnyItemFocused() functions.
   The reality is more complex than what those flags can express. Please discuss your issues and usage scenario in the thread above. 
   As we head toward more keyboard-oriented development this aspect will need to be improved.
 - It is recommended that you enable the 'io.NavMovesMouse' option. Enabling it instructs ImGui that it can move your move cursor to track navigated items and ease readability.
   When enabled and using directional navigation (with d-pad or arrow keys), the NewFrame() functions may alter 'io.MousePos' and set 'io.WantMoveMouse' to notify you that it did so.
   When that happens your back-end NEEDS to move the OS or underlying mouse cursor on the next frame. The examples binding in examples/ do that.
   (Important: It you set 'io.NavMovesMouse' to true but don't honor 'io.WantMoveMouse' properly, imgui will misbehave as it will think your mouse is moving back and forth.)
     
     // Application init
     io.NavMovesMouse = true;

     // Application main loop
     if (io.WantMoveMouse)
        MyFuncToSetMousePosition(io.MousePos.x, io.MousePos.y);
     ImGui::NewFrame();

   In a setup when you may not have easy control over the mouse cursor (e.g. uSynergy.c doesn't expose moving remote mouse cursor),
   you might want to set a boolean to ignore your other external mouse positions until they move again.


 API BREAKING CHANGES
 ====================

 Occasionally introducing changes that are breaking the API. The breakage are generally minor and easy to fix.
 Here is a change-log of API breaking changes, if you are using one of the functions listed, expect to have to fix some code.
 Also read releases logs https://github.com/ocornut/imgui/releases for more details.

 - 2016/09/25 (1.50) - style.WindowTitleAlign is now a ImVec2 (ImGuiAlign enum was removed). set to (0.5f,0.5f) for horizontal+vertical centering, (0.0f,0.0f) for upper-left, etc.
 - 2016/07/30 (1.50) - SameLine(x) with x>0.0f is now relative to left of column/group if any, and not always to left of window. This was sort of always the intent and hopefully breakage should be minimal.
 - 2016/07/18 (1.50) - renamed IsMouseHoveringAnyWindow() to IsAnyWindowHovered() for consistency. Kept inline redirection function (will obsolete).
                     - renamed IsPosHoveringAnyWindow() to IsAnyWindowHoveredAtPos() for consistency. Kept inline redirection function (will obsolete).
                     - renamed IsMouseHoveringWindow() to IsWindowHoveredRect() for consistency. Kept inline redirection function (will obsolete).
 - 2016/05/12 (1.49) - title bar (using ImGuiCol_TitleBg/ImGuiCol_TitleBgActive colors) isn't rendered over a window background (ImGuiCol_WindowBg color) anymore. 
                       If your TitleBg/TitleBgActive alpha was 1.0f or you are using the default theme it will not affect you. 
                       However if your TitleBg/TitleBgActive alpha was <1.0f you need to tweak your custom theme to readjust for the fact that we don't draw a WindowBg background behind the title bar.
                       This helper function will convert an old TitleBg/TitleBgActive color into a new one with the same visual output, given the OLD color and the OLD WindowBg color.
                           ImVec4 ConvertTitleBgCol(const ImVec4& win_bg_col, const ImVec4& title_bg_col)
                           {
                               float new_a = 1.0f - ((1.0f - win_bg_col.w) * (1.0f - title_bg_col.w)), k = title_bg_col.w / new_a;
                               return ImVec4((win_bg_col.x * win_bg_col.w + title_bg_col.x) * k, (win_bg_col.y * win_bg_col.w + title_bg_col.y) * k, (win_bg_col.z * win_bg_col.w + title_bg_col.z) * k, new_a);
                           }
                       If this is confusing, pick the RGB value from title bar from an old screenshot and apply this as TitleBg/TitleBgActive. Or you may just create TitleBgActive from a tweaked TitleBg color.
 - 2016/05/07 (1.49) - removed confusing set of GetInternalState(), GetInternalStateSize(), SetInternalState() functions. Now using CreateContext(), DestroyContext(), GetCurrentContext(), SetCurrentContext().
 - 2016/05/02 (1.49) - renamed SetNextTreeNodeOpened() to SetNextTreeNodeOpen(), no redirection.
 - 2016/05/01 (1.49) - obsoleted old signature of CollapsingHeader(const char* label, const char* str_id = NULL, bool display_frame = true, bool default_open = false) as extra parameters were badly designed and rarely used. You can replace the "default_open = true" flag in new API with CollapsingHeader(label, ImGuiTreeNodeFlags_DefaultOpen).
 - 2016/04/26 (1.49) - changed ImDrawList::PushClipRect(ImVec4 rect) to ImDraw::PushClipRect(Imvec2 min,ImVec2 max,bool intersect_with_current_clip_rect=false). Note that higher-level ImGui::PushClipRect() is preferable because it will clip at logic/widget level, whereas ImDrawList::PushClipRect() only affect your renderer.
 - 2016/04/03 (1.48) - removed style.WindowFillAlphaDefault setting which was redundant. Bake default BG alpha inside style.Colors[ImGuiCol_WindowBg] and all other Bg color values. (ref github issue #337).
 - 2016/04/03 (1.48) - renamed ImGuiCol_TooltipBg to ImGuiCol_PopupBg, used by popups/menus and tooltips. popups/menus were previously using ImGuiCol_WindowBg. (ref github issue #337)
 - 2016/03/21 (1.48) - renamed GetWindowFont() to GetFont(), GetWindowFontSize() to GetFontSize(). Kept inline redirection function (will obsolete).
 - 2016/03/02 (1.48) - InputText() completion/history/always callbacks: if you modify the text buffer manually (without using DeleteChars()/InsertChars() helper) you need to maintain the BufTextLen field. added an assert.
 - 2016/01/23 (1.48) - fixed not honoring exact width passed to PushItemWidth(), previously it would add extra FramePadding.x*2 over that width. if you had manual pixel-perfect alignment in place it might affect you.
 - 2015/12/27 (1.48) - fixed ImDrawList::AddRect() which used to render a rectangle 1 px too large on each axis.
 - 2015/12/04 (1.47) - renamed Color() helpers to ValueColor() - dangerously named, rarely used and probably to be made obsolete.
 - 2015/08/29 (1.45) - with the addition of horizontal scrollbar we made various fixes to inconsistencies with dealing with cursor position.
                       GetCursorPos()/SetCursorPos() functions now include the scrolled amount. It shouldn't affect the majority of users, but take note that SetCursorPosX(100.0f) puts you at +100 from the starting x position which may include scrolling, not at +100 from the window left side.
                       GetContentRegionMax()/GetWindowContentRegionMin()/GetWindowContentRegionMax() functions allow include the scrolled amount. Typically those were used in cases where no scrolling would happen so it may not be a problem, but watch out!
 - 2015/08/29 (1.45) - renamed style.ScrollbarWidth to style.ScrollbarSize
 - 2015/08/05 (1.44) - split imgui.cpp into extra files: imgui_demo.cpp imgui_draw.cpp imgui_internal.h that you need to add to your project.
 - 2015/07/18 (1.44) - fixed angles in ImDrawList::PathArcTo(), PathArcToFast() (introduced in 1.43) being off by an extra PI for no justifiable reason
 - 2015/07/14 (1.43) - add new ImFontAtlas::AddFont() API. For the old AddFont***, moved the 'font_no' parameter of ImFontAtlas::AddFont** functions to the ImFontConfig structure.
                       you need to render your textured triangles with bilinear filtering to benefit from sub-pixel positioning of text.
 - 2015/07/08 (1.43) - switched rendering data to use indexed rendering. this is saving a fair amount of CPU/GPU and enables us to get anti-aliasing for a marginal cost.
                       this necessary change will break your rendering function! the fix should be very easy. sorry for that :(
                     - if you are using a vanilla copy of one of the imgui_impl_XXXX.cpp provided in the example, you just need to update your copy and you can ignore the rest.
                     - the signature of the io.RenderDrawListsFn handler has changed!
                            ImGui_XXXX_RenderDrawLists(ImDrawList** const cmd_lists, int cmd_lists_count)
                       became:
                            ImGui_XXXX_RenderDrawLists(ImDrawData* draw_data).
                              argument   'cmd_lists'        -> 'draw_data->CmdLists'
                              argument   'cmd_lists_count'  -> 'draw_data->CmdListsCount'
                              ImDrawList 'commands'         -> 'CmdBuffer'
                              ImDrawList 'vtx_buffer'       -> 'VtxBuffer'
                              ImDrawList  n/a               -> 'IdxBuffer' (new)
                              ImDrawCmd  'vtx_count'        -> 'ElemCount'
                              ImDrawCmd  'clip_rect'        -> 'ClipRect'
                              ImDrawCmd  'user_callback'    -> 'UserCallback'
                              ImDrawCmd  'texture_id'       -> 'TextureId'
                     - each ImDrawList now contains both a vertex buffer and an index buffer. For each command, render ElemCount/3 triangles using indices from the index buffer.
                     - if you REALLY cannot render indexed primitives, you can call the draw_data->DeIndexAllBuffers() method to de-index the buffers. This is slow and a waste of CPU/GPU. Prefer using indexed rendering!
                     - refer to code in the examples/ folder or ask on the GitHub if you are unsure of how to upgrade. please upgrade!
 - 2015/07/10 (1.43) - changed SameLine() parameters from int to float.
 - 2015/07/02 (1.42) - renamed SetScrollPosHere() to SetScrollFromCursorPos(). Kept inline redirection function (will obsolete).
 - 2015/07/02 (1.42) - renamed GetScrollPosY() to GetScrollY(). Necessary to reduce confusion along with other scrolling functions, because positions (e.g. cursor position) are not equivalent to scrolling amount.
 - 2015/06/14 (1.41) - changed ImageButton() default bg_col parameter from (0,0,0,1) (black) to (0,0,0,0) (transparent) - makes a difference when texture have transparence
 - 2015/06/14 (1.41) - changed Selectable() API from (label, selected, size) to (label, selected, flags, size). Size override should have been rarely be used. Sorry!
 - 2015/05/31 (1.40) - renamed GetWindowCollapsed() to IsWindowCollapsed() for consistency. Kept inline redirection function (will obsolete).
 - 2015/05/31 (1.40) - renamed IsRectClipped() to IsRectVisible() for consistency. Note that return value is opposite! Kept inline redirection function (will obsolete).
 - 2015/05/27 (1.40) - removed the third 'repeat_if_held' parameter from Button() - sorry! it was rarely used and inconsistent. Use PushButtonRepeat(true) / PopButtonRepeat() to enable repeat on desired buttons.
 - 2015/05/11 (1.40) - changed BeginPopup() API, takes a string identifier instead of a bool. ImGui needs to manage the open/closed state of popups. Call OpenPopup() to actually set the "open" state of a popup. BeginPopup() returns true if the popup is opened.
 - 2015/05/03 (1.40) - removed style.AutoFitPadding, using style.WindowPadding makes more sense (the default values were already the same).
 - 2015/04/13 (1.38) - renamed IsClipped() to IsRectClipped(). Kept inline redirection function until 1.50.
 - 2015/04/09 (1.38) - renamed ImDrawList::AddArc() to ImDrawList::AddArcFast() for compatibility with future API
 - 2015/04/03 (1.38) - removed ImGuiCol_CheckHovered, ImGuiCol_CheckActive, replaced with the more general ImGuiCol_FrameBgHovered, ImGuiCol_FrameBgActive.
 - 2014/04/03 (1.38) - removed support for passing -FLT_MAX..+FLT_MAX as the range for a SliderFloat(). Use DragFloat() or Inputfloat() instead.
 - 2015/03/17 (1.36) - renamed GetItemBoxMin()/GetItemBoxMax()/IsMouseHoveringBox() to GetItemRectMin()/GetItemRectMax()/IsMouseHoveringRect(). Kept inline redirection function until 1.50.
 - 2015/03/15 (1.36) - renamed style.TreeNodeSpacing to style.IndentSpacing, ImGuiStyleVar_TreeNodeSpacing to ImGuiStyleVar_IndentSpacing
 - 2015/03/13 (1.36) - renamed GetWindowIsFocused() to IsWindowFocused(). Kept inline redirection function until 1.50.
 - 2015/03/08 (1.35) - renamed style.ScrollBarWidth to style.ScrollbarWidth (casing)
 - 2015/02/27 (1.34) - renamed OpenNextNode(bool) to SetNextTreeNodeOpened(bool, ImGuiSetCond). Kept inline redirection function until 1.50.
 - 2015/02/27 (1.34) - renamed ImGuiSetCondition_*** to ImGuiSetCond_***, and _FirstUseThisSession becomes _Once.
 - 2015/02/11 (1.32) - changed text input callback ImGuiTextEditCallback return type from void-->int. reserved for future use, return 0 for now.
 - 2015/02/10 (1.32) - renamed GetItemWidth() to CalcItemWidth() to clarify its evolving behavior
 - 2015/02/08 (1.31) - renamed GetTextLineSpacing() to GetTextLineHeightWithSpacing()
 - 2015/02/01 (1.31) - removed IO.MemReallocFn (unused)
 - 2015/01/19 (1.30) - renamed ImGuiStorage::GetIntPtr()/GetFloatPtr() to GetIntRef()/GetIntRef() because Ptr was conflicting with actual pointer storage functions.
 - 2015/01/11 (1.30) - big font/image API change! now loads TTF file. allow for multiple fonts. no need for a PNG loader.
              (1.30) - removed GetDefaultFontData(). uses io.Fonts->GetTextureData*() API to retrieve uncompressed pixels.
                       this sequence:
                           const void* png_data;
                           unsigned int png_size;
                           ImGui::GetDefaultFontData(NULL, NULL, &png_data, &png_size);
                           // <Copy to GPU>
                       became:
                           unsigned char* pixels;
                           int width, height;
                           io.Fonts->GetTexDataAsRGBA32(&pixels, &width, &height);
                           // <Copy to GPU>
                           io.Fonts->TexID = (your_texture_identifier);
                       you now have much more flexibility to load multiple TTF fonts and manage the texture buffer for internal needs.
                       it is now recommended that you sample the font texture with bilinear interpolation.
              (1.30) - added texture identifier in ImDrawCmd passed to your render function (we can now render images). make sure to set io.Fonts->TexID.
              (1.30) - removed IO.PixelCenterOffset (unnecessary, can be handled in user projection matrix)
              (1.30) - removed ImGui::IsItemFocused() in favor of ImGui::IsItemActive() which handles all widgets
 - 2014/12/10 (1.18) - removed SetNewWindowDefaultPos() in favor of new generic API SetNextWindowPos(pos, ImGuiSetCondition_FirstUseEver)
 - 2014/11/28 (1.17) - moved IO.Font*** options to inside the IO.Font-> structure (FontYOffset, FontTexUvForWhite, FontBaseScale, FontFallbackGlyph)
 - 2014/11/26 (1.17) - reworked syntax of IMGUI_ONCE_UPON_A_FRAME helper macro to increase compiler compatibility
 - 2014/11/07 (1.15) - renamed IsHovered() to IsItemHovered()
 - 2014/10/02 (1.14) - renamed IMGUI_INCLUDE_IMGUI_USER_CPP to IMGUI_INCLUDE_IMGUI_USER_INL and imgui_user.cpp to imgui_user.inl (more IDE friendly)
 - 2014/09/25 (1.13) - removed 'text_end' parameter from IO.SetClipboardTextFn (the string is now always zero-terminated for simplicity)
 - 2014/09/24 (1.12) - renamed SetFontScale() to SetWindowFontScale()
 - 2014/09/24 (1.12) - moved IM_MALLOC/IM_REALLOC/IM_FREE preprocessor defines to IO.MemAllocFn/IO.MemReallocFn/IO.MemFreeFn
 - 2014/08/30 (1.09) - removed IO.FontHeight (now computed automatically)
 - 2014/08/30 (1.09) - moved IMGUI_FONT_TEX_UV_FOR_WHITE preprocessor define to IO.FontTexUvForWhite
 - 2014/08/28 (1.09) - changed the behavior of IO.PixelCenterOffset following various rendering fixes


 FREQUENTLY ASKED QUESTIONS (FAQ), TIPS
 ======================================

 Q: How can I help?
 A: - If you are experienced enough with ImGui and with C/C++, look at the todo list and see how you want/can help!
    - Become a Patron/donate! Convince your company to become a Patron or provide serious funding for development time! See http://www.patreon.com/imgui

 Q: How do I update to a newer version of ImGui?
 A: Overwrite the following files:
      imgui.cpp
      imgui.h
      imgui_demo.cpp
      imgui_draw.cpp
      imgui_internal.h
      stb_rect_pack.h
      stb_textedit.h
      stb_truetype.h
    Don't overwrite imconfig.h if you have made modification to your copy.
    Check the "API BREAKING CHANGES" sections for a list of occasional API breaking changes. If you have a problem with a function, search for its name
    in the code, there will likely be a comment about it. Please report any issue to the GitHub page!


 Q: What is ImTextureID and how do I display an image?
 A: ImTextureID is a void* used to pass renderer-agnostic texture references around until it hits your render function.
    ImGui knows nothing about what those bits represent, it just passes them around. It is up to you to decide what you want the void* to carry!
    It could be an identifier to your OpenGL texture (cast GLuint to void*), a pointer to your custom engine material (cast MyMaterial* to void*), etc.
    At the end of the chain, your renderer takes this void* to cast it back into whatever it needs to select a current texture to render.
    Refer to examples applications, where each renderer (in a imgui_impl_xxxx.cpp file) is treating ImTextureID as a different thing.
    (c++ tip: OpenGL uses integers to identify textures. You can safely store an integer into a void*, just cast it to void*, don't take it's address!)
    To display a custom image/texture within an ImGui window, you may use ImGui::Image(), ImGui::ImageButton(), ImDrawList::AddImage() functions.
    ImGui will generate the geometry and draw calls using the ImTextureID that you passed and which your renderer can use.
    It is your responsibility to get textures uploaded to your GPU.

 Q: I integrated ImGui in my engine and the text or lines are blurry..
 A: In your Render function, try translating your projection matrix by (0.5f,0.5f) or (0.375f,0.375f).
    Also make sure your orthographic projection matrix and io.DisplaySize matches your actual framebuffer dimension.

 Q: I integrated ImGui in my engine and some elements are clipping or disappearing when I move windows around..
 A: Most likely you are mishandling the clipping rectangles in your render function. Rectangles provided by ImGui are defined as (x1,y1,x2,y2) and NOT as (x1,y1,width,height).

 Q: Can I have multiple widgets with the same label? Can I have widget without a label? (Yes)
 A: Yes. A primer on the use of labels/IDs in ImGui..

   - Elements that are not clickable, such as Text() items don't need an ID.

   - Interactive widgets require state to be carried over multiple frames (most typically ImGui often needs to remember what is the "active" widget).
     to do so they need a unique ID. unique ID are typically derived from a string label, an integer index or a pointer.

       Button("OK");        // Label = "OK",     ID = hash of "OK"
       Button("Cancel");    // Label = "Cancel", ID = hash of "Cancel"

   - ID are uniquely scoped within windows, tree nodes, etc. so no conflict can happen if you have two buttons called "OK" in two different windows
     or in two different locations of a tree.

   - If you have a same ID twice in the same location, you'll have a conflict:

       Button("OK");
       Button("OK");           // ID collision! Both buttons will be treated as the same.

     Fear not! this is easy to solve and there are many ways to solve it!

   - When passing a label you can optionally specify extra unique ID information within string itself. This helps solving the simpler collision cases.
     use "##" to pass a complement to the ID that won't be visible to the end-user:

       Button("Play");         // Label = "Play",   ID = hash of "Play"
       Button("Play##foo1");   // Label = "Play",   ID = hash of "Play##foo1" (different from above)
       Button("Play##foo2");   // Label = "Play",   ID = hash of "Play##foo2" (different from above)

   - If you want to completely hide the label, but still need an ID:

       Checkbox("##On", &b);   // Label = "",       ID = hash of "##On" (no label!)

   - Occasionally/rarely you might want change a label while preserving a constant ID. This allows you to animate labels.
     For example you may want to include varying information in a window title bar (and windows are uniquely identified by their ID.. obviously)
     Use "###" to pass a label that isn't part of ID:

       Button("Hello###ID";   // Label = "Hello",  ID = hash of "ID"
       Button("World###ID";   // Label = "World",  ID = hash of "ID" (same as above)

       sprintf(buf, "My game (%f FPS)###MyGame");
       Begin(buf);            // Variable label,   ID = hash of "MyGame"

   - Use PushID() / PopID() to create scopes and avoid ID conflicts within the same Window.
     This is the most convenient way of distinguishing ID if you are iterating and creating many UI elements.
     You can push a pointer, a string or an integer value. Remember that ID are formed from the concatenation of everything in the ID stack!

       for (int i = 0; i < 100; i++)
       {
         PushID(i);
         Button("Click");   // Label = "Click",  ID = hash of integer + "label" (unique)
         PopID();
       }

       for (int i = 0; i < 100; i++)
       {
         MyObject* obj = Objects[i];
         PushID(obj);
         Button("Click");   // Label = "Click",  ID = hash of pointer + "label" (unique)
         PopID();
       }

       for (int i = 0; i < 100; i++)
       {
         MyObject* obj = Objects[i];
         PushID(obj->Name);
         Button("Click");   // Label = "Click",  ID = hash of string + "label" (unique)
         PopID();
       }

   - More example showing that you can stack multiple prefixes into the ID stack:

       Button("Click");     // Label = "Click",  ID = hash of "Click"
       PushID("node");
       Button("Click");     // Label = "Click",  ID = hash of "node" + "Click"
         PushID(my_ptr);
           Button("Click"); // Label = "Click",  ID = hash of "node" + ptr + "Click"
         PopID();
       PopID();

   - Tree nodes implicitly creates a scope for you by calling PushID().

       Button("Click");     // Label = "Click",  ID = hash of "Click"
       if (TreeNode("node"))
       {
         Button("Click");   // Label = "Click",  ID = hash of "node" + "Click"
         TreePop();
       }

   - When working with trees, ID are used to preserve the open/close state of each tree node.
     Depending on your use cases you may want to use strings, indices or pointers as ID.
      e.g. when displaying a single object that may change over time (1-1 relationship), using a static string as ID will preserve your node open/closed state when the targeted object change.
      e.g. when displaying a list of objects, using indices or pointers as ID will preserve the node open/closed state differently. experiment and see what makes more sense!

 Q: How can I tell when ImGui wants my mouse/keyboard inputs and when I can pass them to my application?
 A: You can read the 'io.WantCaptureXXX' flags in the ImGuiIO structure. Preferably read them after calling ImGui::NewFrame() to avoid those flags lagging by one frame, but either should be fine.
    When 'io.WantCaptureMouse' or 'io.WantCaptureKeyboard' flags are set you may want to discard/hide the inputs from the rest of your application.
    When 'io.WantInputsCharacters' is set to may want to notify your OS to popup an on-screen keyboard, if available.
    ImGui is tracking dragging and widget activity that may occur outside the boundary of a window, so 'io.WantCaptureMouse' is a more accurate and complete than testing for ImGui::IsAnyWindowHovered().
    (Advanced note: text input releases focus on Return 'KeyDown', so the following Return 'KeyUp' event that your application receive will typically have 'io.WantcaptureKeyboard=false'. 
     Depending on your application logic it may or not be inconvenient. You might want to track which key-downs were for ImGui (e.g. with an array of bool) and filter out the corresponding key-ups.)

 Q: How can I load a different font than the default? (default is an embedded version of ProggyClean.ttf, rendered at size 13)
 A: Use the font atlas to load the TTF file you want:

      ImGuiIO& io = ImGui::GetIO();
      io.Fonts->AddFontFromFileTTF("myfontfile.ttf", size_in_pixels);
      io.Fonts->GetTexDataAsRGBA32() or GetTexDataAsAlpha8()

 Q: How can I load multiple fonts?
 A: Use the font atlas to pack them into a single texture:
    (Read extra_fonts/README.txt and the code in ImFontAtlas for more details.)

      ImGuiIO& io = ImGui::GetIO();
      ImFont* font0 = io.Fonts->AddFontDefault();
      ImFont* font1 = io.Fonts->AddFontFromFileTTF("myfontfile.ttf", size_in_pixels);
      ImFont* font2 = io.Fonts->AddFontFromFileTTF("myfontfile2.ttf", size_in_pixels);
      io.Fonts->GetTexDataAsRGBA32() or GetTexDataAsAlpha8()
      // the first loaded font gets used by default
      // use ImGui::PushFont()/ImGui::PopFont() to change the font at runtime

      // Options
      ImFontConfig config;
      config.OversampleH = 3;
      config.OversampleV = 1;
      config.GlyphExtraSpacing.x = 1.0f;
      io.Fonts->LoadFromFileTTF("myfontfile.ttf", size_pixels, &config);

      // Combine multiple fonts into one
      ImWchar ranges[] = { 0xf000, 0xf3ff, 0 };
      ImFontConfig config;
      config.MergeMode = true;
      io.Fonts->AddFontDefault();
      io.Fonts->LoadFromFileTTF("fontawesome-webfont.ttf", 16.0f, &config, ranges);
      io.Fonts->LoadFromFileTTF("myfontfile.ttf", size_pixels, NULL, &config, io.Fonts->GetGlyphRangesJapanese());

 Q: How can I display and input non-Latin characters such as Chinese, Japanese, Korean, Cyrillic?
 A: When loading a font, pass custom Unicode ranges to specify the glyphs to load. 
    All your strings needs to use UTF-8 encoding. Specifying literal in your source code using a local code page (such as CP-923 for Japanese or CP-1251 for Cyrillic) will not work.
    In C++11 you can encode a string literal in UTF-8 by using the u8"hello" syntax. Otherwise you can convert yourself to UTF-8 or load text data from file already saved as UTF-8.
    You can also try to remap your local codepage characters to their Unicode codepoint using font->AddRemapChar(), but international users may have problems reading/editing your source code.

      io.Fonts->AddFontFromFileTTF("myfontfile.ttf", size_in_pixels, NULL, io.Fonts->GetGlyphRangesJapanese());  // Load Japanese characters
      io.Fonts->GetTexDataAsRGBA32() or GetTexDataAsAlpha8()
      io.ImeWindowHandle = MY_HWND;      // To input using Microsoft IME, give ImGui the hwnd of your application

    As for text input, depends on you passing the right character code to io.AddInputCharacter(). The example applications do that.

 Q: How can I use the drawing facilities without an ImGui window? (using ImDrawList API)
 A: The easiest way is to create a dummy window. Call Begin() with NoTitleBar|NoResize|NoMove|NoScrollbar|NoSavedSettings|NoInputs flag, zero background alpha, 
    then retrieve the ImDrawList* via GetWindowDrawList() and draw to it in any way you like.

 - tip: the construct 'IMGUI_ONCE_UPON_A_FRAME { ... }' will run the block of code only once a frame. You can use it to quickly add custom UI in the middle of a deep nested inner loop in your code.
 - tip: you can create widgets without a Begin()/End() block, they will go in an implicit window called "Debug"
 - tip: you can call Begin() multiple times with the same name during the same frame, it will keep appending to the same window. this is also useful to set yourself in the context of another window (to get/set other settings)
 - tip: you can call Render() multiple times (e.g for VR renders).
 - tip: call and read the ShowTestWindow() code in imgui_demo.cpp for more example of how to use ImGui!


 ISSUES & TODO-LIST
 ==================
 Issue numbers (#) refer to github issues listed at https://github.com/ocornut/imgui/issues
 The list below consist mostly of notes of things to do before they are requested/discussed by users (at that point it usually happens on the github)

 - doc: add a proper documentation+regression testing system (#435)
 - window: add a way for very transient windows (non-saved, temporary overlay over hundreds of objects) to "clean" up from the global window list. perhaps a lightweight explicit cleanup pass.
 - window: calling SetNextWindowSize() every frame with <= 0 doesn't do anything, may be useful to allow (particularly when used for a single axis) (#690)
 - window: auto-fit feedback loop when user relies on any dynamic layout (window width multiplier, column) appears weird to end-user. clarify.
 - window: allow resizing of child windows (possibly given min/max for each axis?)
 - window: background options for child windows, border option (disable rounding)
 - window: add a way to clear an existing window instead of appending (e.g. for tooltip override using a consistent api rather than the deferred tooltip)
 - window: resizing from any sides? + mouse cursor directives for app.
!- window: begin with *p_open == false should return false.
 - window: get size/pos helpers given names (see discussion in #249)
 - window: a collapsed window can be stuck behind the main menu bar?
 - window: when window is small, prioritize resize button over close button.
 - window: detect extra End() call that pop the "Debug" window out and assert at call site instead of later.
 - window/tooltip: allow to set the width of a tooltip to allow TextWrapped() etc. while keeping the height automatic.
 - window: increase minimum size of a window with menus or fix the menu rendering so that it doesn't look odd.
 - draw-list: maintaining bounding box per command would allow to merge draw command when clipping isn't relied on (typical non-scrolling window or non-overflowing column would merge with previous command).
!- scrolling: allow immediately effective change of scroll after Begin() if we haven't appended items yet
 - splitter/separator: formalize the splitter idiom into an official api (we want to handle n-way split) (#319)
 - widgets: display mode: widget-label, label-widget (aligned on column or using fixed size), label-newline-tab-widget etc. (#395)
 - widgets: clean up widgets internal toward exposing everything.
 - widgets: add disabled and read-only modes (#211)
 - main: considering adding an Init() function? some constructs are awkward in the implementation because of the lack of them.
!- main: make it so that a frame with no window registered won't refocus every window on subsequent frames (~bump LastFrameActive of all windows).
 - main: IsItemHovered() make it more consistent for various type of widgets, widgets with multiple components, etc. also effectively IsHovered() region sometimes differs from hot region, e.g tree nodes
 - main: IsItemHovered() info stored in a stack? so that 'if TreeNode() { Text; TreePop; } if IsHovered' return the hover state of the TreeNode?
 - input text: clean up the mess caused by converting UTF-8 <> wchar. the code is rather inefficient right now and super fragile.
 - input text: reorganize event handling, allow CharFilter to modify buffers, allow multiple events? (#541)
 - input text: expose CursorPos in char filter event (#816)
 - input text: flag to disable live update of the user buffer (also applies to float/int text input) 
 - input text: resize behavior - field could stretch when being edited? hover tooltip shows more text?
 - input text: add ImGuiInputTextFlags_EnterToApply? (off #218)
 - input text: add discard flag (e.g. ImGuiInputTextFlags_DiscardActiveBuffer) or make it easier to clear active focus for text replacement during edition (#725)
 - input text multi-line: don't directly call AddText() which does an unnecessary vertex reserve for character count prior to clipping. and/or more line-based clipping to AddText(). and/or reorganize TextUnformatted/RenderText for more efficiency for large text (e.g TextUnformatted could clip and log separately, etc).
 - input text multi-line: way to dynamically grow the buffer without forcing the user to initially allocate for worse case (follow up on #200)
 - input text multi-line: line numbers? status bar? (follow up on #200)
 - input text multi-line: behave better when user changes input buffer while editing is active (even though it is illegal behavior). namely, the change of buffer can create a scrollbar glitch (#725)
 - input text: allow centering/positioning text so that ctrl+clicking Drag or Slider keeps the textual value at the same pixel position.
 - input number: optional range min/max for Input*() functions
 - input number: holding [-]/[+] buttons could increase the step speed non-linearly (or user-controlled)
 - input number: use mouse wheel to step up/down
 - input number: applying arithmetics ops (+,-,*,/) messes up with text edit undo stack.
 - button: provide a button that looks framed.
 - text: proper alignment options
 - image/image button: misalignment on padded/bordered button?
 - image/image button: parameters are confusing, image() has tint_col,border_col whereas imagebutton() has bg_col/tint_col. Even thou they are different parameters ordering could be more consistent. can we fix that?
 - layout: horizontal layout helper (#97)
 - layout: horizontal flow until no space left (#404)
 - layout: more generic alignment state (left/right/centered) for single items?
 - layout: clean up the InputFloatN/SliderFloatN/ColorEdit4 layout code. item width should include frame padding.
 - layout: BeginGroup() needs a border option.
 - columns: declare column set (each column: fixed size, %, fill, distribute default size among fills) (#513, #125)
 - columns: add a conditional parameter to SetColumnOffset() (#513, #125)
 - columns: separator function or parameter that works within the column (currently Separator() bypass all columns) (#125)
 - columns: columns header to act as button (~sort op) and allow resize/reorder (#513, #125)
 - columns: user specify columns size (#513, #125)
 - columns: flag to add horizontal separator above/below?
 - columns/layout: setup minimum line height (equivalent of automatically calling AlignFirstTextHeightToWidgets)
 - combo: sparse combo boxes (via function call?) / iterators
 - combo: contents should extends to fit label if combo widget is small
 - combo/listbox: keyboard control. need InputText-like non-active focus + key handling. considering keyboard for custom listbox (pr #203)
 - listbox: multiple selection
 - listbox: user may want to initial scroll to focus on the one selected value?
 - listbox: keyboard navigation.
 - listbox: scrolling should track modified selection.
!- popups/menus: clarify usage of popups id, how MenuItem/Selectable closing parent popups affects the ID, etc. this is quite fishy needs improvement! (#331, #402)
 - popups: add variant using global identifier similar to Begin/End (#402)
 - popups: border options. richer api like BeginChild() perhaps? (#197)
 - tooltip: tooltip that doesn't fit in entire screen seems to lose their "last preferred button" and may teleport when moving mouse
 - menus: local shortcuts, global shortcuts (#456, #126)
 - menus: menubars: some sort of priority / effect of main menu-bar on desktop size?
 - menus: calling BeginMenu() twice with a same name doesn't seem to append nicely
 - statusbar: add a per-window status bar helper similar to what menubar does.
 - tabs (#261, #351)
 - separator: separator on the initial position of a window is not visible (cursorpos.y <= clippos.y)
!- color: the color helpers/typing is a mess and needs sorting out.
 - color: add a better color picker (#346)
 - node/graph editor (#306)
 - pie menus patterns (#434)
 - drag'n drop, dragging helpers (carry dragging info, visualize drag source before clicking, drop target, etc.) (#143, #479)
 - plot: PlotLines() should use the polygon-stroke facilities (currently issues with averaging normals)
 - plot: make it easier for user to draw extra stuff into the graph (e.g: draw basis, highlight certain points, 2d plots, multiple plots)
 - plot: "smooth" automatic scale over time, user give an input 0.0(full user scale) 1.0(full derived from value)
 - plot: add a helper e.g. Plot(char* label, float value, float time_span=2.0f) that stores values and Plot them for you - probably another function name. and/or automatically allow to plot ANY displayed value (more reliance on stable ID)
 - slider: allow using the [-]/[+] buttons used by InputFloat()/InputInt()
 - slider: initial absolute click is imprecise. change to relative movement slider (same as scrollbar).
 - slider: add dragging-based widgets to edit values with mouse (on 2 axises), saving screen real-estate.
 - slider: tint background based on value (e.g. v_min -> v_max, or use 0.0f either side of the sign)
 - slider & drag: int data passing through a float
 - drag float: up/down axis
 - drag float: added leeway on edge (e.g. a few invisible steps past the clamp limits)
 - tree node / optimization: avoid formatting when clipped.
 - tree node: tree-node/header right-most side doesn't take account of horizontal scrolling.
 - tree node: add treenode/treepush int variants? not there because (void*) cast from int warns on some platforms/settings?
 - tree node: try to apply scrolling at time of TreePop() if node was just opened and end of node is past scrolling limits?
 - tree node / selectable render mismatch which is visible if you use them both next to each other (e.g. cf. property viewer)
 - tree node: tweak color scheme to distinguish headers from selected tree node (#581)
 - textwrapped: figure out better way to use TextWrapped() in an always auto-resize context (tooltip, etc.) (#249)
 - settings: write more decent code to allow saving/loading new fields
 - settings: api for per-tool simple persistent data (bool,int,float,columns sizes,etc.) in .ini file
 - stb: add defines to disable stb implementations
 - style: add window shadows.
 - style/optimization: store rounded corners in texture to use 1 quad per corner (filled and wireframe) to lower the cost of rounding.
 - style: color-box not always square?
 - style: a concept of "compact style" that the end-user can easily rely on (e.g. PushStyleCompact()?) that maps to other settings? avoid implementing duplicate helpers such as SmallCheckbox(), etc.
 - style: try to make PushStyleVar() more robust to incorrect parameters (to be more friendly to edit & continues situation).
 - style: global scale setting.
 - style: WindowPadding needs to be EVEN as the 0.5 multiplier used on this value probably have a subtle effect on clip rectangle
 - text: simple markup language for color change?
 - font: dynamic font atlas to avoid baking huge ranges into bitmap and make scaling easier.
 - font: small opt: for monospace font (like the defalt one) we can trim IndexXAdvance as long as trailing value is == FallbackXAdvance
 - font: add support for kerning, probably optional. perhaps default to (32..128)^2 matrix ~ 36KB then hash fallback.
 - font: add a simpler CalcTextSizeA() api? current one ok but not welcome if user needs to call it directly (without going through ImGui::CalcTextSize)
 - font: fix AddRemapChar() to work before font has been built.
 - log: LogButtons() options for specifying depth and/or hiding depth slider
 - log: have more control over the log scope (e.g. stop logging when leaving current tree node scope)
 - log: be able to log anything (e.g. right-click on a window/tree-node, shows context menu? log into tty/file/clipboard)
 - log: let user copy any window content to clipboard easily (CTRL+C on windows? while moving it? context menu?). code is commented because it fails with multiple Begin/End pairs.
 - filters: set a current filter that tree node can automatically query to hide themselves
 - filters: handle wildcards (with implicit leading/trailing *), regexps
 - filters: fuzzy matches (may use code at blog.forrestthewoods.com/4cffeed33fdb)
 - shortcuts: add a shortcut api, e.g. parse "&Save" and/or "Save (CTRL+S)", pass in to widgets or provide simple ways to use (button=activate, input=focus)
!- keyboard: tooltip & combo boxes are messing up / not honoring keyboard tabbing
 - focus: preserve ActiveId/focus stack state, e.g. when opening a menu and close it, previously selected InputText() focus gets restored (#622)
 - focus: SetKeyboardFocusHere() on with >= 0 offset could be done on same frame (else latch and modulate on beginning of next frame)
 - input: rework IO system to be able to pass actual ordered/timestamped events. (~#335, #71)
 - input: allow to decide and pass explicit double-clicks (e.g. for windows by the CS_DBLCLKS style).
 - input: support track pad style scrolling & slider edit.
 - misc: provide a way to compile out the entire implementation while providing a dummy API (e.g. #define IMGUI_DUMMY_IMPL)
 - misc: double-clicking on title bar to minimize isn't consistent, perhaps move to single-click on left-most collapse icon?
 - misc: provide HoveredTime and ActivatedTime to ease the creation of animations.
 - style editor: have a more global HSV setter (e.g. alter hue on all elements). consider replacing active/hovered by offset in HSV space? (#438)
 - style editor: color child window height expressed in multiple of line height.
 - remote: make a system like RemoteImGui first-class citizen/project (#75)
 - drawlist: move Font, FontSize, FontTexUvWhitePixel inside ImDrawList and make it self-contained (apart from drawing settings?)
 - drawlist: end-user probably can't call Clear() directly because we expect a texture to be pushed in the stack.
 - examples: directx9: save/restore device state more thoroughly.
 - examples: window minimize, maximize (#583)
 - optimization: add a flag to disable most of rendering, for the case where the user expect to skip it (#335)
 - optimization: use another hash function than crc32, e.g. FNV1a
 - optimization/render: merge command-lists with same clip-rect into one even if they aren't sequential? (as long as in-between clip rectangle don't overlap)?
 - optimization: turn some the various stack vectors into statically-sized arrays
 - optimization: better clipping for multi-component widgets
*/

#if defined(_MSC_VER) && !defined(_CRT_SECURE_NO_WARNINGS)
#define _CRT_SECURE_NO_WARNINGS
#endif

#include "imgui.h"
#define IMGUI_DEFINE_MATH_OPERATORS
#define IMGUI_DEFINE_PLACEMENT_NEW
#include "imgui_internal.h"

#include <ctype.h>      // toupper, isprint
#include <stdlib.h>     // NULL, malloc, free, qsort, atoi
#include <stdio.h>      // vsnprintf, sscanf, printf
#if defined(_MSC_VER) && _MSC_VER <= 1500 // MSVC 2008 or earlier
#include <stddef.h>     // intptr_t
#else
#include <stdint.h>     // intptr_t
#endif

#ifdef _MSC_VER
#pragma warning (disable: 4127) // condition expression is constant
#pragma warning (disable: 4505) // unreferenced local function has been removed (stb stuff)
#pragma warning (disable: 4996) // 'This function or variable may be unsafe': strcpy, strdup, sprintf, vsnprintf, sscanf, fopen
#endif

// Clang warnings with -Weverything
#ifdef __clang__
#pragma clang diagnostic ignored "-Wold-style-cast"         // warning : use of old-style cast                              // yes, they are more terse.
#pragma clang diagnostic ignored "-Wfloat-equal"            // warning : comparing floating point with == or != is unsafe   // storing and comparing against same constants ok.
#pragma clang diagnostic ignored "-Wformat-nonliteral"      // warning : format string is not a string literal              // passing non-literal to vsnformat(). yes, user passing incorrect format strings can crash the code.
#pragma clang diagnostic ignored "-Wexit-time-destructors"  // warning : declaration requires an exit-time destructor       // exit-time destruction order is undefined. if MemFree() leads to users code that has been disabled before exit it might cause problems. ImGui coding style welcomes static/globals.
#pragma clang diagnostic ignored "-Wglobal-constructors"    // warning : declaration requires a global destructor           // similar to above, not sure what the exact difference it.
#pragma clang diagnostic ignored "-Wsign-conversion"        // warning : implicit conversion changes signedness             //
#pragma clang diagnostic ignored "-Wint-to-void-pointer-cast" // warning : cast to 'void *' from smaller integer type 'int' //
#elif defined(__GNUC__)
#pragma GCC diagnostic ignored "-Wunused-function"          // warning: 'xxxx' defined but not used
#pragma GCC diagnostic ignored "-Wint-to-pointer-cast"      // warning: cast to pointer from integer of different size
#pragma GCC diagnostic ignored "-Wformat"                   // warning: format '%p' expects argument of type 'void*', but argument 6 has type 'ImGuiWindow*'
#pragma GCC diagnostic ignored "-Wdouble-promotion"         // warning: implicit conversion from 'float' to 'double' when passing argument to function
#pragma GCC diagnostic ignored "-Wconversion"               // warning: conversion to 'xxxx' from 'xxxx' may alter its value
#endif

//-------------------------------------------------------------------------
// Forward Declarations
//-------------------------------------------------------------------------

static void             LogRenderedText(const ImVec2& ref_pos, const char* text, const char* text_end = NULL);

static void             PushMultiItemsWidths(int components, float w_full = 0.0f);
static float            GetDraggedColumnOffset(int column_index);

static bool             IsKeyPressedMap(ImGuiKey key, bool repeat = true);

static void             SetCurrentFont(ImFont* font);
static void             SetCurrentWindow(ImGuiWindow* window);
static void             SetWindowScrollX(ImGuiWindow* window, float new_scroll_x);
static void             SetWindowScrollY(ImGuiWindow* window, float new_scroll_y);
static void             SetWindowPos(ImGuiWindow* window, const ImVec2& pos, ImGuiSetCond cond);
static void             SetWindowSize(ImGuiWindow* window, const ImVec2& size, ImGuiSetCond cond);
static void             SetWindowCollapsed(ImGuiWindow* window, bool collapsed, ImGuiSetCond cond);
static ImGuiWindow*     FindHoveredWindow(ImVec2 pos, bool excluding_childs);
static ImGuiWindow*     CreateNewWindow(const char* name, ImVec2 size, ImGuiWindowFlags flags);
static inline bool      IsWindowContentHoverable(ImGuiWindow* window);
static void             ClearSetNextWindowData();
static void             CheckStacksSize(ImGuiWindow* window, bool write);
static void             Scrollbar(ImGuiWindow* window, bool horizontal);
static ImVec2           CalcNextScrollFromScrollTargetAndClamp(ImGuiWindow* window);

static void             AddDrawListToRenderList(ImVector<ImDrawList*>& out_render_list, ImDrawList* draw_list);
static void             AddWindowToRenderList(ImVector<ImDrawList*>& out_render_list, ImGuiWindow* window);
static void             AddWindowToSortedBuffer(ImVector<ImGuiWindow*>& out_sorted_windows, ImGuiWindow* window);

static ImGuiIniData*    FindWindowSettings(const char* name);
static ImGuiIniData*    AddWindowSettings(const char* name);
static void             LoadSettings();
static void             SaveSettings();
static void             MarkSettingsDirty(ImGuiWindow* window);

static void             PushColumnClipRect(int column_index = -1);
static ImRect           GetVisibleRect();

static bool             BeginPopupEx(const char* str_id, ImGuiWindowFlags extra_flags);
static void             CloseInactivePopups();
static void             ClosePopupToLevel(int remaining);
static void             ClosePopup(ImGuiID id);
static bool             IsPopupOpen(ImGuiID id);
static ImGuiWindow*     GetFrontMostModalRootWindow();
static ImVec2           FindBestPopupWindowPos(const ImVec2& base_pos, const ImVec2& size, int* last_dir, const ImRect& rect_to_avoid);

static bool             InputTextFilterCharacter(unsigned int* p_char, ImGuiInputTextFlags flags, ImGuiTextEditCallback callback, void* user_data);
static int              InputTextCalcTextLenAndLineCount(const char* text_begin, const char** out_text_end);
static ImVec2           InputTextCalcTextSizeW(const ImWchar* text_begin, const ImWchar* text_end, const ImWchar** remaining = NULL, ImVec2* out_offset = NULL, bool stop_on_new_line = false);

static inline void      DataTypeFormatString(ImGuiDataType data_type, void* data_ptr, const char* display_format, char* buf, int buf_size);
static inline void      DataTypeFormatString(ImGuiDataType data_type, void* data_ptr, int decimal_precision, char* buf, int buf_size);
static void             DataTypeApplyOp(ImGuiDataType data_type, int op, void* value1, const void* value2);
static bool             DataTypeApplyOpFromText(const char* buf, const char* initial_value_buf, ImGuiDataType data_type, void* data_ptr, const char* scalar_format);

//-----------------------------------------------------------------------------
// Platform dependent default implementations
//-----------------------------------------------------------------------------

static const char*      GetClipboardTextFn_DefaultImpl();
static void             SetClipboardTextFn_DefaultImpl(const char* text);
static void             ImeSetInputScreenPosFn_DefaultImpl(int x, int y);

//-----------------------------------------------------------------------------
// Context
//-----------------------------------------------------------------------------

// Default context, default font atlas.
// New contexts always point by default to this font atlas. It can be changed by reassigning the GetIO().Fonts variable.
static ImGuiContext     GImDefaultContext;
static ImFontAtlas      GImDefaultFontAtlas;

// Current context pointer. Implicitely used by all ImGui functions. Always assumed to be != NULL. Change to a different context by calling ImGui::SetCurrentContext()
// ImGui is currently not thread-safe because of this variable. If you want thread-safety to allow N threads to access N different contexts, you might work around it by (A) having two instances of the ImGui code under different namespaces or (B) change this variable to be TLS. Further development aim to make this context pointer explicit to all calls. Also read https://github.com/ocornut/imgui/issues/586
ImGuiContext*           GImGui = &GImDefaultContext;

//-----------------------------------------------------------------------------
// User facing structures
//-----------------------------------------------------------------------------

ImGuiStyle::ImGuiStyle()
{
    Alpha                   = 1.0f;             // Global alpha applies to everything in ImGui
    WindowPadding           = ImVec2(8,8);      // Padding within a window
    WindowMinSize           = ImVec2(32,32);    // Minimum window size
    WindowRounding          = 9.0f;             // Radius of window corners rounding. Set to 0.0f to have rectangular windows
    WindowTitleAlign        = ImVec2(0.0f,0.5f);// Alignment for title bar text
    ChildWindowRounding     = 0.0f;             // Radius of child window corners rounding. Set to 0.0f to have rectangular child windows
    FramePadding            = ImVec2(4,3);      // Padding within a framed rectangle (used by most widgets)
    FrameRounding           = 0.0f;             // Radius of frame corners rounding. Set to 0.0f to have rectangular frames (used by most widgets).
    ItemSpacing             = ImVec2(8,4);      // Horizontal and vertical spacing between widgets/lines
    ItemInnerSpacing        = ImVec2(4,4);      // Horizontal and vertical spacing between within elements of a composed widget (e.g. a slider and its label)
    TouchExtraPadding       = ImVec2(0,0);      // Expand reactive bounding box for touch-based system where touch position is not accurate enough. Unfortunately we don't sort widgets so priority on overlap will always be given to the first widget. So don't grow this too much!
    IndentSpacing           = 21.0f;            // Horizontal spacing when e.g. entering a tree node. Generally == (FontSize + FramePadding.x*2).
    ColumnsMinSpacing       = 6.0f;             // Minimum horizontal spacing between two columns
    ScrollbarSize           = 16.0f;            // Width of the vertical scrollbar, Height of the horizontal scrollbar
    ScrollbarRounding       = 9.0f;             // Radius of grab corners rounding for scrollbar
    GrabMinSize             = 10.0f;            // Minimum width/height of a grab box for slider/scrollbar
    GrabRounding            = 0.0f;             // Radius of grabs corners rounding. Set to 0.0f to have rectangular slider grabs.
    ButtonTextAlign         = ImVec2(0.5f,0.5f);// Alignment of button text when button is larger than text.
    DisplayWindowPadding    = ImVec2(22,22);    // Window positions are clamped to be visible within the display area by at least this amount. Only covers regular windows.
    DisplaySafeAreaPadding  = ImVec2(4,4);      // If you cannot see the edge of your screen (e.g. on a TV) increase the safe area padding. Covers popups/tooltips as well regular windows.
    AntiAliasedLines        = true;             // Enable anti-aliasing on lines/borders. Disable if you are really short on CPU/GPU.
    AntiAliasedShapes       = true;             // Enable anti-aliasing on filled shapes (rounded rectangles, circles, etc.)
    CurveTessellationTol    = 1.25f;            // Tessellation tolerance. Decrease for highly tessellated curves (higher quality, more polygons), increase to reduce quality.

    Colors[ImGuiCol_Text]                   = ImVec4(0.90f, 0.90f, 0.90f, 1.00f);
    Colors[ImGuiCol_TextDisabled]           = ImVec4(0.60f, 0.60f, 0.60f, 1.00f);
    Colors[ImGuiCol_WindowBg]               = ImVec4(0.00f, 0.00f, 0.00f, 0.70f);
    Colors[ImGuiCol_ChildWindowBg]          = ImVec4(0.00f, 0.00f, 0.00f, 0.00f);
    Colors[ImGuiCol_PopupBg]                = ImVec4(0.05f, 0.05f, 0.10f, 0.90f);
    Colors[ImGuiCol_Border]                 = ImVec4(0.70f, 0.70f, 0.70f, 0.65f);
    Colors[ImGuiCol_BorderShadow]           = ImVec4(0.00f, 0.00f, 0.00f, 0.00f);
    Colors[ImGuiCol_FrameBg]                = ImVec4(0.80f, 0.80f, 0.80f, 0.30f);   // Background of checkbox, radio button, plot, slider, text input
    Colors[ImGuiCol_FrameBgHovered]         = ImVec4(0.90f, 0.80f, 0.80f, 0.40f);
    Colors[ImGuiCol_FrameBgActive]          = ImVec4(0.90f, 0.65f, 0.65f, 0.45f);
    Colors[ImGuiCol_TitleBg]                = ImVec4(0.24f, 0.24f, 0.50f, 0.83f);
    Colors[ImGuiCol_TitleBgCollapsed]       = ImVec4(0.40f, 0.40f, 0.80f, 0.20f);
    Colors[ImGuiCol_TitleBgActive]          = ImVec4(0.33f, 0.33f, 0.65f, 0.87f);
    Colors[ImGuiCol_MenuBarBg]              = ImVec4(0.40f, 0.40f, 0.55f, 0.80f);
    Colors[ImGuiCol_ScrollbarBg]            = ImVec4(0.20f, 0.25f, 0.30f, 0.60f);
    Colors[ImGuiCol_ScrollbarGrab]          = ImVec4(0.40f, 0.40f, 0.80f, 0.30f);
    Colors[ImGuiCol_ScrollbarGrabHovered]   = ImVec4(0.40f, 0.40f, 0.80f, 0.40f);
    Colors[ImGuiCol_ScrollbarGrabActive]    = ImVec4(0.80f, 0.50f, 0.50f, 0.40f);
    Colors[ImGuiCol_ComboBg]                = ImVec4(0.20f, 0.20f, 0.20f, 0.99f);
    Colors[ImGuiCol_CheckMark]              = ImVec4(0.90f, 0.90f, 0.90f, 0.50f);
    Colors[ImGuiCol_SliderGrab]             = ImVec4(1.00f, 1.00f, 1.00f, 0.30f);
    Colors[ImGuiCol_SliderGrabActive]       = ImVec4(0.80f, 0.50f, 0.50f, 1.00f);
    Colors[ImGuiCol_Button]                 = ImVec4(0.67f, 0.40f, 0.40f, 0.60f);
    Colors[ImGuiCol_ButtonHovered]          = ImVec4(0.67f, 0.40f, 0.40f, 1.00f);
    Colors[ImGuiCol_ButtonActive]           = ImVec4(0.80f, 0.50f, 0.50f, 1.00f);
    Colors[ImGuiCol_Header]                 = ImVec4(0.40f, 0.40f, 0.90f, 0.45f);
    Colors[ImGuiCol_HeaderHovered]          = ImVec4(0.45f, 0.45f, 0.90f, 0.80f);
    Colors[ImGuiCol_HeaderActive]           = ImVec4(0.53f, 0.53f, 0.87f, 0.80f);
    Colors[ImGuiCol_Column]                 = ImVec4(0.50f, 0.50f, 0.50f, 1.00f);
    Colors[ImGuiCol_ColumnHovered]          = ImVec4(0.70f, 0.60f, 0.60f, 1.00f);
    Colors[ImGuiCol_ColumnActive]           = ImVec4(0.90f, 0.70f, 0.70f, 1.00f);
    Colors[ImGuiCol_ResizeGrip]             = ImVec4(1.00f, 1.00f, 1.00f, 0.30f);
    Colors[ImGuiCol_ResizeGripHovered]      = ImVec4(1.00f, 1.00f, 1.00f, 0.60f);
    Colors[ImGuiCol_ResizeGripActive]       = ImVec4(1.00f, 1.00f, 1.00f, 0.90f);
    Colors[ImGuiCol_CloseButton]            = ImVec4(0.50f, 0.50f, 0.90f, 0.50f);
    Colors[ImGuiCol_CloseButtonHovered]     = ImVec4(0.70f, 0.70f, 0.90f, 0.60f);
    Colors[ImGuiCol_CloseButtonActive]      = ImVec4(0.70f, 0.70f, 0.70f, 1.00f);
    Colors[ImGuiCol_PlotLines]              = ImVec4(1.00f, 1.00f, 1.00f, 1.00f);
    Colors[ImGuiCol_PlotLinesHovered]       = ImVec4(0.90f, 0.70f, 0.00f, 1.00f);
    Colors[ImGuiCol_PlotHistogram]          = ImVec4(0.90f, 0.70f, 0.00f, 1.00f);
    Colors[ImGuiCol_PlotHistogramHovered]   = ImVec4(1.00f, 0.60f, 0.00f, 1.00f);
    Colors[ImGuiCol_TextSelectedBg]         = ImVec4(0.00f, 0.00f, 1.00f, 0.35f);
    Colors[ImGuiCol_ModalWindowDarkening]   = ImVec4(0.20f, 0.20f, 0.20f, 0.35f);
    Colors[ImGuiCol_NavHighlight]           = Colors[ImGuiCol_HeaderHovered];
    Colors[ImGuiCol_NavWindowingHighlight]  = ImVec4(1.00f, 1.00f, 1.00f, 0.12f);
}

ImGuiIO::ImGuiIO()
{
    // Most fields are initialized with zero
    memset(this, 0, sizeof(*this));

    // Settings
    DisplaySize = ImVec2(-1.0f, -1.0f);
    DeltaTime = 1.0f/60.0f;
    IniSavingRate = 5.0f;
    IniFilename = "imgui.ini";
    LogFilename = "imgui_log.txt";
    MouseDoubleClickTime = 0.30f;
    MouseDoubleClickMaxDist = 6.0f;
    for (int i = 0; i < ImGuiKey_COUNT; i++)
        KeyMap[i] = -1;
    KeyRepeatDelay = 0.250f;
    KeyRepeatRate = 0.050f;
    NavMovesMouse = false;
    UserData = NULL;

    Fonts = &GImDefaultFontAtlas;
    FontGlobalScale = 1.0f;
    FontAllowUserScaling = false;
    DisplayFramebufferScale = ImVec2(1.0f, 1.0f);
    DisplayVisibleMin = DisplayVisibleMax = ImVec2(0.0f, 0.0f);

    // User functions
    RenderDrawListsFn = NULL;
    MemAllocFn = malloc;
    MemFreeFn = free;
    GetClipboardTextFn = GetClipboardTextFn_DefaultImpl;   // Platform dependent default implementations
    SetClipboardTextFn = SetClipboardTextFn_DefaultImpl;
    ImeSetInputScreenPosFn = ImeSetInputScreenPosFn_DefaultImpl;
    ImeWindowHandle = NULL;

    // Input (NB: we already have memset zero the entire structure)
    MousePos = ImVec2(-1,-1);
    MousePosPrev = ImVec2(-1,-1);
    MouseDragThreshold = 6.0f;
    for (int i = 0; i < IM_ARRAYSIZE(MouseDownDuration); i++) MouseDownDuration[i] = MouseDownDurationPrev[i] = -1.0f;
    for (int i = 0; i < IM_ARRAYSIZE(KeysDownDuration); i++) KeysDownDuration[i]  = KeysDownDurationPrev[i] = -1.0f;
    for (int i = 0; i < IM_ARRAYSIZE(NavInputsDownDuration); i++) NavInputsDownDuration[i] = -1.0f;

    // Set OS X style defaults based on __APPLE__ compile time flag
#ifdef __APPLE__
    OSXBehaviors = true;
#endif
}

// Pass in translated ASCII characters for text input.
// - with glfw you can get those from the callback set in glfwSetCharCallback()
// - on Windows you can get those using ToAscii+keyboard state, or via the WM_CHAR message
void ImGuiIO::AddInputCharacter(ImWchar c)
{
    const int n = ImStrlenW(InputCharacters);
    if (n + 1 < IM_ARRAYSIZE(InputCharacters))
    {
        InputCharacters[n] = c;
        InputCharacters[n+1] = '\0';
    }
}

void ImGuiIO::AddInputCharactersUTF8(const char* utf8_chars)
{
    // We can't pass more wchars than ImGuiIO::InputCharacters[] can hold so don't convert more
    const int wchars_buf_len = sizeof(ImGuiIO::InputCharacters) / sizeof(ImWchar);
    ImWchar wchars[wchars_buf_len];
    ImTextStrFromUtf8(wchars, wchars_buf_len, utf8_chars, NULL);
    for (int i = 0; i < wchars_buf_len && wchars[i] != 0; i++)
        AddInputCharacter(wchars[i]);
}

//-----------------------------------------------------------------------------
// HELPERS
//-----------------------------------------------------------------------------

#define IM_F32_TO_INT8_UNBOUND(_VAL)    ((int)((_VAL) * 255.0f + ((_VAL)>=0 ? 0.5f : -0.5f)))   // Unsaturated, for display purpose 
#define IM_F32_TO_INT8_SAT(_VAL)        ((int)(ImSaturate(_VAL) * 255.0f + 0.5f))               // Saturated, always output 0..255

// Play it nice with Windows users. Notepad in 2015 still doesn't display text data with Unix-style \n.
#ifdef _WIN32
#define IM_NEWLINE "\r\n"
#else
#define IM_NEWLINE "\n"
#endif

bool ImIsPointInTriangle(const ImVec2& p, const ImVec2& a, const ImVec2& b, const ImVec2& c)
{
    bool b1 = ((p.x - b.x) * (a.y - b.y) - (p.y - b.y) * (a.x - b.x)) < 0.0f;
    bool b2 = ((p.x - c.x) * (b.y - c.y) - (p.y - c.y) * (b.x - c.x)) < 0.0f;
    bool b3 = ((p.x - a.x) * (c.y - a.y) - (p.y - a.y) * (c.x - a.x)) < 0.0f;
    return ((b1 == b2) && (b2 == b3));
}

int ImStricmp(const char* str1, const char* str2)
{
    int d;
    while ((d = toupper(*str2) - toupper(*str1)) == 0 && *str1) { str1++; str2++; }
    return d;
}

int ImStrnicmp(const char* str1, const char* str2, int count)
{
    int d = 0;
    while (count > 0 && (d = toupper(*str2) - toupper(*str1)) == 0 && *str1) { str1++; str2++; count--; }
    return d;
}

void ImStrncpy(char* dst, const char* src, int count)
{
    if (count < 1) return;
    strncpy(dst, src, (size_t)count);
    dst[count-1] = 0;
}

char* ImStrdup(const char *str)
{
    size_t len = strlen(str) + 1;
    void* buff = ImGui::MemAlloc(len);
    return (char*)memcpy(buff, (const void*)str, len);
}

int ImStrlenW(const ImWchar* str)
{
    int n = 0;
    while (*str++) n++;
    return n;
}

const ImWchar* ImStrbolW(const ImWchar* buf_mid_line, const ImWchar* buf_begin) // find beginning-of-line
{
    while (buf_mid_line > buf_begin && buf_mid_line[-1] != '\n')
        buf_mid_line--;
    return buf_mid_line;
}

const char* ImStristr(const char* haystack, const char* haystack_end, const char* needle, const char* needle_end)
{
    if (!needle_end)
        needle_end = needle + strlen(needle);

    const char un0 = (char)toupper(*needle);
    while ((!haystack_end && *haystack) || (haystack_end && haystack < haystack_end))
    {
        if (toupper(*haystack) == un0)
        {
            const char* b = needle + 1;
            for (const char* a = haystack + 1; b < needle_end; a++, b++)
                if (toupper(*a) != toupper(*b))
                    break;
            if (b == needle_end)
                return haystack;
        }
        haystack++;
    }
    return NULL;
}


// MSVC version appears to return -1 on overflow, whereas glibc appears to return total count (which may be >= buf_size). 
// Ideally we would test for only one of those limits at runtime depending on the behavior the vsnprintf(), but trying to deduct it at compile time sounds like a pandora can of worm.
int ImFormatString(char* buf, int buf_size, const char* fmt, ...)
{
    IM_ASSERT(buf_size > 0);
    va_list args;
    va_start(args, fmt);
    int w = vsnprintf(buf, buf_size, fmt, args);
    va_end(args);
    if (w == -1 || w >= buf_size)
        w = buf_size - 1;
    buf[w] = 0;
    return w;
}

int ImFormatStringV(char* buf, int buf_size, const char* fmt, va_list args)
{
    IM_ASSERT(buf_size > 0);
    int w = vsnprintf(buf, buf_size, fmt, args);
    if (w == -1 || w >= buf_size)
        w = buf_size - 1;
    buf[w] = 0;
    return w;
}

// Pass data_size==0 for zero-terminated strings
// FIXME-OPT: Replace with e.g. FNV1a hash? CRC32 pretty much randomly access 1KB. Need to do proper measurements.
ImU32 ImHash(const void* data, int data_size, ImU32 seed)
{
    static ImU32 crc32_lut[256] = { 0 };
    if (!crc32_lut[1])
    {
        const ImU32 polynomial = 0xEDB88320;
        for (ImU32 i = 0; i < 256; i++)
        {
            ImU32 crc = i;
            for (ImU32 j = 0; j < 8; j++)
                crc = (crc >> 1) ^ (ImU32(-int(crc & 1)) & polynomial);
            crc32_lut[i] = crc;
        }
    }

    seed = ~seed;
    ImU32 crc = seed;
    const unsigned char* current = (const unsigned char*)data;

    if (data_size > 0)
    {
        // Known size
        while (data_size--)
            crc = (crc >> 8) ^ crc32_lut[(crc & 0xFF) ^ *current++];
    }
    else
    {
        // Zero-terminated string
        while (unsigned char c = *current++)
        {
            // We support a syntax of "label###id" where only "###id" is included in the hash, and only "label" gets displayed.
            // Because this syntax is rarely used we are optimizing for the common case.
            // - If we reach ### in the string we discard the hash so far and reset to the seed.
            // - We don't do 'current += 2; continue;' after handling ### to keep the code smaller.
            if (c == '#' && current[0] == '#' && current[1] == '#')
                crc = seed;
            crc = (crc >> 8) ^ crc32_lut[(crc & 0xFF) ^ c];
        }
    }
    return ~crc;
}

//-----------------------------------------------------------------------------
// ImText* helpers
//-----------------------------------------------------------------------------

// Convert UTF-8 to 32-bits character, process single character input.
// Based on stb_from_utf8() from github.com/nothings/stb/
// We handle UTF-8 decoding error by skipping forward.
int ImTextCharFromUtf8(unsigned int* out_char, const char* in_text, const char* in_text_end)
{
    unsigned int c = (unsigned int)-1;
    const unsigned char* str = (const unsigned char*)in_text;
    if (!(*str & 0x80))
    {
        c = (unsigned int)(*str++);
        *out_char = c;
        return 1;
    }
    if ((*str & 0xe0) == 0xc0)
    {
        *out_char = 0xFFFD; // will be invalid but not end of string
        if (in_text_end && in_text_end - (const char*)str < 2) return 1;
        if (*str < 0xc2) return 2;
        c = (unsigned int)((*str++ & 0x1f) << 6);
        if ((*str & 0xc0) != 0x80) return 2;
        c += (*str++ & 0x3f);
        *out_char = c;
        return 2;
    }
    if ((*str & 0xf0) == 0xe0)
    {
        *out_char = 0xFFFD; // will be invalid but not end of string
        if (in_text_end && in_text_end - (const char*)str < 3) return 1;
        if (*str == 0xe0 && (str[1] < 0xa0 || str[1] > 0xbf)) return 3;
        if (*str == 0xed && str[1] > 0x9f) return 3; // str[1] < 0x80 is checked below
        c = (unsigned int)((*str++ & 0x0f) << 12);
        if ((*str & 0xc0) != 0x80) return 3;
        c += (unsigned int)((*str++ & 0x3f) << 6);
        if ((*str & 0xc0) != 0x80) return 3;
        c += (*str++ & 0x3f);
        *out_char = c;
        return 3;
    }
    if ((*str & 0xf8) == 0xf0)
    {
        *out_char = 0xFFFD; // will be invalid but not end of string
        if (in_text_end && in_text_end - (const char*)str < 4) return 1;
        if (*str > 0xf4) return 4;
        if (*str == 0xf0 && (str[1] < 0x90 || str[1] > 0xbf)) return 4;
        if (*str == 0xf4 && str[1] > 0x8f) return 4; // str[1] < 0x80 is checked below
        c = (unsigned int)((*str++ & 0x07) << 18);
        if ((*str & 0xc0) != 0x80) return 4;
        c += (unsigned int)((*str++ & 0x3f) << 12);
        if ((*str & 0xc0) != 0x80) return 4;
        c += (unsigned int)((*str++ & 0x3f) << 6);
        if ((*str & 0xc0) != 0x80) return 4;
        c += (*str++ & 0x3f);
        // utf-8 encodings of values used in surrogate pairs are invalid
        if ((c & 0xFFFFF800) == 0xD800) return 4;
        *out_char = c;
        return 4;
    }
    *out_char = 0;
    return 0;
}

int ImTextStrFromUtf8(ImWchar* buf, int buf_size, const char* in_text, const char* in_text_end, const char** in_text_remaining)
{
    ImWchar* buf_out = buf;
    ImWchar* buf_end = buf + buf_size;
    while (buf_out < buf_end-1 && (!in_text_end || in_text < in_text_end) && *in_text)
    {
        unsigned int c;
        in_text += ImTextCharFromUtf8(&c, in_text, in_text_end);
        if (c == 0)
            break;
        if (c < 0x10000)    // FIXME: Losing characters that don't fit in 2 bytes
            *buf_out++ = (ImWchar)c;
    }
    *buf_out = 0;
    if (in_text_remaining)
        *in_text_remaining = in_text;
    return (int)(buf_out - buf);
}

int ImTextCountCharsFromUtf8(const char* in_text, const char* in_text_end)
{
    int char_count = 0;
    while ((!in_text_end || in_text < in_text_end) && *in_text)
    {
        unsigned int c;
        in_text += ImTextCharFromUtf8(&c, in_text, in_text_end);
        if (c == 0)
            break;
        if (c < 0x10000)
            char_count++;
    }
    return char_count;
}

// Based on stb_to_utf8() from github.com/nothings/stb/
static inline int ImTextCharToUtf8(char* buf, int buf_size, unsigned int c)
{
    if (c < 0x80)
    {
        buf[0] = (char)c;
        return 1;
    }
    if (c < 0x800)
    {
        if (buf_size < 2) return 0;
        buf[0] = (char)(0xc0 + (c >> 6));
        buf[1] = (char)(0x80 + (c & 0x3f));
        return 2;
    }
    if (c >= 0xdc00 && c < 0xe000)
    {
        return 0;
    }
    if (c >= 0xd800 && c < 0xdc00)
    {
        if (buf_size < 4) return 0;
        buf[0] = (char)(0xf0 + (c >> 18));
        buf[1] = (char)(0x80 + ((c >> 12) & 0x3f));
        buf[2] = (char)(0x80 + ((c >> 6) & 0x3f));
        buf[3] = (char)(0x80 + ((c ) & 0x3f));
        return 4;
    }
    //else if (c < 0x10000)
    {
        if (buf_size < 3) return 0;
        buf[0] = (char)(0xe0 + (c >> 12));
        buf[1] = (char)(0x80 + ((c>> 6) & 0x3f));
        buf[2] = (char)(0x80 + ((c ) & 0x3f));
        return 3;
    }
}

static inline int ImTextCountUtf8BytesFromChar(unsigned int c)
{
    if (c < 0x80) return 1;
    if (c < 0x800) return 2;
    if (c >= 0xdc00 && c < 0xe000) return 0;
    if (c >= 0xd800 && c < 0xdc00) return 4;
    return 3;
}

int ImTextStrToUtf8(char* buf, int buf_size, const ImWchar* in_text, const ImWchar* in_text_end)
{
    char* buf_out = buf;
    const char* buf_end = buf + buf_size;
    while (buf_out < buf_end-1 && (!in_text_end || in_text < in_text_end) && *in_text)
    {
        unsigned int c = (unsigned int)(*in_text++);
        if (c < 0x80)
            *buf_out++ = (char)c;
        else
            buf_out += ImTextCharToUtf8(buf_out, (int)(buf_end-buf_out-1), c);
    }
    *buf_out = 0;
    return (int)(buf_out - buf);
}

int ImTextCountUtf8BytesFromStr(const ImWchar* in_text, const ImWchar* in_text_end)
{
    int bytes_count = 0;
    while ((!in_text_end || in_text < in_text_end) && *in_text)
    {
        unsigned int c = (unsigned int)(*in_text++);
        if (c < 0x80)
            bytes_count++;
        else
            bytes_count += ImTextCountUtf8BytesFromChar(c);
    }
    return bytes_count;
}

ImVec4 ImGui::ColorConvertU32ToFloat4(ImU32 in)
{
    float s = 1.0f/255.0f;
    return ImVec4((in & 0xFF) * s, ((in >> 8) & 0xFF) * s, ((in >> 16) & 0xFF) * s, (in >> 24) * s);
}

ImU32 ImGui::ColorConvertFloat4ToU32(const ImVec4& in)
{
    ImU32 out;
    out  = ((ImU32)IM_F32_TO_INT8_SAT(in.x));
    out |= ((ImU32)IM_F32_TO_INT8_SAT(in.y)) << 8;
    out |= ((ImU32)IM_F32_TO_INT8_SAT(in.z)) << 16;
    out |= ((ImU32)IM_F32_TO_INT8_SAT(in.w)) << 24;
    return out;
}

ImU32 ImGui::GetColorU32(ImGuiCol idx, float alpha_mul)  
{ 
    ImVec4 c = GImGui->Style.Colors[idx]; 
    c.w *= GImGui->Style.Alpha * alpha_mul; 
    return ImGui::ColorConvertFloat4ToU32(c); 
}

ImU32 ImGui::GetColorU32(const ImVec4& col)
{ 
    ImVec4 c = col; 
    c.w *= GImGui->Style.Alpha; 
    return ImGui::ColorConvertFloat4ToU32(c); 
}

// Convert rgb floats ([0-1],[0-1],[0-1]) to hsv floats ([0-1],[0-1],[0-1]), from Foley & van Dam p592
// Optimized http://lolengine.net/blog/2013/01/13/fast-rgb-to-hsv
void ImGui::ColorConvertRGBtoHSV(float r, float g, float b, float& out_h, float& out_s, float& out_v)
{
    float K = 0.f;
    if (g < b)
    {
        const float tmp = g; g = b; b = tmp;
        K = -1.f;
    }
    if (r < g)
    {
        const float tmp = r; r = g; g = tmp;
        K = -2.f / 6.f - K;
    }

    const float chroma = r - (g < b ? g : b);
    out_h = fabsf(K + (g - b) / (6.f * chroma + 1e-20f));
    out_s = chroma / (r + 1e-20f);
    out_v = r;
}

// Convert hsv floats ([0-1],[0-1],[0-1]) to rgb floats ([0-1],[0-1],[0-1]), from Foley & van Dam p593
// also http://en.wikipedia.org/wiki/HSL_and_HSV
void ImGui::ColorConvertHSVtoRGB(float h, float s, float v, float& out_r, float& out_g, float& out_b)
{
    if (s == 0.0f)
    {
        // gray
        out_r = out_g = out_b = v;
        return;
    }

    h = fmodf(h, 1.0f) / (60.0f/360.0f);
    int   i = (int)h;
    float f = h - (float)i;
    float p = v * (1.0f - s);
    float q = v * (1.0f - s * f);
    float t = v * (1.0f - s * (1.0f - f));

    switch (i)
    {
    case 0: out_r = v; out_g = t; out_b = p; break;
    case 1: out_r = q; out_g = v; out_b = p; break;
    case 2: out_r = p; out_g = v; out_b = t; break;
    case 3: out_r = p; out_g = q; out_b = v; break;
    case 4: out_r = t; out_g = p; out_b = v; break;
    case 5: default: out_r = v; out_g = p; out_b = q; break;
    }
}

// Load file content into memory
// Memory allocated with ImGui::MemAlloc(), must be freed by user using ImGui::MemFree()
void* ImLoadFileToMemory(const char* filename, const char* file_open_mode, int* out_file_size, int padding_bytes)
{
    IM_ASSERT(filename && file_open_mode);
    if (out_file_size)
        *out_file_size = 0;

    FILE* f;
    if ((f = fopen(filename, file_open_mode)) == NULL)
        return NULL;

    long file_size_signed;
    if (fseek(f, 0, SEEK_END) || (file_size_signed = ftell(f)) == -1 || fseek(f, 0, SEEK_SET))
    {
        fclose(f);
        return NULL;
    }

    int file_size = (int)file_size_signed;
    void* file_data = ImGui::MemAlloc(file_size + padding_bytes);
    if (file_data == NULL)
    {
        fclose(f);
        return NULL;
    }
    if (fread(file_data, 1, (size_t)file_size, f) != (size_t)file_size)
    {
        fclose(f);
        ImGui::MemFree(file_data);
        return NULL;
    }
    if (padding_bytes > 0)
        memset((void *)(((char*)file_data) + file_size), 0, padding_bytes);

    fclose(f);
    if (out_file_size)
        *out_file_size = file_size;

    return file_data;
}

//-----------------------------------------------------------------------------
// ImGuiStorage
//-----------------------------------------------------------------------------

// Helper: Key->value storage
void ImGuiStorage::Clear()
{
    Data.clear();
}

// std::lower_bound but without the bullshit
static ImVector<ImGuiStorage::Pair>::iterator LowerBound(ImVector<ImGuiStorage::Pair>& data, ImGuiID key)
{
    ImVector<ImGuiStorage::Pair>::iterator first = data.begin();
    ImVector<ImGuiStorage::Pair>::iterator last = data.end();
    int count = (int)(last - first);
    while (count > 0)
    {
        int count2 = count / 2;
        ImVector<ImGuiStorage::Pair>::iterator mid = first + count2;
        if (mid->key < key)
        {
            first = ++mid;
            count -= count2 + 1;
        }
        else
        {
            count = count2;
        }
    }
    return first;
}

int ImGuiStorage::GetInt(ImGuiID key, int default_val) const
{
    ImVector<Pair>::iterator it = LowerBound(const_cast<ImVector<ImGuiStorage::Pair>&>(Data), key);
    if (it == Data.end() || it->key != key)
        return default_val;
    return it->val_i;
}

bool ImGuiStorage::GetBool(ImGuiID key, bool default_val) const
{
    return GetInt(key, default_val ? 1 : 0) != 0;
}

float ImGuiStorage::GetFloat(ImGuiID key, float default_val) const
{
    ImVector<Pair>::iterator it = LowerBound(const_cast<ImVector<ImGuiStorage::Pair>&>(Data), key);
    if (it == Data.end() || it->key != key)
        return default_val;
    return it->val_f;
}

void* ImGuiStorage::GetVoidPtr(ImGuiID key) const
{
    ImVector<Pair>::iterator it = LowerBound(const_cast<ImVector<ImGuiStorage::Pair>&>(Data), key);
    if (it == Data.end() || it->key != key)
        return NULL;
    return it->val_p;
}

// References are only valid until a new value is added to the storage. Calling a Set***() function or a Get***Ref() function invalidates the pointer.
int* ImGuiStorage::GetIntRef(ImGuiID key, int default_val)
{
    ImVector<Pair>::iterator it = LowerBound(Data, key);
    if (it == Data.end() || it->key != key)
        it = Data.insert(it, Pair(key, default_val));
    return &it->val_i;
}

bool* ImGuiStorage::GetBoolRef(ImGuiID key, bool default_val)
{
    return (bool*)GetIntRef(key, default_val ? 1 : 0);
}

float* ImGuiStorage::GetFloatRef(ImGuiID key, float default_val)
{
    ImVector<Pair>::iterator it = LowerBound(Data, key);
    if (it == Data.end() || it->key != key)
        it = Data.insert(it, Pair(key, default_val));
    return &it->val_f;
}

void** ImGuiStorage::GetVoidPtrRef(ImGuiID key, void* default_val)
{
    ImVector<Pair>::iterator it = LowerBound(Data, key);
    if (it == Data.end() || it->key != key)
        it = Data.insert(it, Pair(key, default_val));
    return &it->val_p;
}

// FIXME-OPT: Need a way to reuse the result of lower_bound when doing GetInt()/SetInt() - not too bad because it only happens on explicit interaction (maximum one a frame)
void ImGuiStorage::SetInt(ImGuiID key, int val)
{
    ImVector<Pair>::iterator it = LowerBound(Data, key);
    if (it == Data.end() || it->key != key)
    {
        Data.insert(it, Pair(key, val));
        return;
    }
    it->val_i = val;
}

void ImGuiStorage::SetBool(ImGuiID key, bool val)
{
    SetInt(key, val ? 1 : 0);
}

void ImGuiStorage::SetFloat(ImGuiID key, float val)
{
    ImVector<Pair>::iterator it = LowerBound(Data, key);
    if (it == Data.end() || it->key != key)
    {
        Data.insert(it, Pair(key, val));
        return;
    }
    it->val_f = val;
}

void ImGuiStorage::SetVoidPtr(ImGuiID key, void* val)
{
    ImVector<Pair>::iterator it = LowerBound(Data, key);
    if (it == Data.end() || it->key != key)
    {
        Data.insert(it, Pair(key, val));
        return;
    }
    it->val_p = val;
}

void ImGuiStorage::SetAllInt(int v)
{
    for (int i = 0; i < Data.Size; i++)
        Data[i].val_i = v;
}

//-----------------------------------------------------------------------------
// ImGuiTextFilter
//-----------------------------------------------------------------------------

// Helper: Parse and apply text filters. In format "aaaaa[,bbbb][,ccccc]"
ImGuiTextFilter::ImGuiTextFilter(const char* default_filter)
{
    if (default_filter)
    {
        ImStrncpy(InputBuf, default_filter, IM_ARRAYSIZE(InputBuf));
        Build();
    }
    else
    {
        InputBuf[0] = 0;
        CountGrep = 0;
    }
}

bool ImGuiTextFilter::Draw(const char* label, float width)
{
    if (width != 0.0f)
        ImGui::PushItemWidth(width);
    bool value_changed = ImGui::InputText(label, InputBuf, IM_ARRAYSIZE(InputBuf));
    if (width != 0.0f)
        ImGui::PopItemWidth();
    if (value_changed)
        Build();
    return value_changed;
}

void ImGuiTextFilter::TextRange::split(char separator, ImVector<TextRange>& out)
{
    out.resize(0);
    const char* wb = b;
    const char* we = wb;
    while (we < e)
    {
        if (*we == separator)
        {
            out.push_back(TextRange(wb, we));
            wb = we + 1;
        }
        we++;
    }
    if (wb != we)
        out.push_back(TextRange(wb, we));
}

void ImGuiTextFilter::Build()
{
    Filters.resize(0);
    TextRange input_range(InputBuf, InputBuf+strlen(InputBuf));
    input_range.split(',', Filters);

    CountGrep = 0;
    for (int i = 0; i != Filters.Size; i++)
    {
        Filters[i].trim_blanks();
        if (Filters[i].empty())
            continue;
        if (Filters[i].front() != '-')
            CountGrep += 1;
    }
}

bool ImGuiTextFilter::PassFilter(const char* text, const char* text_end) const
{
    if (Filters.empty())
        return true;

    if (text == NULL)
        text = "";

    for (int i = 0; i != Filters.Size; i++)
    {
        const TextRange& f = Filters[i];
        if (f.empty())
            continue;
        if (f.front() == '-')
        {
            // Subtract
            if (ImStristr(text, text_end, f.begin()+1, f.end()) != NULL)
                return false;
        }
        else
        {
            // Grep
            if (ImStristr(text, text_end, f.begin(), f.end()) != NULL)
                return true;
        }
    }

    // Implicit * grep
    if (CountGrep == 0)
        return true;

    return false;
}

//-----------------------------------------------------------------------------
// ImGuiTextBuffer
//-----------------------------------------------------------------------------

// On some platform vsnprintf() takes va_list by reference and modifies it.
// va_copy is the 'correct' way to copy a va_list but Visual Studio prior to 2013 doesn't have it.
#ifndef va_copy
#define va_copy(dest, src) (dest = src)
#endif

// Helper: Text buffer for logging/accumulating text
void ImGuiTextBuffer::appendv(const char* fmt, va_list args)
{
    va_list args_copy;
    va_copy(args_copy, args);

    int len = vsnprintf(NULL, 0, fmt, args);         // FIXME-OPT: could do a first pass write attempt, likely successful on first pass.
    if (len <= 0)
        return;

    const int write_off = Buf.Size;
    const int needed_sz = write_off + len;
    if (write_off + len >= Buf.Capacity)
    {
        int double_capacity = Buf.Capacity * 2;
        Buf.reserve(needed_sz > double_capacity ? needed_sz : double_capacity);
    }

    Buf.resize(needed_sz);
    ImFormatStringV(&Buf[write_off] - 1, len+1, fmt, args_copy);
}

void ImGuiTextBuffer::append(const char* fmt, ...)
{
    va_list args;
    va_start(args, fmt);
    appendv(fmt, args);
    va_end(args);
}

//-----------------------------------------------------------------------------
// ImGuiSimpleColumns
//-----------------------------------------------------------------------------

ImGuiSimpleColumns::ImGuiSimpleColumns()
{
    Count = 0;
    Spacing = Width = NextWidth = 0.0f;
    memset(Pos, 0, sizeof(Pos));
    memset(NextWidths, 0, sizeof(NextWidths));
}

void ImGuiSimpleColumns::Update(int count, float spacing, bool clear)
{
    IM_ASSERT(Count <= IM_ARRAYSIZE(Pos));
    Count = count;
    Width = NextWidth = 0.0f;
    Spacing = spacing;
    if (clear) memset(NextWidths, 0, sizeof(NextWidths));
    for (int i = 0; i < Count; i++)
    {
        if (i > 0 && NextWidths[i] > 0.0f)
            Width += Spacing;
        Pos[i] = (float)(int)Width;
        Width += NextWidths[i];
        NextWidths[i] = 0.0f;
    }
}

float ImGuiSimpleColumns::DeclColumns(float w0, float w1, float w2) // not using va_arg because they promote float to double
{
    NextWidth = 0.0f;
    NextWidths[0] = ImMax(NextWidths[0], w0);
    NextWidths[1] = ImMax(NextWidths[1], w1);
    NextWidths[2] = ImMax(NextWidths[2], w2);
    for (int i = 0; i < 3; i++)
        NextWidth += NextWidths[i] + ((i > 0 && NextWidths[i] > 0.0f) ? Spacing : 0.0f);
    return ImMax(Width, NextWidth);
}

float ImGuiSimpleColumns::CalcExtraSpace(float avail_w)
{
    return ImMax(0.0f, avail_w - Width);
}

//-----------------------------------------------------------------------------
// ImGuiListClipper
//-----------------------------------------------------------------------------

static void SetCursorPosYAndSetupDummyPrevLine(float pos_y, float line_height)
{
    // Set cursor position and a few other things so that SetScrollHere() and Columns() can work when seeking cursor. 
    // FIXME: It is problematic that we have to do that here, because custom/equivalent end-user code would stumble on the same issue. Consider moving within SetCursorXXX functions?
    ImGui::SetCursorPosY(pos_y);
    ImGuiWindow* window = ImGui::GetCurrentWindow();
    window->DC.CursorPosPrevLine.y = window->DC.CursorPos.y - line_height;      // Setting those fields so that SetScrollHere() can properly function after the end of our clipper usage.
    window->DC.PrevLineHeight = (line_height - GImGui->Style.ItemSpacing.y);    // If we end up needing more accurate data (to e.g. use SameLine) we may as well make the clipper have a fourth step to let user process and display the last item in their list.
    if (window->DC.ColumnsCount > 1)
        window->DC.ColumnsCellMinY = window->DC.CursorPos.y;                    // Setting this so that cell Y position are set properly
}

// Use case A: Begin() called from constructor with items_height<0, then called again from Sync() in StepNo 1
// Use case B: Begin() called from constructor with items_height>0
// FIXME-LEGACY: Ideally we should remove the Begin/End functions but they are part of the legacy API we still support. This is why some of the code in Step() calling Begin() and reassign some fields, spaghetti style.
void ImGuiListClipper::Begin(int count, float items_height)
{
    StartPosY = ImGui::GetCursorPosY();
    ItemsHeight = items_height;
    ItemsCount = count;
    StepNo = 0;
    DisplayEnd = DisplayStart = -1;
    if (ItemsHeight > 0.0f)
    {
        ImGui::CalcListClipping(ItemsCount, ItemsHeight, &DisplayStart, &DisplayEnd); // calculate how many to clip/display
        if (DisplayStart > 0)
            SetCursorPosYAndSetupDummyPrevLine(StartPosY + DisplayStart * ItemsHeight, ItemsHeight); // advance cursor
        StepNo = 2;
    }
}

void ImGuiListClipper::End()
{
    if (ItemsCount < 0)
        return;
    // In theory here we should assert that ImGui::GetCursorPosY() == StartPosY + DisplayEnd * ItemsHeight, but it feels saner to just seek at the end and not assert/crash the user.
    if (ItemsCount < INT_MAX)
        SetCursorPosYAndSetupDummyPrevLine(StartPosY + ItemsCount * ItemsHeight, ItemsHeight); // advance cursor
    ItemsCount = -1;
    StepNo = 3;
}

bool ImGuiListClipper::Step()
{
    if (ItemsCount == 0 || ImGui::GetCurrentWindowRead()->SkipItems)
    {
        ItemsCount = -1; 
        return false; 
    }
    if (StepNo == 0) // Step 0: the clipper let you process the first element, regardless of it being visible or not, so we can measure the element height.
    {
        DisplayStart = 0;
        DisplayEnd = 1;
        StartPosY = ImGui::GetCursorPosY();
        StepNo = 1;
        return true;
    }
    if (StepNo == 1) // Step 1: the clipper infer height from first element, calculate the actual range of elements to display, and position the cursor before the first element.
    {
        if (ItemsCount == 1) { ItemsCount = -1; return false; }
        float items_height = ImGui::GetCursorPosY() - StartPosY;
        IM_ASSERT(items_height > 0.0f);   // If this triggers, it means Item 0 hasn't moved the cursor vertically
        Begin(ItemsCount-1, items_height);
        DisplayStart++;
        DisplayEnd++;
        StepNo = 3;
        return true;
    }
    if (StepNo == 2) // Step 2: dummy step only required if an explicit items_height was passed to constructor or Begin() and user still call Step(). Does nothing and switch to Step 3.
    {
        IM_ASSERT(DisplayStart >= 0 && DisplayEnd >= 0);
        StepNo = 3;
        return true;
    }
    if (StepNo == 3) // Step 3: the clipper validate that we have reached the expected Y position (corresponding to element DisplayEnd), advance the cursor to the end of the list and then returns 'false' to end the loop.
        End();
    return false;
}

//-----------------------------------------------------------------------------
// ImGuiWindow
//-----------------------------------------------------------------------------

ImGuiWindow::ImGuiWindow(const char* name)
{
    Name = ImStrdup(name);
    ID = ImHash(name, 0);
    IDStack.push_back(ID);
    Flags = 0;
    IndexWithinParent = 0;
    PosFloat = Pos = ImVec2(0.0f, 0.0f);
    Size = SizeFull = ImVec2(0.0f, 0.0f);
    SizeContents = SizeContentsExplicit = ImVec2(0.0f, 0.0f);
    WindowPadding = ImVec2(0.0f, 0.0f);
    MoveId = GetID("#MOVE");
    Scroll = ImVec2(0.0f, 0.0f);
    ScrollTarget = ImVec2(FLT_MAX, FLT_MAX);
    ScrollTargetCenterRatio = ImVec2(0.5f, 0.5f);
    ScrollbarX = ScrollbarY = false;
    ScrollbarSizes = ImVec2(0.0f, 0.0f);
    BorderSize = 0.0f;
    Active = WasActive = false;
    Accessed = false;
    Collapsed = false;
    CollapseToggleWanted = false;
    SkipItems = false;
    BeginCount = 0;
    PopupId = 0;
    NavLastId = 0;
    AutoFitFramesX = AutoFitFramesY = -1;
    AutoFitOnlyGrows = false;
    AutoFitChildAxises = 0x00;
    AutoPosLastDirection = -1;
    HiddenFrames = 0;
    SetWindowPosAllowFlags = SetWindowSizeAllowFlags = SetWindowCollapsedAllowFlags = ImGuiSetCond_Always | ImGuiSetCond_Once | ImGuiSetCond_FirstUseEver | ImGuiSetCond_Appearing;
    SetWindowPosCenterWanted = false;

    LastFrameActive = -1;
    ItemWidthDefault = 0.0f;
    FontWindowScale = 1.0f;

    DrawList = (ImDrawList*)ImGui::MemAlloc(sizeof(ImDrawList));
    IM_PLACEMENT_NEW(DrawList) ImDrawList();
    DrawList->_OwnerName = Name;
    ParentWindow = NULL;
    RootWindow = NULL;
    RootNonPopupWindow = NULL;
    RootNavWindow = NULL;

    FocusIdxAllCounter = FocusIdxTabCounter = -1;
    FocusIdxAllRequestCurrent = FocusIdxTabRequestCurrent = INT_MAX;
    FocusIdxAllRequestNext = FocusIdxTabRequestNext = INT_MAX;
}

ImGuiWindow::~ImGuiWindow()
{
    DrawList->~ImDrawList();
    ImGui::MemFree(DrawList);
    DrawList = NULL;
    ImGui::MemFree(Name);
    Name = NULL;
}

ImGuiID ImGuiWindow::GetID(const char* str, const char* str_end)
{
    ImGuiID seed = IDStack.back();
    ImGuiID id = ImHash(str, str_end ? (int)(str_end - str) : 0, seed);
    ImGui::KeepAliveID(id);
    return id;
}

ImGuiID ImGuiWindow::GetID(const void* ptr)
{
    ImGuiID seed = IDStack.back();
    ImGuiID id = ImHash(&ptr, sizeof(void*), seed);
    ImGui::KeepAliveID(id);
    return id;
}

ImGuiID ImGuiWindow::GetIDNoKeepAlive(const char* str, const char* str_end)
{
    ImGuiID seed = IDStack.back();
    return ImHash(str, str_end ? (int)(str_end - str) : 0, seed);
}

ImGuiID ImGuiWindow::GetChildID(ImGuiWindow* child_window)
{
    IM_ASSERT(child_window && child_window->ParentWindow == this);
    ImGuiID seed = IDStack[0];
    return ImHash(&child_window->ID, sizeof(child_window->ID), seed);
}

//-----------------------------------------------------------------------------
// Internal API exposed in imgui_internal.h
//-----------------------------------------------------------------------------

static void SetCurrentWindow(ImGuiWindow* window)
{
    ImGuiContext& g = *GImGui;
    g.CurrentWindow = window;
    if (window)
        g.FontSize = window->CalcFontSize();
}

ImGuiWindow* ImGui::GetParentWindow()
{
    ImGuiContext& g = *GImGui;
    IM_ASSERT(g.CurrentWindowStack.Size >= 2);
    return g.CurrentWindowStack[(unsigned int)g.CurrentWindowStack.Size - 2];
}

void ImGui::SetActiveID(ImGuiID id, ImGuiWindow* window = NULL)
{
    ImGuiContext& g = *GImGui;
    g.ActiveIdIsJustActivated = (g.ActiveId != id);
    g.ActiveId = id;
    g.ActiveIdAllowNavDirFlags = 0;
    g.ActiveIdAllowOverlap = false;
    g.ActiveIdWindow = window;
    if (id)
    {
        g.ActiveIdSource = (g.NavActivateId == id || g.NavInputId == id || g.NavTabbedId == id) ? ImGuiInputSource_Nav : ImGuiInputSource_Mouse;
        if (g.ActiveIdSource == ImGuiInputSource_Nav)
            g.NavDisableMouseHover = true;
        else
            g.NavDisableHighlight = true;
        g.NavId = id;
        if (window)
            g.NavLayer = window->DC.NavLayerCurrent;
        if (window && window->DC.NavLayerCurrent == 0) // (Assume that id correspond to the current NavLayer, which should be the case)
            window->NavLastId = id;
    }
}

void ImGui::SetActiveIDNoNav(ImGuiID id, ImGuiWindow* window)
{
    ImGuiContext& g = *GImGui;
    g.ActiveIdIsJustActivated = (g.ActiveId != id);
    g.ActiveId = id;
    g.ActiveIdAllowNavDirFlags = 0;
    g.ActiveIdAllowOverlap = false;
<<<<<<< HEAD
=======
    g.ActiveIdIsJustActivated = true;
    if (id)
        g.ActiveIdIsAlive = true;
>>>>>>> 6def01be
    g.ActiveIdWindow = window;
    g.ActiveIdSource = (g.NavActivateId == id || g.NavInputId == id) ? ImGuiInputSource_Nav : ImGuiInputSource_Mouse;
}

void ImGui::SetHoveredID(ImGuiID id)
{
    ImGuiContext& g = *GImGui;
    g.HoveredId = id;
    g.HoveredIdAllowOverlap = false;
}

void ImGui::KeepAliveID(ImGuiID id)
{
    ImGuiContext& g = *GImGui;
    if (g.ActiveId == id)
        g.ActiveIdIsAlive = true;
}

// Advance cursor given item size for layout.
void ImGui::ItemSize(const ImVec2& size, float text_offset_y)
{
    ImGuiWindow* window = GetCurrentWindow();
    if (window->SkipItems)
        return;

    // Always align ourselves on pixel boundaries
    ImGuiContext& g = *GImGui;
    const float line_height = ImMax(window->DC.CurrentLineHeight, size.y);
    const float text_base_offset = ImMax(window->DC.CurrentLineTextBaseOffset, text_offset_y);
    window->DC.CursorPosPrevLine = ImVec2(window->DC.CursorPos.x + size.x, window->DC.CursorPos.y);
    window->DC.CursorPos = ImVec2((float)(int)(window->Pos.x + window->DC.IndentX + window->DC.ColumnsOffsetX), (float)(int)(window->DC.CursorPos.y + line_height + g.Style.ItemSpacing.y));
    window->DC.CursorMaxPos.x = ImMax(window->DC.CursorMaxPos.x, window->DC.CursorPosPrevLine.x);
    window->DC.CursorMaxPos.y = ImMax(window->DC.CursorMaxPos.y, window->DC.CursorPos.y);

    //window->DrawList->AddCircle(window->DC.CursorMaxPos, 3.0f, IM_COL32(255,0,0,255), 4); // Debug

    window->DC.PrevLineHeight = line_height;
    window->DC.PrevLineTextBaseOffset = text_base_offset;
    window->DC.CurrentLineHeight = window->DC.CurrentLineTextBaseOffset = 0.0f;
}

void ImGui::ItemSize(const ImRect& bb, float text_offset_y)
{
    ItemSize(bb.GetSize(), text_offset_y);
}

static ImGuiNavDir NavScoreItemGetQuadrant(float dx, float dy)
{
    if (fabsf(dx) > fabsf(dy))
        return (dx > 0.0f) ? ImGuiNavDir_Right : ImGuiNavDir_Left;
    return (dy > 0.0f) ? ImGuiNavDir_Down : ImGuiNavDir_Up;
}

static float NavScoreItemDistInterval(float a0, float a1, float b0, float b1)
{
    if (a1 < b0) return a1 - b0;
    if (b1 < a0) return a0 - b1;
    return 0.0f;
}

// Scoring function for directional navigation. Based on https://gist.github.com/rygorous/6981057
// FIXME-NAVIGATION: Pretty rough. Also may want to handle the degenerate case that we have commented out.
static bool NavScoreItem(ImRect cand)
{
    ImGuiContext& g = *GImGui;
    ImGuiWindow* window = g.NavWindow;
    if (g.NavLayer != window->DC.NavLayerCurrent)
        return false;

    const ImRect& curr = g.NavScoringRectScreen; // Current modified source rect (NB: we've applied Max.x = Min.x in NavUpdate() to inhibit the effect of having lots of items with varied width)

    // We perform scoring on items bounding box clipped by their parent window on the other axis (clipping on our movement axis would give us equal scores for all clipped items)
    if (g.NavMoveDir == ImGuiNavDir_Left || g.NavMoveDir == ImGuiNavDir_Right)
    {
        cand.Min.y = ImClamp(cand.Min.y, window->ClipRect.Min.y, window->ClipRect.Max.y);
        cand.Max.y = ImClamp(cand.Max.y, window->ClipRect.Min.y, window->ClipRect.Max.y);
    }
    else
    {
        cand.Min.x = ImClamp(cand.Min.x, window->ClipRect.Min.x, window->ClipRect.Max.x);
        cand.Max.x = ImClamp(cand.Max.x, window->ClipRect.Min.x, window->ClipRect.Max.x);
    }

    // Compute distance between boxes
    // FIXME-NAVIGATION: Introducing various biases toward typical imgui uses cases, but we don't have any rigorous proof of their effect now.
    float dbx = NavScoreItemDistInterval(cand.Min.x, cand.Max.x, curr.Min.x, curr.Max.x);
    float dby = NavScoreItemDistInterval(ImLerp(cand.Min.y, cand.Max.y, 0.2f), ImLerp(cand.Min.y, cand.Max.y, 0.8f), ImLerp(curr.Min.y, curr.Max.y, 0.2f), ImLerp(curr.Min.y, curr.Max.y, 0.8f)); // Clamp down on Y to keep using box-distance for vertically touching items
    if (dby && dbx)
       dbx = (dbx/1000.0f) + ((dbx > 0.0f) ? +1.0f : -1.0f);
    float dist_box = fabsf(dbx) + fabsf(dby);

    // Compute distance between centers (this is off by a factor of 2, but we only compare center distances with each other so it doesn't matter)
    float dcx = (cand.Min.x + cand.Max.x) - (curr.Min.x + curr.Max.x);
    float dcy = (cand.Min.y + cand.Max.y) - (curr.Min.y + curr.Max.y);
    float dist_center = fabsf(dcx) + fabsf(dcy); // L1 metric (need this for our connectedness guarantee)

    // Determine which quadrant of 'curr' our candidate item 'cand' lies in based on distance
    ImGuiNavDir quadrant;
    float dax = 0.0f, day = 0.0f, dist_axial = 0.0f;
    if (dbx || dby) 
    { 
        // For non-overlapping boxes, use distance between boxes
        dax = dbx;
        day = dby;
        dist_axial = dist_box;
        quadrant = NavScoreItemGetQuadrant(dbx, dby);
    } 
    else if (dcx || dcy) 
    { 
        // For overlapping boxes with different centers, use distance between centers
        dax = dcx;
        day = dcy;
        dist_axial = dist_center;
        quadrant = NavScoreItemGetQuadrant(dcx, dcy);
    } 
    else
    {
        // Degenerate case: two overlapping buttons with same center, break ties using order
        quadrant = (window->DC.LastItemId < g.NavId) ? ImGuiNavDir_Left : ImGuiNavDir_Right;
    }

#if 0 // [DEBUG]
    if (ImGui::IsMouseHoveringRect(cand.Min, cand.Max))
    {
        char buf[128];
        ImFormatString(buf, IM_ARRAYSIZE(buf), "db (%.0f,%.0f->%.5f) dc (%.0f,%.0f->%.5f) da (%.0f,%.0f->%.5f) quad %c", dbx, dby, dist_box, dcx, dcy, dist_center, dax, day, dist_axial, "WENS"[quadrant]);
        g.OverlayDrawList.AddRect(cand.Min, cand.Max, IM_COL32(255,255,0,200));
        g.OverlayDrawList.AddRectFilled(cand.Max-ImVec2(4,4), cand.Max+ImGui::CalcTextSize(buf)+ImVec2(4,4), IM_COL32(40,0,0,150));
        g.OverlayDrawList.AddText(cand.Max, ~0U, buf);
    }
 #endif

    // Is it in the quadrant we're interesting in moving to?
    bool new_best = false;
    if (quadrant == g.NavMoveDir) 
    {
        // Does it beat the current best candidate?
        if (dist_box < g.NavMoveResultDistBox) 
        {
            g.NavMoveResultDistBox = dist_box;
            g.NavMoveResultDistCenter = dist_center;
            return true;
        } 
        if (dist_box == g.NavMoveResultDistBox) 
        {
            // Try using distance between center points to break ties
            if (dist_center < g.NavMoveResultDistCenter) 
            {
                g.NavMoveResultDistCenter = dist_center;
                new_best = true;
            } 
            else if (dist_center == g.NavMoveResultDistCenter) 
            {
                // Still tied! we need to be extra-careful to make sure everything gets linked properly. We consistently break ties by symbolically moving "later" buttons 
                // (with higher index) to the right/downwards by an infinitesimal amount since we the current "best" button already (so it must have a lower index), 
                // this is fairly easy. This rule ensures that all buttons with dx==dy==0 will end up being linked in order of appearance along the x axis.
                if (((g.NavMoveDir == ImGuiNavDir_Up || g.NavMoveDir == ImGuiNavDir_Down) ? dby : dbx) < 0.0f) // moving bj to the right/down decreases distance
                    new_best = true;
            }
        }
    }

    // Axial check: if 'curr' has no link at all in some direction and 'cand' lies roughly in that direction, add a tentative link. This will only be kept if no "real" matches
    // are found, so it only augments the graph produced by the above method using extra links. (important, since it doesn't guarantee strong connectedness)
    // This is just to avoid buttons having no links in a particular direction when there's a suitable neighbor. you get good graphs without this too.
    if (g.NavMoveResultDistBox == FLT_MAX) 
        if (dist_axial < g.NavMoveResultDistAxial) // Check axial match
            if ((g.NavMoveDir == ImGuiNavDir_Left && dax < 0.0f) || (g.NavMoveDir == ImGuiNavDir_Right && dax > 0.0f) || (g.NavMoveDir == ImGuiNavDir_Up && day < 0.0f) || (g.NavMoveDir == ImGuiNavDir_Down && day > 0.0f))
                g.NavMoveResultDistAxial = dist_axial, new_best = true;

    return new_best;
}

void ImGui::RenderNavHighlight(const ImRect& bb, ImGuiID id)
{
    ImGuiContext& g = *GImGui;
    if (id != g.NavId || g.NavDisableHighlight)
        return;
    ImGuiWindow* window = ImGui::GetCurrentWindow();

    const float THICKNESS = 2.0f;
    const float DISTANCE = 3.0f + THICKNESS * 0.5f;
    ImRect display_rect(bb.Min - ImVec2(DISTANCE,DISTANCE), bb.Max + ImVec2(DISTANCE,DISTANCE));
    if (!window->ClipRect.Contains(display_rect))
        window->DrawList->PushClipRect(display_rect.Min, display_rect.Max);
    window->DrawList->AddRect(display_rect.Min + ImVec2(THICKNESS*0.5f,THICKNESS*0.5f), display_rect.Max - ImVec2(THICKNESS*0.5f,THICKNESS*0.5f), GetColorU32(ImGuiCol_NavHighlight), g.Style.FrameRounding, 0x0F, THICKNESS);
    //window->DrawList->AddRect(g.NavRefRectScreen.Min, g.NavRefRectScreen.Max, IM_COL32(255,0,0,255));
    if (!window->ClipRect.Contains(display_rect))
        window->DrawList->PopClipRect();
}

// Declare item bounding box for clipping and interaction.
// Note that the size can be different than the one provided to ItemSize(). Typically, widgets that spread over available surface
// declares their minimum size requirement to ItemSize() and then use a larger region for drawing/interaction, which is passed to ItemAdd().
bool ImGui::ItemAdd(const ImRect& bb, const ImGuiID* id, const ImRect* nav_bb_arg)
{
    ImGuiContext& g = *GImGui;
    ImGuiWindow* window = g.CurrentWindow;
    window->DC.LastItemId = id ? *id : 0;
    window->DC.LastItemRect = bb;
    window->DC.LastItemHoveredAndUsable = window->DC.LastItemHoveredRect = false;
    const bool is_clipped = IsClippedEx(bb, id, false);
    if (id != NULL) 
        window->DC.NavLayerActiveFlagsNext |= (1 << window->DC.NavLayerCurrent);

	// Navigation processing runs prior to clipping early-out
    //  (a) So that NavInitDefaultRequest can be honored, for newly opened windows to select a default widget
    //  (b) So that we can scroll up/down past clipped items. This adds a small O(N) cost to regular navigation requests unfortunately, but it is still limited to one window. 
    //      it may not scale very well for windows with ten of thousands of item, but at least the NavRequest is only performed on user interaction, aka maximum once a frame.
    //      We could early out with `if (is_clipped && !g.NavInitDefaultRequest) return false;` but when we wouldn't be able to reach unclipped widgets. This would work if user had explicit scrolling control (e.g. mapped on a stick)
    //      A more pragmatic solution for handling last lists is relying on the fact that they are likely evenly spread items (so that clipper can work) and we could nav at higher-level (apply index, etc.)
    //      So eventually we would like to provide the user will the primitives to be able to implement that sort of customized/efficient navigation handling whenever necessary.
    if (id != NULL && g.IO.NavUsable && g.NavWindow == window->RootNavWindow)
    {
        const ImRect& nav_bb = nav_bb_arg ? *nav_bb_arg : bb;
        const ImRect nav_bb_rel(nav_bb.Min - g.NavWindow->Pos, nav_bb.Max - g.NavWindow->Pos);
        if (g.NavInitDefaultRequest && g.NavLayer == window->DC.NavLayerCurrent)
        {
            // Even if 'ImGuiItemFlags_AllowNavDefaultFocus' is off (typically collapse/close button) we record the first ResultId so they can be used as fallback
            if (window->DC.ItemFlags & ImGuiItemFlags_AllowNavDefaultFocus)
                g.NavInitDefaultRequest = g.NavInitDefaultResultExplicit = false; // Found a match, clear request
            if (g.NavInitDefaultResultId == 0 || (window->DC.ItemFlags & ImGuiItemFlags_AllowNavDefaultFocus))
            {
                g.NavInitDefaultResultId = *id;
                g.NavInitDefaultResultRectRel = nav_bb_rel;
            }
        }

        //const bool DEBUG_NAV = false; // [DEBUG] Enable to test scoring on all items.
        if ((g.NavMoveRequest /*|| DEBUG_NAV*/) && g.NavId != *id)
        {
            //if (DEBUG_NAV && !g.NavMoveRequest) g.NavMoveDir = ImGuiNavDir_N;
            if (NavScoreItem(nav_bb)) //if (!DEBUG || g.NavMoveRequest)
            {
                g.NavMoveResultId = *id;
                g.NavMoveResultRectRel = nav_bb_rel;
            }
        }

        // Update window-relative bounding box of navigated item
        if (g.NavId == *id)
        {
            g.NavRefRectRel = nav_bb_rel;
            g.NavIdIsAlive = true;
            g.NavIdTabCounter = window->FocusIdxTabCounter;
        }
    }

    if (is_clipped)
        return false;

    // Setting LastItemHoveredAndUsable for IsItemHovered()
    if (IsMouseHoveringRect(bb.Min, bb.Max))
    {
        // Matching the behavior of IsHovered() but allow if ActiveId==window->MoveID (we clicked on the window background)
        // So that clicking on items with no active id such as Text() still returns true with IsItemHovered()
        window->DC.LastItemHoveredRect = true;
        if (g.HoveredRootWindow == window->RootWindow)
            if (g.ActiveId == 0 || (id && g.ActiveId == *id) || g.ActiveIdAllowOverlap || (g.ActiveId == window->MoveId))
                if (!g.NavDisableMouseHover && IsWindowContentHoverable(window))
                    window->DC.LastItemHoveredAndUsable = true;
    }

    return true;
}

bool ImGui::IsClippedEx(const ImRect& bb, const ImGuiID* id, bool clip_even_when_logged)
{
    ImGuiContext& g = *GImGui;
    ImGuiWindow* window = GetCurrentWindowRead();
    if (!bb.Overlaps(window->ClipRect))
        if (!id || *id != GImGui->ActiveId)
            if (clip_even_when_logged || !g.LogEnabled)
                return true;
    return false;
}

// NB: This is an internal helper. The user-facing IsItemHovered() is using data emitted from ItemAdd(), with a slightly different logic.
bool ImGui::IsHovered(const ImRect& bb, ImGuiID id, bool flatten_childs)
{
    ImGuiContext& g = *GImGui;
    if (g.HoveredId == 0 || g.HoveredId == id || g.HoveredIdAllowOverlap)
    {
        ImGuiWindow* window = GetCurrentWindowRead();
        if (g.HoveredWindow == window || (flatten_childs && g.HoveredRootWindow == window->RootWindow))
            if ((g.ActiveId == 0 || g.ActiveId == id || g.ActiveIdAllowOverlap) && IsMouseHoveringRect(bb.Min, bb.Max))
                if (!g.NavDisableMouseHover && IsWindowContentHoverable(g.HoveredRootWindow))
                    return true;
    }
    return false;
}

bool ImGui::FocusableItemRegister(ImGuiWindow* window, ImGuiID id, bool tab_stop)
{
    ImGuiContext& g = *GImGui;

    const bool allow_keyboard_focus = (window->DC.ItemFlags & ImGuiItemFlags_AllowKeyboardFocus) != 0;
    window->FocusIdxAllCounter++;
    if (allow_keyboard_focus)
        window->FocusIdxTabCounter++;

    // Process keyboard input at this point: TAB/Shift-TAB to tab out of the currently focused item.
    // Note that we can always TAB out of a widget that doesn't allow tabbing in.
    if (tab_stop && (g.ActiveId == id) && window->FocusIdxAllRequestNext == INT_MAX && window->FocusIdxTabRequestNext == INT_MAX && !g.IO.KeyCtrl && IsKeyPressedMap(ImGuiKey_Tab))
        window->FocusIdxTabRequestNext = window->FocusIdxTabCounter + (g.IO.KeyShift ? (allow_keyboard_focus ? -1 : 0) : +1); // Modulo on index will be applied at the end of frame once we've got the total counter of items.

    if (window->FocusIdxAllCounter == window->FocusIdxAllRequestCurrent)
        return true;
    if (allow_keyboard_focus && window->FocusIdxTabCounter == window->FocusIdxTabRequestCurrent)
    {
        g.NavTabbedId = id;
        return true;
    }

    return false;
}

void ImGui::FocusableItemUnregister(ImGuiWindow* window)
{
    window->FocusIdxAllCounter--;
    window->FocusIdxTabCounter--;
}

ImVec2 ImGui::CalcItemSize(ImVec2 size, float default_x, float default_y)
{
    ImGuiContext& g = *GImGui;
    ImVec2 content_max;
    if (size.x < 0.0f || size.y < 0.0f)
        content_max = g.CurrentWindow->Pos + GetContentRegionMax();
    if (size.x <= 0.0f)
        size.x = (size.x == 0.0f) ? default_x : ImMax(content_max.x - g.CurrentWindow->DC.CursorPos.x, 4.0f) + size.x;
    if (size.y <= 0.0f)
        size.y = (size.y == 0.0f) ? default_y : ImMax(content_max.y - g.CurrentWindow->DC.CursorPos.y, 4.0f) + size.y;
    return size;
}

float ImGui::CalcWrapWidthForPos(const ImVec2& pos, float wrap_pos_x)
{
    if (wrap_pos_x < 0.0f)
        return 0.0f;

    ImGuiWindow* window = GetCurrentWindowRead();
    if (wrap_pos_x == 0.0f)
        wrap_pos_x = GetContentRegionMax().x + window->Pos.x;
    else if (wrap_pos_x > 0.0f)
        wrap_pos_x += window->Pos.x - window->Scroll.x; // wrap_pos_x is provided is window local space

    return ImMax(wrap_pos_x - pos.x, 1.0f);
}

//-----------------------------------------------------------------------------

void* ImGui::MemAlloc(size_t sz)
{
    GImGui->IO.MetricsAllocs++;
    return GImGui->IO.MemAllocFn(sz);
}

void ImGui::MemFree(void* ptr)
{
    if (ptr) GImGui->IO.MetricsAllocs--;
    return GImGui->IO.MemFreeFn(ptr);
}

const char* ImGui::GetClipboardText()
{
    return GImGui->IO.GetClipboardTextFn ? GImGui->IO.GetClipboardTextFn() : "";
}

void ImGui::SetClipboardText(const char* text)
{
    if (GImGui->IO.SetClipboardTextFn)
        GImGui->IO.SetClipboardTextFn(text);
}

const char* ImGui::GetVersion()
{
    return IMGUI_VERSION;
}

// Internal state access - if you want to share ImGui state between modules (e.g. DLL) or allocate it yourself
// Note that we still point to some static data and members (such as GFontAtlas), so the state instance you end up using will point to the static data within its module
ImGuiContext* ImGui::GetCurrentContext()
{
    return GImGui;
}

void ImGui::SetCurrentContext(ImGuiContext* ctx)
{
    GImGui = ctx;
}

ImGuiContext* ImGui::CreateContext(void* (*malloc_fn)(size_t), void (*free_fn)(void*))
{
    if (!malloc_fn) malloc_fn = malloc;
    ImGuiContext* ctx = (ImGuiContext*)malloc_fn(sizeof(ImGuiContext));
    IM_PLACEMENT_NEW(ctx) ImGuiContext();
    ctx->IO.MemAllocFn = malloc_fn;
    ctx->IO.MemFreeFn = free_fn ? free_fn : free;
    return ctx;
}

void ImGui::DestroyContext(ImGuiContext* ctx)
{
    void (*free_fn)(void*) = ctx->IO.MemFreeFn;
    ctx->~ImGuiContext();
    free_fn(ctx);
    if (GImGui == ctx)
        GImGui = NULL;
}

ImGuiIO& ImGui::GetIO()
{
    return GImGui->IO;
}

ImGuiStyle& ImGui::GetStyle()
{
    return GImGui->Style;
}

// Same value as passed to your RenderDrawListsFn() function. valid after Render() and until the next call to NewFrame()
ImDrawData* ImGui::GetDrawData()
{
    return GImGui->RenderDrawData.Valid ? &GImGui->RenderDrawData : NULL;
}

float ImGui::GetTime()
{
    return GImGui->Time;
}

int ImGui::GetFrameCount()
{
    return GImGui->FrameCount;
}

static void SetNavId(ImGuiID id)
{
    ImGuiContext& g = *GImGui;
    IM_ASSERT(g.NavWindow);
    g.NavId = id;
    if (g.NavLayer == 0)
        g.NavWindow->NavLastId = g.NavId;
}

static void SetNavIdAndMoveMouse(ImGuiID id, const ImRect& rect_rel)
{
    ImGuiContext& g = *GImGui;
    SetNavId(id);
    g.NavRefRectRel = rect_rel;
    g.NavMousePosDirty = true;
    g.NavDisableHighlight = false;
    g.NavDisableMouseHover = true;
}

// This needs to be called before we submit any widget (aka in or before Begin)
static void NavInitWindow(ImGuiWindow* window, bool force_reinit)
{
    ImGuiContext& g = *GImGui;
    IM_ASSERT(window == g.NavWindow);
    if (!(window->Flags & ImGuiWindowFlags_ChildWindow) || (window->Flags & ImGuiWindowFlags_Popup) || (window->NavLastId == 0) || force_reinit)
    {
        SetNavId(0);
        g.NavInitDefaultRequest = true;
        g.NavInitDefaultResultId = 0;
        g.NavInitDefaultResultExplicit = false;
        g.NavInitDefaultResultRectRel = ImRect();
    }
    else
    {
        g.NavId = window->NavLastId;
    }
}

static ImVec2 NavCalcPreferredMousePos()
{
    ImGuiContext& g = *GImGui;
    if (!g.NavWindow)
        return g.IO.MousePos;
    ImVec2 p = g.NavWindow->Pos + ImVec2(g.NavRefRectRel.Min.x + ImMin(g.Style.FramePadding.x*4, g.NavRefRectRel.GetWidth()), g.NavRefRectRel.Max.y - ImMin(g.Style.FramePadding.y, g.NavRefRectRel.GetHeight()));
    ImRect r = GetVisibleRect();
    return ImFloor(ImClamp(p, r.Min, r.Max));   // ImFloor() is important because non-integer mouse position application in backend might be lossy and result in undesirable non-zero delta.
}

static int FindWindowIndex(ImGuiWindow* window) // FIXME-OPT O(N)
{
    ImGuiContext& g = *GImGui;
    for (int i = g.Windows.Size-1; i >= 0; i--)
        if (g.Windows[i] == window)
            return i;
    return -1;
}

static ImGuiWindow* FindWindowNavigable(int i_start, int i_stop, int dir) // FIXME-OPT O(N)
{
    ImGuiContext& g = *GImGui;
    for (int i = i_start; i >= 0 && i < g.Windows.Size && i != i_stop; i += dir)
    {
        ImGuiWindow* window = g.Windows[i];
        if (window->Active && window == window->RootNonPopupWindow && (!(window->Flags & ImGuiWindowFlags_NoNavFocus) || window == g.NavWindow))
            return window;
    }
    return NULL;
}

enum ImGuiNavReadMode
{
    ImGuiNavReadMode_Down,
    ImGuiNavReadMode_Pressed,
    ImGuiNavReadMode_Repeat,
    ImGuiNavReadMode_RepeatSlow,
    ImGuiNavReadMode_RepeatFast
};

// FIXME-NAVIGATION: Expose navigation repeat delay/rate
static float GetNavInputAmount(ImGuiNavInput n, ImGuiNavReadMode mode)
{
    ImGuiContext& g = *GImGui;
    if (mode == ImGuiNavReadMode_Down)
        return g.IO.NavInputs[n];                   // Instant, read analog input (0.0f..1.0f, as provided by user)
    const float t = g.IO.NavInputsDownDuration[n];  // Duration pressed
    if (mode == ImGuiNavReadMode_Pressed)           // Return 1.0f when just pressed, no repeat, ignore analog input (we don't need it for Pressed logic)
        return (t == 0.0f) ? 1.0f : 0.0f;
    if (mode == ImGuiNavReadMode_Repeat)
        return (float)ImGui::CalcTypematicPressedRepeatAmount(t, t - g.IO.DeltaTime, g.IO.KeyRepeatDelay * 0.80f, g.IO.KeyRepeatRate * 0.80f);
    if (mode == ImGuiNavReadMode_RepeatSlow)
        return (float)ImGui::CalcTypematicPressedRepeatAmount(t, t - g.IO.DeltaTime, g.IO.KeyRepeatDelay * 1.00f, g.IO.KeyRepeatRate * 2.00f);
    if (mode == ImGuiNavReadMode_RepeatFast)
        return (float)ImGui::CalcTypematicPressedRepeatAmount(t, t - g.IO.DeltaTime, g.IO.KeyRepeatDelay * 0.80f, g.IO.KeyRepeatRate * 0.30f);
    return 0.0f;
}

// Equivalent of IsKeyDown() for NavInputs[]
static bool IsNavInputDown(ImGuiNavInput n)
{
    return GImGui->IO.NavInputs[n] > 0.0f;
}

// Equivalent of IsKeyPressed() for NavInputs[]
static bool IsNavInputPressed(ImGuiNavInput n, ImGuiNavReadMode mode)// = ImGuiNavReadMode_Re)
{
    return GetNavInputAmount(n, mode) > 0.0f;
}

static ImVec2 GetNavInputAmount2d(int stick_no, ImGuiNavReadMode mode, float slow_factor = 0.0f, float fast_factor = 0.0f)
{
    IM_ASSERT(ImGuiNavInput_PadScrollUp == ImGuiNavInput_PadUp + 4);
    IM_ASSERT(stick_no >= 0 && stick_no < 2);

    ImVec2 delta;
    delta.x = GetNavInputAmount(ImGuiNavInput_PadRight + stick_no*4, mode) - GetNavInputAmount(ImGuiNavInput_PadLeft + stick_no*4, mode); 
    delta.y = GetNavInputAmount(ImGuiNavInput_PadDown  + stick_no*4, mode) - GetNavInputAmount(ImGuiNavInput_PadUp   + stick_no*4, mode); 
    if (slow_factor != 0.0f && IsNavInputDown(ImGuiNavInput_PadTweakSlow))
        delta *= slow_factor;
    if (fast_factor != 0.0f && IsNavInputDown(ImGuiNavInput_PadTweakFast))
        delta *= fast_factor;
    return delta;
}

static void NavUpdate()
{
    ImGuiContext& g = *GImGui;
    g.IO.WantMoveMouse = false;

    // Process navigation init request (select first/default focus)
    if (g.NavInitDefaultResultId != 0 && (!g.NavDisableHighlight || g.NavInitDefaultResultExplicit))
    {
        // Apply result from previous navigation init request (typically select the first item, unless SetItemDefaultFocus() has been called)
        IM_ASSERT(g.NavWindow);
        SetNavId(g.NavInitDefaultResultId);
        g.NavRefRectRel = g.NavInitDefaultResultRectRel;
        if (g.NavDisableMouseHover)
            g.NavMousePosDirty = true;
    }
    g.NavInitDefaultRequest = false;
    g.NavInitDefaultResultExplicit = false;
    g.NavInitDefaultResultId = 0;

    // Process navigation move request
    if (g.NavMoveRequest && g.NavMoveResultId != 0)
    {
        IM_ASSERT(g.NavWindow);

        // Scroll to keep newly navigated item fully into view
        ImRect window_rect_rel(g.NavWindow->InnerRect.Min - g.NavWindow->Pos - ImVec2(1,1), g.NavWindow->InnerRect.Max - g.NavWindow->Pos + ImVec2(1,1));
        //g.OverlayDrawList.AddRect(g.NavWindow->Pos + window_rect_rel.Min, g.NavWindow->Pos + window_rect_rel.Max, IM_COL32_WHITE); // [DEBUG]
        if (g.NavLayer == 0 && !window_rect_rel.Contains(g.NavMoveResultRectRel))
        {
            if (g.NavWindow->ScrollbarX && g.NavMoveResultRectRel.Min.x < window_rect_rel.Min.x)
            {
                g.NavWindow->ScrollTarget.x = g.NavMoveResultRectRel.Min.x + g.NavWindow->Scroll.x - g.Style.ItemSpacing.x;
                g.NavWindow->ScrollTargetCenterRatio.x = 0.0f;
            }
            else if (g.NavWindow->ScrollbarX && g.NavMoveResultRectRel.Max.x >= window_rect_rel.Max.x)
            {
                g.NavWindow->ScrollTarget.x = g.NavMoveResultRectRel.Max.x + g.NavWindow->Scroll.x + g.Style.ItemSpacing.x;
                g.NavWindow->ScrollTargetCenterRatio.x = 1.0f;
            }
            if (g.NavMoveResultRectRel.Min.y < window_rect_rel.Min.y)
            {
                g.NavWindow->ScrollTarget.y = g.NavMoveResultRectRel.Min.y + g.NavWindow->Scroll.y - g.Style.ItemSpacing.y;
                g.NavWindow->ScrollTargetCenterRatio.y = 0.0f;
            }
            else if (g.NavMoveResultRectRel.Max.y >= window_rect_rel.Max.y)
            {
                g.NavWindow->ScrollTarget.y = g.NavMoveResultRectRel.Max.y + g.NavWindow->Scroll.y + g.Style.ItemSpacing.y;
                g.NavWindow->ScrollTargetCenterRatio.y = 1.0f;
            }

            // Estimate upcoming scroll so we can offset our relative mouse position so mouse position can be applied immediately (under this block)
            ImVec2 next_scroll = CalcNextScrollFromScrollTargetAndClamp(g.NavWindow);
            g.NavMoveResultRectRel.Translate(g.NavWindow->Scroll - next_scroll);
        }

        // Apply result from previous frame navigation directional move request
        ImGui::SetActiveID(0);
        SetNavIdAndMoveMouse(g.NavMoveResultId, g.NavMoveResultRectRel);
        g.NavMoveFromClampedRefRect = false;
    }

    // Apply application mouse position movement, after we had a chance to process move request result.
    if (g.NavMousePosDirty && g.NavIdIsAlive)
    {
        // Set mouse position given our knowledge of the nav widget position from last frame
        if (g.IO.NavMovesMouse)
        {
            g.IO.MousePos = g.IO.MousePosPrev = NavCalcPreferredMousePos();
            g.IO.WantMoveMouse = true;
        }
        g.NavMousePosDirty = false;
    }
    g.NavIdIsAlive = false;
    g.NavTabbedId = 0;

    // Navigation windowing mode (change focus, move/resize window)
    if (!g.NavWindowingTarget && IsNavInputPressed(ImGuiNavInput_PadMenu, ImGuiNavReadMode_Pressed))
    {
        ImGuiWindow* window = g.NavWindow;
        if (!window)
            window = FindWindowNavigable(g.Windows.Size-1, -1, -1);
        if (window)
        {
            g.NavWindowingTarget = window->RootNonPopupWindow;
            g.NavWindowingDisplayAlpha = 0.0f;
            g.NavWindowingToggleLayer = true;
        }
    }
    if (g.NavWindowingTarget)
    {
        // Visuals only appears after a brief time holding the button, so that a fast tap (to toggle NavLayer) doesn't add visual noise
        const float pressed_duration = g.IO.NavInputsDownDuration[ImGuiNavInput_PadMenu];
        g.NavWindowingDisplayAlpha = ImMax(g.NavWindowingDisplayAlpha, ImSaturate((pressed_duration - 0.20f) / 0.05f));
        g.NavWindowingToggleLayer &= (g.NavWindowingDisplayAlpha < 1.0f); // Once button is held long enough we don't consider it a tag-to-toggle-layer press anymore.

        // Select window to focus
        const int focus_change_dir = (int)IsNavInputPressed(ImGuiNavInput_PadFocusPrev, ImGuiNavReadMode_RepeatSlow) - (int)IsNavInputPressed(ImGuiNavInput_PadFocusNext, ImGuiNavReadMode_RepeatSlow);
        if (focus_change_dir != 0 && !(g.NavWindowingTarget->Flags & ImGuiWindowFlags_Modal))
        {
            const int i_current = FindWindowIndex(g.NavWindowingTarget);
            ImGuiWindow* window_target = FindWindowNavigable(i_current + focus_change_dir, -1, focus_change_dir);
            if (!window_target)
                window_target = FindWindowNavigable((focus_change_dir < 0) ? (g.Windows.Size-1) : 0, i_current, focus_change_dir);
            g.NavWindowingTarget = window_target;
            g.NavWindowingToggleLayer = false;
            g.NavWindowingDisplayAlpha = 1.0f;
        }

        // Move window
        if (g.NavWindowingTarget && !(g.NavWindowingTarget->Flags & ImGuiWindowFlags_NoMove))
        {
            const ImVec2 move_delta = GetNavInputAmount2d(1, ImGuiNavReadMode_Down);
            if (move_delta.x != 0.0f || move_delta.y != 0.0f)
            {
                const float move_speed = ImFloor(600 * g.IO.DeltaTime * ImMin(g.IO.DisplayFramebufferScale.x, g.IO.DisplayFramebufferScale.y));
                g.NavWindowingTarget->PosFloat += move_delta * move_speed;
                g.NavDisableMouseHover = true;
                MarkSettingsDirty(g.NavWindowingTarget);
            }
        }

        if (!IsNavInputDown(ImGuiNavInput_PadMenu))
        {
            // Apply actual focus only when releasing the NavMenu button (until then the window was merely rendered front-most)
            if (g.NavWindowingTarget && !g.NavWindowingToggleLayer && (!g.NavWindow || g.NavWindowingTarget != g.NavWindow->RootNonPopupWindow))
            {
                ImGui::FocusWindow(g.NavWindowingTarget);
                g.NavDisableHighlight = false;
                g.NavDisableMouseHover = true;
                if (g.NavWindowingTarget->NavLastId == 0)
                    NavInitWindow(g.NavWindowingTarget, false);
            }

            // Single press toggles NavLayer
            if (g.NavWindowingToggleLayer && g.NavWindow)
            {
                if ((g.NavWindow->DC.NavLayerActiveFlags & (1<<1)) == 0 && (g.NavWindow->RootWindow->DC.NavLayerActiveFlags & (1<<1)) != 0)
                    ImGui::FocusWindow(g.NavWindow->RootWindow);
                g.NavLayer = (g.NavWindow->DC.NavLayerActiveFlags & (1<<1)) ? (g.NavLayer ^ 1) : 0;
                g.NavDisableHighlight = false;
                g.NavDisableMouseHover = true;
                if (g.NavLayer == 0 && g.NavWindow->NavLastId)
                    SetNavIdAndMoveMouse(g.NavWindow->NavLastId, ImRect());
                else
                    NavInitWindow(g.NavWindow, true);
            }
            g.NavWindowingTarget = NULL;
        }
    }

    // Set output flags for user application
    g.IO.NavUsable = g.NavWindow && !(g.NavWindow->Flags & ImGuiWindowFlags_NoNavInputs);
    g.IO.NavActive = (g.IO.NavUsable && g.NavId != 0 && !g.NavDisableHighlight) || (g.NavWindowingTarget != NULL) || g.NavInitDefaultRequest;

    // Process NavCancel input (to close a popup, get back to parent, clear focus)
    if (IsNavInputPressed(ImGuiNavInput_PadCancel, ImGuiNavReadMode_Pressed))
    {
        if (g.ActiveId != 0)
        {
            ImGui::SetActiveID(0);
        }
        else if (g.NavWindow && (g.NavWindow->Flags & ImGuiWindowFlags_ChildWindow) && !(g.NavWindow->Flags & ImGuiWindowFlags_Popup) && g.NavWindow->ParentWindow)
        {
            // Exit child window
            ImGuiWindow* child_window = g.NavWindow;
            ImGuiWindow* parent_window = g.NavWindow->ParentWindow;
            ImGui::FocusWindow(parent_window);
            SetNavId(parent_window->GetChildID(child_window));
            g.NavIdIsAlive = false;
            if (g.NavDisableMouseHover)
                g.NavMousePosDirty = true;
        }
        else if (g.OpenPopupStack.Size > 0)
        {
            // Close open popup/menu
            ClosePopupToLevel(g.OpenPopupStack.Size - 1);
        }
        else if (g.NavLayer != 0)
        {
            // Leave the "menu" layer
            g.NavLayer = 0;
            if (g.NavWindow->NavLastId)
                SetNavIdAndMoveMouse(g.NavWindow->NavLastId, ImRect());
            else
                NavInitWindow(g.NavWindow, true);
        }
        else
        {
            // Clear NavLastId for popups but keep it for regular child window so we can leave one and come back where we were
            if (g.NavWindow && ((g.NavWindow->Flags & ImGuiWindowFlags_Popup) || !(g.NavWindow->Flags & ImGuiWindowFlags_ChildWindow)))
                g.NavWindow->NavLastId = 0;
            g.NavId = 0;
        }
    }

    g.NavActivateId = (g.NavId && !g.NavDisableHighlight && !g.NavWindowingTarget && g.ActiveId == 0 && IsNavInputPressed(ImGuiNavInput_PadActivate, ImGuiNavReadMode_Pressed)) ? g.NavId : 0;
    g.NavInputId = (g.NavId && !g.NavDisableHighlight && !g.NavWindowingTarget && g.ActiveId == 0 && IsNavInputPressed(ImGuiNavInput_PadInput, ImGuiNavReadMode_Pressed)) ? g.NavId : 0;
    if (g.NavWindow && (g.NavWindow->Flags & ImGuiWindowFlags_NoNavInputs))
    {
        g.NavActivateId = g.NavInputId = 0;
        g.NavDisableHighlight = true;
    }
    g.NavMoveRequest = false;

    // Initiate directional inputs request
    const int allowed_dir_flags = (g.ActiveId == 0) ? ~0 : g.ActiveIdAllowNavDirFlags;
    g.NavMoveDir = ImGuiNavDir_None;
    if (g.NavWindow && !g.NavWindowingTarget && allowed_dir_flags && !(g.NavWindow->Flags & ImGuiWindowFlags_NoNavInputs))
    {
        if ((allowed_dir_flags & (1<<ImGuiNavDir_Left))  && IsNavInputPressed(ImGuiNavInput_PadLeft,  ImGuiNavReadMode_Repeat)) g.NavMoveDir = ImGuiNavDir_Left;
        if ((allowed_dir_flags & (1<<ImGuiNavDir_Right)) && IsNavInputPressed(ImGuiNavInput_PadRight, ImGuiNavReadMode_Repeat)) g.NavMoveDir = ImGuiNavDir_Right;
        if ((allowed_dir_flags & (1<<ImGuiNavDir_Up))    && IsNavInputPressed(ImGuiNavInput_PadUp,    ImGuiNavReadMode_Repeat)) g.NavMoveDir = ImGuiNavDir_Up;
        if ((allowed_dir_flags & (1<<ImGuiNavDir_Down))  && IsNavInputPressed(ImGuiNavInput_PadDown,  ImGuiNavReadMode_Repeat)) g.NavMoveDir = ImGuiNavDir_Down;
    }
    if (g.NavMoveDir != ImGuiNavDir_None)
        g.NavMoveRequest = true;

    // If we initiate a movement request and have no current NavId, we initiate a InitDefautRequest that will be used as a fallback if the direction fails to find a match
    if (g.NavMoveRequest && g.NavId == 0)
    {
        g.NavInitDefaultRequest = g.NavInitDefaultResultExplicit = true;
        g.NavInitDefaultResultId = 0;
        g.NavDisableHighlight = false;
    }

    // Scrolling
    if (g.NavWindow && !(g.NavWindow->Flags & ImGuiWindowFlags_NoNavInputs) && !g.NavWindowingTarget)
    {
        // Fallback manual-scroll with NavUp/NavDown when window has no navigable item
        const float scroll_speed = ImFloor(g.NavWindow->CalcFontSize() * 100 * g.IO.DeltaTime + 0.5f); // We need round the scrolling speed because sub-pixel scroll isn't reliably supported.
        if (!g.NavWindow->DC.NavLayerActiveFlags && g.NavWindow->DC.NavHasScroll && g.NavMoveRequest && (g.NavMoveDir == ImGuiNavDir_Up || g.NavMoveDir == ImGuiNavDir_Down))
            SetWindowScrollY(g.NavWindow, ImFloor(g.NavWindow->Scroll.y + ((g.NavMoveDir == ImGuiNavDir_Up) ? -1.0f : +1.0f) * scroll_speed));

        // Manual scroll with NavScrollXXX keys
        ImVec2 scroll_dir = GetNavInputAmount2d(1, ImGuiNavReadMode_Down, 1.0f/10.0f, 10.0f);
        if (scroll_dir.x != 0.0f && g.NavWindow->ScrollbarX)
        {
            SetWindowScrollX(g.NavWindow, ImFloor(g.NavWindow->Scroll.x + scroll_dir.x * scroll_speed));
            g.NavMoveFromClampedRefRect = true;
        }
        if (scroll_dir.y != 0.0f)
        {
            SetWindowScrollY(g.NavWindow, ImFloor(g.NavWindow->Scroll.y + scroll_dir.y * scroll_speed));
            g.NavMoveFromClampedRefRect = true;
        }
    }

    // Reset search 
    g.NavMoveResultId = 0;
    g.NavMoveResultDistAxial = g.NavMoveResultDistBox = g.NavMoveResultDistCenter = FLT_MAX;
    if (g.NavMoveRequest && g.NavMoveFromClampedRefRect && g.NavLayer == 0)
    {
        // When we have manually scrolled and NavId is out of bounds, we clamp its bounding box (used for search) to the visible area to restart navigation within visible items
        ImRect window_rect_rel(g.NavWindow->InnerRect.Min - g.NavWindow->Pos - ImVec2(1,1), g.NavWindow->InnerRect.Max - g.NavWindow->Pos + ImVec2(1,1));
        if (!window_rect_rel.Contains(g.NavRefRectRel))
        {
            float pad = g.NavWindow->CalcFontSize() * 0.5f;
            window_rect_rel.Expand(ImVec2(-ImMin(window_rect_rel.GetWidth(), pad), -ImMin(window_rect_rel.GetHeight(), pad))); // Terrible approximation for the intend of starting navigation from first fully visible item
            window_rect_rel.Clip(g.NavRefRectRel);
            g.NavId = 0;
        }
        g.NavMoveFromClampedRefRect = false;
    }

    // For scoring we use a single segment on the left side our current item bounding box (not touching the edge to avoid box overlap with zero-spaced items)
    g.NavScoringRectScreen = g.NavWindow ? ImRect(g.NavWindow->Pos + g.NavRefRectRel.Min, g.NavWindow->Pos + g.NavRefRectRel.Max) : ImRect();
    g.NavScoringRectScreen.Min.x = ImMin(g.NavScoringRectScreen.Min.x + 1.0f, g.NavScoringRectScreen.Max.x);
    g.NavScoringRectScreen.Max.x = g.NavScoringRectScreen.Min.x;
    //g.OverlayDrawList.AddRect(g.NavScoringRectScreen.Min, g.NavScoringRectScreen.Max, IM_COL32(255,200,0,255)); // [DEBUG]
}

void ImGui::NewFrame()
{
    ImGuiContext& g = *GImGui;

    // Check user data
    IM_ASSERT(g.IO.DeltaTime >= 0.0f);               // Need a positive DeltaTime (zero is tolerated but will cause some timing issues)
    IM_ASSERT(g.IO.DisplaySize.x >= 0.0f && g.IO.DisplaySize.y >= 0.0f);
    IM_ASSERT(g.IO.Fonts->Fonts.Size > 0);           // Font Atlas not created. Did you call io.Fonts->GetTexDataAsRGBA32 / GetTexDataAsAlpha8 ?
    IM_ASSERT(g.IO.Fonts->Fonts[0]->IsLoaded());     // Font Atlas not created. Did you call io.Fonts->GetTexDataAsRGBA32 / GetTexDataAsAlpha8 ?
    IM_ASSERT(g.Style.CurveTessellationTol > 0.0f);  // Invalid style setting

    if (!g.Initialized)
    {
        // Initialize on first frame
        g.LogClipboard = (ImGuiTextBuffer*)ImGui::MemAlloc(sizeof(ImGuiTextBuffer));
        IM_PLACEMENT_NEW(g.LogClipboard) ImGuiTextBuffer();

        IM_ASSERT(g.Settings.empty());
        LoadSettings();
        g.Initialized = true;
    }

    SetCurrentFont(g.IO.Fonts->Fonts[0]);

    g.Time += g.IO.DeltaTime;
    g.FrameCount += 1;
    g.Tooltip[0] = '\0';
    g.OverlayDrawList.Clear();
    g.OverlayDrawList.PushTextureID(g.IO.Fonts->TexID);
    g.OverlayDrawList.PushClipRectFullScreen();

    // Mark rendering data as invalid to prevent user who may have a handle on it to use it
    g.RenderDrawData.Valid = false;
    g.RenderDrawData.CmdLists = NULL;
    g.RenderDrawData.CmdListsCount = g.RenderDrawData.TotalVtxCount = g.RenderDrawData.TotalIdxCount = 0;

    // Clear reference to active widget if the widget isn't alive anymore
    g.HoveredIdPreviousFrame = g.HoveredId;
    g.HoveredId = 0;
    g.HoveredIdAllowOverlap = false;
    if (!g.ActiveIdIsAlive && g.ActiveIdPreviousFrame == g.ActiveId && g.ActiveId != 0)
        SetActiveID(0);
    g.ActiveIdPreviousFrame = g.ActiveId;
    g.ActiveIdIsAlive = false;
    g.ActiveIdIsJustActivated = false;
    if (g.ScalarAsInputTextId && g.ActiveId != g.ScalarAsInputTextId)
        g.ScalarAsInputTextId = 0;

    // Update keyboard input state
    memcpy(g.IO.KeysDownDurationPrev, g.IO.KeysDownDuration, sizeof(g.IO.KeysDownDuration));
    for (int i = 0; i < IM_ARRAYSIZE(g.IO.KeysDown); i++)
        g.IO.KeysDownDuration[i] = g.IO.KeysDown[i] ? (g.IO.KeysDownDuration[i] < 0.0f ? 0.0f : g.IO.KeysDownDuration[i] + g.IO.DeltaTime) : -1.0f;
    memcpy(g.IO.NavInputsPrev, g.IO.NavInputs, sizeof(g.IO.NavInputs));
    for (int i = 0; i < IM_ARRAYSIZE(g.IO.NavInputs); i++)
        g.IO.NavInputsDownDuration[i] = (g.IO.NavInputs[i] > 0.0f) ? (g.IO.NavInputsDownDuration[i] < 0.0f ? 0.0f : g.IO.NavInputsDownDuration[i] + g.IO.DeltaTime) : -1.0f;

    // Update directional navigation which may override MousePos if 'NavMovesMouse=true'
    NavUpdate();

    // Update mouse input state
    if (g.IO.MousePos.x < 0 && g.IO.MousePos.y < 0)
        g.IO.MousePos = ImVec2(-9999.0f, -9999.0f);
    if ((g.IO.MousePos.x < 0 && g.IO.MousePos.y < 0) || (g.IO.MousePosPrev.x < 0 && g.IO.MousePosPrev.y < 0))   // if mouse just appeared or disappeared (negative coordinate) we cancel out movement in MouseDelta
        g.IO.MouseDelta = ImVec2(0.0f, 0.0f);
    else
        g.IO.MouseDelta = g.IO.MousePos - g.IO.MousePosPrev;
    if (g.IO.MouseDelta.x != 0.0f || g.IO.MouseDelta.y != 0.0f)
        g.NavDisableMouseHover = false;
    g.IO.MousePosPrev = g.IO.MousePos;
    for (int i = 0; i < IM_ARRAYSIZE(g.IO.MouseDown); i++)
    {
        g.IO.MouseClicked[i] = g.IO.MouseDown[i] && g.IO.MouseDownDuration[i] < 0.0f;
        g.IO.MouseReleased[i] = !g.IO.MouseDown[i] && g.IO.MouseDownDuration[i] >= 0.0f;
        g.IO.MouseDownDurationPrev[i] = g.IO.MouseDownDuration[i];
        g.IO.MouseDownDuration[i] = g.IO.MouseDown[i] ? (g.IO.MouseDownDuration[i] < 0.0f ? 0.0f : g.IO.MouseDownDuration[i] + g.IO.DeltaTime) : -1.0f;
        g.IO.MouseDoubleClicked[i] = false;
        if (g.IO.MouseClicked[i])
        {
            if (g.Time - g.IO.MouseClickedTime[i] < g.IO.MouseDoubleClickTime)
            {
                if (ImLengthSqr(g.IO.MousePos - g.IO.MouseClickedPos[i]) < g.IO.MouseDoubleClickMaxDist * g.IO.MouseDoubleClickMaxDist)
                    g.IO.MouseDoubleClicked[i] = true;
                g.IO.MouseClickedTime[i] = -FLT_MAX;    // so the third click isn't turned into a double-click
            }
            else
            {
                g.IO.MouseClickedTime[i] = g.Time;
            }
            g.IO.MouseClickedPos[i] = g.IO.MousePos;
            g.IO.MouseDragMaxDistanceSqr[i] = 0.0f;
        }
        else if (g.IO.MouseDown[i])
        {
            g.IO.MouseDragMaxDistanceSqr[i] = ImMax(g.IO.MouseDragMaxDistanceSqr[i], ImLengthSqr(g.IO.MousePos - g.IO.MouseClickedPos[i]));
        }
        if (g.IO.MouseClicked[i]) // Clicking any mouse button reactivate mouse hovering which may have been deactivated by gamepad/keyboard navigation
            g.NavDisableMouseHover = false;
    }

    // Calculate frame-rate for the user, as a purely luxurious feature
    g.FramerateSecPerFrameAccum += g.IO.DeltaTime - g.FramerateSecPerFrame[g.FramerateSecPerFrameIdx];
    g.FramerateSecPerFrame[g.FramerateSecPerFrameIdx] = g.IO.DeltaTime;
    g.FramerateSecPerFrameIdx = (g.FramerateSecPerFrameIdx + 1) % IM_ARRAYSIZE(g.FramerateSecPerFrame);
    g.IO.Framerate = 1.0f / (g.FramerateSecPerFrameAccum / (float)IM_ARRAYSIZE(g.FramerateSecPerFrame));

    // Handle user moving window with mouse (at the beginning of the frame to avoid input lag or sheering). Only valid for root windows.
    if (g.MovedWindowMoveId && g.MovedWindowMoveId == g.ActiveId && g.ActiveIdSource == ImGuiInputSource_Mouse)
    {
        KeepAliveID(g.MovedWindowMoveId);
        IM_ASSERT(g.MovedWindow && g.MovedWindow->RootWindow);
        IM_ASSERT(g.MovedWindow->RootWindow->MoveId == g.MovedWindowMoveId);
        if (g.IO.MouseDown[0])
        {
            if (!(g.MovedWindow->Flags & ImGuiWindowFlags_NoMove))
            {
                g.MovedWindow->PosFloat += g.IO.MouseDelta;
                MarkSettingsDirty(g.MovedWindow);
            }
            FocusWindow(g.MovedWindow);
        }
        else
        {
            SetActiveID(0);
            g.MovedWindow = NULL;
            g.MovedWindowMoveId = 0;
        }
    }
    else
    {
        g.MovedWindow = NULL;
        g.MovedWindowMoveId = 0;
    }

    // Delay saving settings so we don't spam disk too much
    if (g.SettingsDirtyTimer > 0.0f)
    {
        g.SettingsDirtyTimer -= g.IO.DeltaTime;
        if (g.SettingsDirtyTimer <= 0.0f)
            SaveSettings();
    }

    // Find the window we are hovering. Child windows can extend beyond the limit of their parent so we need to derive HoveredRootWindow from HoveredWindow
    g.HoveredWindow = g.MovedWindow ? g.MovedWindow : FindHoveredWindow(g.IO.MousePos, false);
    if (g.HoveredWindow && (g.HoveredWindow->Flags & ImGuiWindowFlags_ChildWindow))
        g.HoveredRootWindow = g.HoveredWindow->RootWindow;
    else
        g.HoveredRootWindow = g.MovedWindow ? g.MovedWindow->RootWindow : FindHoveredWindow(g.IO.MousePos, true);

    if (ImGuiWindow* modal_window = GetFrontMostModalRootWindow())
    {
        g.ModalWindowDarkeningRatio = ImMin(g.ModalWindowDarkeningRatio + g.IO.DeltaTime * 6.0f, 1.0f);
        ImGuiWindow* window = g.HoveredRootWindow;
        while (window && window != modal_window)
            window = window->ParentWindow;
        if (!window)
            g.HoveredRootWindow = g.HoveredWindow = NULL;
    }
    else
    {
        g.ModalWindowDarkeningRatio = 0.0f;
    }

    // Are we using inputs? Tell user so they can capture/discard the inputs away from the rest of their application.
    // When clicking outside of a window we assume the click is owned by the application and won't request capture. We need to track click ownership.
    int mouse_earliest_button_down = -1;
    bool mouse_any_down = false;
    for (int i = 0; i < IM_ARRAYSIZE(g.IO.MouseDown); i++)
    {
        if (g.IO.MouseClicked[i])
            g.IO.MouseDownOwned[i] = (g.HoveredWindow != NULL) || (!g.OpenPopupStack.empty());
        mouse_any_down |= g.IO.MouseDown[i];
        if (g.IO.MouseDown[i])
            if (mouse_earliest_button_down == -1 || g.IO.MouseClickedTime[mouse_earliest_button_down] > g.IO.MouseClickedTime[i])
                mouse_earliest_button_down = i;
    }
    bool mouse_avail_to_imgui = (mouse_earliest_button_down == -1) || g.IO.MouseDownOwned[mouse_earliest_button_down];
    if (g.CaptureMouseNextFrame != -1)
        g.IO.WantCaptureMouse = (g.CaptureMouseNextFrame != 0);
    else
        g.IO.WantCaptureMouse = (mouse_avail_to_imgui && (g.HoveredWindow != NULL || mouse_any_down)) || (g.ActiveId != 0) || (!g.OpenPopupStack.empty());
    g.IO.WantCaptureKeyboard = (g.CaptureKeyboardNextFrame != -1) ? (g.CaptureKeyboardNextFrame != 0) : (g.ActiveId != 0);
    g.IO.WantTextInput = (g.ActiveId != 0 && g.InputTextState.Id == g.ActiveId);
    g.MouseCursor = ImGuiMouseCursor_Arrow;
    g.CaptureMouseNextFrame = g.CaptureKeyboardNextFrame = -1;
    g.OsImePosRequest = ImVec2(1.0f, 1.0f); // OS Input Method Editor showing on top-left of our window by default

    // If mouse was first clicked outside of ImGui bounds we also cancel out hovering.
    if (!mouse_avail_to_imgui)
        g.HoveredWindow = g.HoveredRootWindow = NULL;

    // Scale & Scrolling
    if (g.HoveredWindow && g.IO.MouseWheel != 0.0f && !g.HoveredWindow->Collapsed)
    {
        ImGuiWindow* window = g.HoveredWindow;
        if (g.IO.KeyCtrl && g.IO.FontAllowUserScaling)
        {
            // Zoom / Scale window
            const float new_font_scale = ImClamp(window->FontWindowScale + g.IO.MouseWheel * 0.10f, 0.50f, 2.50f);
            const float scale = new_font_scale / window->FontWindowScale;
            window->FontWindowScale = new_font_scale;

            const ImVec2 offset = window->Size * (1.0f - scale) * (g.IO.MousePos - window->Pos) / window->Size;
            window->Pos += offset;
            window->PosFloat += offset;
            window->Size *= scale;
            window->SizeFull *= scale;
        }
        else if (!g.IO.KeyCtrl && !(window->Flags & ImGuiWindowFlags_NoScrollWithMouse))
        {
            // Scroll
            const int scroll_lines = (window->Flags & ImGuiWindowFlags_ComboBox) ? 3 : 5;
            SetWindowScrollY(window, window->Scroll.y - g.IO.MouseWheel * window->CalcFontSize() * scroll_lines);
        }
    }

    // Pressing TAB activate widget focus
    //// NB: Don't discard FocusedWindow if it isn't active, so that a window that go on/off programatically won't lose its keyboard focus. // [2016/07/17] That comment was made invalid by 19d02becef94e8e0f1d432a8bd55cd783876583c
    if (g.ActiveId == 0 && g.NavWindow != NULL && g.NavWindow->Active && !(g.NavWindow->Flags & ImGuiWindowFlags_NoNavInputs) && !g.IO.KeyCtrl && IsKeyPressedMap(ImGuiKey_Tab, false))
    {
        if (g.NavId != 0 && g.NavIdTabCounter != INT_MAX)
            g.NavWindow->FocusIdxTabRequestNext = g.NavIdTabCounter + 1 + (g.IO.KeyShift ? -1 : 1);
        else
            g.NavWindow->FocusIdxTabRequestNext = g.IO.KeyShift ? -1 : 0;
    }
    g.NavIdTabCounter = INT_MAX;

    // Mark all windows as not visible
    for (int i = 0; i != g.Windows.Size; i++)
    {
        ImGuiWindow* window = g.Windows[i];
        window->WasActive = window->Active;
        window->Active = false;
        window->Accessed = false;
    }

    // Closing the focused window restore focus to the first active root window in descending z-order
    if (g.NavWindow && !g.NavWindow->WasActive)
        for (int i = g.Windows.Size-1; i >= 0; i--)
            if (g.Windows[i]->WasActive && !(g.Windows[i]->Flags & ImGuiWindowFlags_ChildWindow))
            {
                FocusWindow(g.Windows[i]);
                break;
            }

    // No window should be open at the beginning of the frame.
    // But in order to allow the user to call NewFrame() multiple times without calling Render(), we are doing an explicit clear.
    g.CurrentWindowStack.resize(0);
    g.CurrentPopupStack.resize(0);
    CloseInactivePopups();

    // Create implicit window - we will only render it if the user has added something to it.
    ImGui::SetNextWindowSize(ImVec2(400,400), ImGuiSetCond_FirstUseEver);
    ImGui::Begin("Debug");
}

// NB: behavior of ImGui after Shutdown() is not tested/guaranteed at the moment. This function is merely here to free heap allocations.
void ImGui::Shutdown()
{
    ImGuiContext& g = *GImGui;

    // The fonts atlas can be used prior to calling NewFrame(), so we clear it even if g.Initialized is FALSE (which would happen if we never called NewFrame)
    if (g.IO.Fonts) // Testing for NULL to allow user to NULLify in case of running Shutdown() on multiple contexts. Bit hacky.
        g.IO.Fonts->Clear();

    // Cleanup of other data are conditional on actually having used ImGui.
    if (!g.Initialized)
        return;

    SaveSettings();

    for (int i = 0; i < g.Windows.Size; i++)
    {
        g.Windows[i]->~ImGuiWindow();
        ImGui::MemFree(g.Windows[i]);
    }
    g.Windows.clear();
    g.WindowsSortBuffer.clear();
    g.CurrentWindow = NULL;
    g.CurrentWindowStack.clear();
    g.NavWindow = NULL;
    g.HoveredWindow = NULL;
    g.HoveredRootWindow = NULL;
    g.ActiveIdWindow = NULL;
    g.MovedWindow = NULL;
    for (int i = 0; i < g.Settings.Size; i++)
        ImGui::MemFree(g.Settings[i].Name);
    g.Settings.clear();
    g.ColorModifiers.clear();
    g.StyleModifiers.clear();
    g.FontStack.clear();
    g.OpenPopupStack.clear();
    g.CurrentPopupStack.clear();
    g.SetNextWindowSizeConstraintCallback = NULL;
    g.SetNextWindowSizeConstraintCallbackUserData = NULL;
    for (int i = 0; i < IM_ARRAYSIZE(g.RenderDrawLists); i++)
        g.RenderDrawLists[i].clear();
    g.OverlayDrawList.ClearFreeMemory();
    g.ColorEditModeStorage.Clear();
    g.PrivateClipboard.clear();
    g.InputTextState.Text.clear();
    g.InputTextState.InitialText.clear();
    g.InputTextState.TempTextBuffer.clear();

    if (g.LogFile && g.LogFile != stdout)
    {
        fclose(g.LogFile);
        g.LogFile = NULL;
    }
    if (g.LogClipboard)
    {
        g.LogClipboard->~ImGuiTextBuffer();
        ImGui::MemFree(g.LogClipboard);
    }

    g.Initialized = false;
}

static ImGuiIniData* FindWindowSettings(const char* name)
{
    ImGuiContext& g = *GImGui;
    ImGuiID id = ImHash(name, 0);
    for (int i = 0; i != g.Settings.Size; i++)
    {
        ImGuiIniData* ini = &g.Settings[i];
        if (ini->Id == id)
            return ini;
    }
    return NULL;
}

static ImGuiIniData* AddWindowSettings(const char* name)
{
    GImGui->Settings.resize(GImGui->Settings.Size + 1);
    ImGuiIniData* ini = &GImGui->Settings.back();
    ini->Name = ImStrdup(name);
    ini->Id = ImHash(name, 0);
    ini->Collapsed = false;
    ini->Pos = ImVec2(FLT_MAX,FLT_MAX);
    ini->Size = ImVec2(0,0);
    return ini;
}

// Zero-tolerance, poor-man .ini parsing
// FIXME: Write something less rubbish
static void LoadSettings()
{
    ImGuiContext& g = *GImGui;
    const char* filename = g.IO.IniFilename;
    if (!filename)
        return;

    int file_size;
    char* file_data = (char*)ImLoadFileToMemory(filename, "rb", &file_size, 1);
    if (!file_data)
        return;

    ImGuiIniData* settings = NULL;
    const char* buf_end = file_data + file_size;
    for (const char* line_start = file_data; line_start < buf_end; )
    {
        const char* line_end = line_start;
        while (line_end < buf_end && *line_end != '\n' && *line_end != '\r')
            line_end++;

        if (line_start[0] == '[' && line_end > line_start && line_end[-1] == ']')
        {
            char name[64];
            ImFormatString(name, IM_ARRAYSIZE(name), "%.*s", (int)(line_end-line_start-2), line_start+1);
            settings = FindWindowSettings(name);
            if (!settings)
                settings = AddWindowSettings(name);
        }
        else if (settings)
        {
            float x, y;
            int i;
            if (sscanf(line_start, "Pos=%f,%f", &x, &y) == 2)
                settings->Pos = ImVec2(x, y);
            else if (sscanf(line_start, "Size=%f,%f", &x, &y) == 2)
                settings->Size = ImMax(ImVec2(x, y), g.Style.WindowMinSize);
            else if (sscanf(line_start, "Collapsed=%d", &i) == 1)
                settings->Collapsed = (i != 0);
        }

        line_start = line_end+1;
    }

    ImGui::MemFree(file_data);
}

static void SaveSettings()
{
    ImGuiContext& g = *GImGui;
    const char* filename = g.IO.IniFilename;
    if (!filename)
        return;

    // Gather data from windows that were active during this session
    for (int i = 0; i != g.Windows.Size; i++)
    {
        ImGuiWindow* window = g.Windows[i];
        if (window->Flags & ImGuiWindowFlags_NoSavedSettings)
            continue;
        ImGuiIniData* settings = FindWindowSettings(window->Name);
        settings->Pos = window->Pos;
        settings->Size = window->SizeFull;
        settings->Collapsed = window->Collapsed;
    }

    // Write .ini file
    // If a window wasn't opened in this session we preserve its settings
    FILE* f = fopen(filename, "wt");
    if (!f)
        return;
    for (int i = 0; i != g.Settings.Size; i++)
    {
        const ImGuiIniData* settings = &g.Settings[i];
        if (settings->Pos.x == FLT_MAX)
            continue;
        const char* name = settings->Name;
        if (const char* p = strstr(name, "###"))  // Skip to the "###" marker if any. We don't skip past to match the behavior of GetID()
            name = p;
        fprintf(f, "[%s]\n", name);
        fprintf(f, "Pos=%d,%d\n", (int)settings->Pos.x, (int)settings->Pos.y);
        fprintf(f, "Size=%d,%d\n", (int)settings->Size.x, (int)settings->Size.y);
        fprintf(f, "Collapsed=%d\n", settings->Collapsed);
        fprintf(f, "\n");
    }

    fclose(f);
}

static void MarkSettingsDirty(ImGuiWindow* window)
{
    ImGuiContext& g = *GImGui;
    if (!(window->Flags & ImGuiWindowFlags_NoSavedSettings))
        if (g.SettingsDirtyTimer <= 0.0f)
            g.SettingsDirtyTimer = g.IO.IniSavingRate;
}

// FIXME: Add a more explicit sort order in the window structure.
static int ChildWindowComparer(const void* lhs, const void* rhs)
{
    const ImGuiWindow* a = *(const ImGuiWindow**)lhs;
    const ImGuiWindow* b = *(const ImGuiWindow**)rhs;
    if (int d = (a->Flags & ImGuiWindowFlags_Popup) - (b->Flags & ImGuiWindowFlags_Popup))
        return d;
    if (int d = (a->Flags & ImGuiWindowFlags_Tooltip) - (b->Flags & ImGuiWindowFlags_Tooltip))
        return d;
    if (int d = (a->Flags & ImGuiWindowFlags_ComboBox) - (b->Flags & ImGuiWindowFlags_ComboBox))
        return d;
    return (a->IndexWithinParent - b->IndexWithinParent);
}

static void AddWindowToSortedBuffer(ImVector<ImGuiWindow*>& out_sorted_windows, ImGuiWindow* window)
{
    out_sorted_windows.push_back(window);
    if (window->Active)
    {
        int count = window->DC.ChildWindows.Size;
        if (count > 1)
            qsort(window->DC.ChildWindows.begin(), (size_t)count, sizeof(ImGuiWindow*), ChildWindowComparer);
        for (int i = 0; i < count; i++)
        {
            ImGuiWindow* child = window->DC.ChildWindows[i];
            if (child->Active)
                AddWindowToSortedBuffer(out_sorted_windows, child);
        }
    }
}

static void AddDrawListToRenderList(ImVector<ImDrawList*>& out_render_list, ImDrawList* draw_list)
{
    if (draw_list->CmdBuffer.empty())
        return;

    // Remove trailing command if unused
    ImDrawCmd& last_cmd = draw_list->CmdBuffer.back();
    if (last_cmd.ElemCount == 0 && last_cmd.UserCallback == NULL)
    {
        draw_list->CmdBuffer.pop_back();
        if (draw_list->CmdBuffer.empty())
            return;
    }

    // Draw list sanity check. Detect mismatch between PrimReserve() calls and incrementing _VtxCurrentIdx, _VtxWritePtr etc.
    IM_ASSERT(draw_list->VtxBuffer.Size == 0 || draw_list->_VtxWritePtr == draw_list->VtxBuffer.Data + draw_list->VtxBuffer.Size);
    IM_ASSERT(draw_list->IdxBuffer.Size == 0 || draw_list->_IdxWritePtr == draw_list->IdxBuffer.Data + draw_list->IdxBuffer.Size);
    IM_ASSERT((int)draw_list->_VtxCurrentIdx == draw_list->VtxBuffer.Size);

    // Check that draw_list doesn't use more vertices than indexable (default ImDrawIdx = 2 bytes = 64K vertices)
    // If this assert triggers because you are drawing lots of stuff manually, A) workaround by calling BeginChild()/EndChild() to put your draw commands in multiple draw lists, B) #define ImDrawIdx to a 'unsigned int' in imconfig.h and render accordingly.
    IM_ASSERT((int64_t)draw_list->_VtxCurrentIdx <= ((int64_t)1L << (sizeof(ImDrawIdx)*8)));  // Too many vertices in same ImDrawList. See comment above.
    
    out_render_list.push_back(draw_list);
    GImGui->IO.MetricsRenderVertices += draw_list->VtxBuffer.Size;
    GImGui->IO.MetricsRenderIndices += draw_list->IdxBuffer.Size;
}

static void AddWindowToRenderList(ImVector<ImDrawList*>& out_render_list, ImGuiWindow* window)
{
    AddDrawListToRenderList(out_render_list, window->DrawList);
    for (int i = 0; i < window->DC.ChildWindows.Size; i++)
    {
        ImGuiWindow* child = window->DC.ChildWindows[i];
        if (!child->Active) // clipped children may have been marked not active
            continue;
        if ((child->Flags & ImGuiWindowFlags_Popup) && child->HiddenFrames > 0)
            continue;
        AddWindowToRenderList(out_render_list, child);
    }
}

static void AddWindowToRenderListSelectLayer(ImGuiWindow* window)
{
    // FIXME: Generalize this with a proper layering system so e.g. user can draw in specific layers, below text, ..
    ImGuiContext& g = *GImGui;
    g.IO.MetricsActiveWindows++;
    if (window->Flags & ImGuiWindowFlags_Popup)
        AddWindowToRenderList(g.RenderDrawLists[1], window);
    else if (window->Flags & ImGuiWindowFlags_Tooltip)
        AddWindowToRenderList(g.RenderDrawLists[2], window);
    else
        AddWindowToRenderList(g.RenderDrawLists[0], window);
}

// When using this function it is sane to ensure that float are perfectly rounded to integer values, to that e.g. (int)(max.x-min.x) in user's render produce correct result.
void ImGui::PushClipRect(const ImVec2& clip_rect_min, const ImVec2& clip_rect_max, bool intersect_with_current_clip_rect)
{
    ImGuiWindow* window = GetCurrentWindow();
    window->DrawList->PushClipRect(clip_rect_min, clip_rect_max, intersect_with_current_clip_rect);
    window->ClipRect = window->DrawList->_ClipRectStack.back();
}

void ImGui::PopClipRect()
{
    ImGuiWindow* window = GetCurrentWindow();
    window->DrawList->PopClipRect();
    window->ClipRect = window->DrawList->_ClipRectStack.back();
}

// This is normally called by Render(). You may want to call it directly if you want to avoid calling Render() but the gain will be very minimal.
void ImGui::EndFrame()
{
    ImGuiContext& g = *GImGui;
    IM_ASSERT(g.Initialized);                       // Forgot to call ImGui::NewFrame()
    IM_ASSERT(g.FrameCountEnded != g.FrameCount);   // ImGui::EndFrame() called multiple times, or forgot to call ImGui::NewFrame() again

    // Render tooltip
    if (g.Tooltip[0])
    {
        ImGui::BeginTooltip();
        ImGui::TextUnformatted(g.Tooltip);
        ImGui::EndTooltip();
    }

    // Notify OS when our Input Method Editor cursor has moved (e.g. CJK inputs using Microsoft IME)
    if (g.IO.ImeSetInputScreenPosFn && ImLengthSqr(g.OsImePosRequest - g.OsImePosSet) > 0.0001f)
    {
        g.IO.ImeSetInputScreenPosFn((int)g.OsImePosRequest.x, (int)g.OsImePosRequest.y);
        g.OsImePosSet = g.OsImePosRequest;
    }

    // Hide implicit "Debug" window if it hasn't been used
    IM_ASSERT(g.CurrentWindowStack.Size == 1);    // Mismatched Begin()/End() calls
    if (g.CurrentWindow && !g.CurrentWindow->Accessed)
        g.CurrentWindow->Active = false;
    ImGui::End();

    // Click to focus window and start moving (after we're done with all our widgets)
    if (g.ActiveId == 0 && g.HoveredId == 0 && g.IO.MouseClicked[0])
    {
        if (!(g.NavWindow && !g.NavWindow->WasActive && g.NavWindow->Active)) // Unless we just made a popup appear
        {
            if (g.HoveredRootWindow != NULL)
            {
                FocusWindow(g.HoveredWindow);
                if (g.NavWindow != g.HoveredWindow)
                {
                    g.NavRefRectRel = ImRect(g.IO.MousePos - g.HoveredWindow->Pos, g.IO.MousePos - g.HoveredWindow->Pos); //ImRect(0,0,0,0);
                    g.NavDisableHighlight = true;
                }
                if (!(g.HoveredWindow->Flags & ImGuiWindowFlags_NoMove))
                {
                    g.MovedWindow = g.HoveredWindow;
                    g.MovedWindowMoveId = g.HoveredRootWindow->MoveId;
                    SetActiveIDNoNav(g.MovedWindowMoveId, g.HoveredRootWindow);
                }
            }
            else if (g.NavWindow != NULL && GetFrontMostModalRootWindow() == NULL)
            {
                // Clicking on void disable focus
                FocusWindow(NULL);
            }
        }
    }

    // Sort the window list so that all child windows are after their parent
    // We cannot do that on FocusWindow() because childs may not exist yet
    g.WindowsSortBuffer.resize(0);
    g.WindowsSortBuffer.reserve(g.Windows.Size);
    for (int i = 0; i != g.Windows.Size; i++)
    {
        ImGuiWindow* window = g.Windows[i];
        if (window->Active && (window->Flags & ImGuiWindowFlags_ChildWindow))       // if a child is active its parent will add it
            continue;
        AddWindowToSortedBuffer(g.WindowsSortBuffer, window);
    }

    IM_ASSERT(g.Windows.Size == g.WindowsSortBuffer.Size);  // we done something wrong
    g.Windows.swap(g.WindowsSortBuffer);

    // Clear Input data for next frame
    g.IO.MouseWheel = 0.0f;
    memset(g.IO.InputCharacters, 0, sizeof(g.IO.InputCharacters));

    g.FrameCountEnded = g.FrameCount;
}

void ImGui::Render()
{
    ImGuiContext& g = *GImGui;
    IM_ASSERT(g.Initialized);   // Forgot to call ImGui::NewFrame()

    if (g.FrameCountEnded != g.FrameCount)
        ImGui::EndFrame();
    g.FrameCountRendered = g.FrameCount;

    // Skip render altogether if alpha is 0.0
    // Note that vertex buffers have been created and are wasted, so it is best practice that you don't create windows in the first place, or consistently respond to Begin() returning false.
    if (g.Style.Alpha > 0.0f)
    {
        // Gather windows to render
        g.IO.MetricsRenderVertices = g.IO.MetricsRenderIndices = g.IO.MetricsActiveWindows = 0;
        for (int i = 0; i < IM_ARRAYSIZE(g.RenderDrawLists); i++)
            g.RenderDrawLists[i].resize(0);
        for (int i = 0; i != g.Windows.Size; i++)
        {
            ImGuiWindow* window = g.Windows[i];
            if (window->Active && window->HiddenFrames <= 0 && (window->Flags & (ImGuiWindowFlags_ChildWindow)) == 0 && window != g.NavWindowingTarget)
                AddWindowToRenderListSelectLayer(window);
        }
        if (g.NavWindowingTarget && g.NavWindowingTarget->Active && g.NavWindowingTarget->HiddenFrames <= 0) // NavWindowing target is always displayed front-most
            AddWindowToRenderListSelectLayer(g.NavWindowingTarget);

        // Flatten layers
        int n = g.RenderDrawLists[0].Size;
        int flattened_size = n;
        for (int i = 1; i < IM_ARRAYSIZE(g.RenderDrawLists); i++)
            flattened_size += g.RenderDrawLists[i].Size;
        g.RenderDrawLists[0].resize(flattened_size);
        for (int i = 1; i < IM_ARRAYSIZE(g.RenderDrawLists); i++)
        {
            ImVector<ImDrawList*>& layer = g.RenderDrawLists[i];
            if (layer.empty())
                continue;
            memcpy(&g.RenderDrawLists[0][n], &layer[0], layer.Size * sizeof(ImDrawList*));
            n += layer.Size;
        }

        // Draw software mouse cursor if requested
        if (g.IO.MouseDrawCursor)
        {
            const ImGuiMouseCursorData& cursor_data = g.MouseCursorData[g.MouseCursor];
            const ImVec2 pos = g.IO.MousePos - cursor_data.HotOffset;
            const ImVec2 size = cursor_data.Size;
            const ImTextureID tex_id = g.IO.Fonts->TexID;
            g.OverlayDrawList.PushTextureID(tex_id);
            g.OverlayDrawList.AddImage(tex_id, pos+ImVec2(1,0), pos+ImVec2(1,0) + size, cursor_data.TexUvMin[1], cursor_data.TexUvMax[1], IM_COL32(0,0,0,48));        // Shadow
            g.OverlayDrawList.AddImage(tex_id, pos+ImVec2(2,0), pos+ImVec2(2,0) + size, cursor_data.TexUvMin[1], cursor_data.TexUvMax[1], IM_COL32(0,0,0,48));        // Shadow
            g.OverlayDrawList.AddImage(tex_id, pos,             pos + size,             cursor_data.TexUvMin[1], cursor_data.TexUvMax[1], IM_COL32(0,0,0,255));       // Black border
            g.OverlayDrawList.AddImage(tex_id, pos,             pos + size,             cursor_data.TexUvMin[0], cursor_data.TexUvMax[0], IM_COL32(255,255,255,255)); // White fill
            g.OverlayDrawList.PopTextureID();
        }
        if (!g.OverlayDrawList.VtxBuffer.empty())
            AddDrawListToRenderList(g.RenderDrawLists[0], &g.OverlayDrawList);

        // Setup draw data
        g.RenderDrawData.Valid = true;
        g.RenderDrawData.CmdLists = (g.RenderDrawLists[0].Size > 0) ? &g.RenderDrawLists[0][0] : NULL;
        g.RenderDrawData.CmdListsCount = g.RenderDrawLists[0].Size;
        g.RenderDrawData.TotalVtxCount = g.IO.MetricsRenderVertices;
        g.RenderDrawData.TotalIdxCount = g.IO.MetricsRenderIndices;

        // Render. If user hasn't set a callback then they may retrieve the draw data via GetDrawData()
        if (g.RenderDrawData.CmdListsCount > 0 && g.IO.RenderDrawListsFn != NULL)
            g.IO.RenderDrawListsFn(&g.RenderDrawData);
    }
}

const char* ImGui::FindRenderedTextEnd(const char* text, const char* text_end)
{
    const char* text_display_end = text;
    if (!text_end)
        text_end = (const char*)-1;

    while (text_display_end < text_end && *text_display_end != '\0' && (text_display_end[0] != '#' || text_display_end[1] != '#'))
        text_display_end++;
    return text_display_end;
}

// Pass text data straight to log (without being displayed)
void ImGui::LogText(const char* fmt, ...)
{
    ImGuiContext& g = *GImGui;
    if (!g.LogEnabled)
        return;

    va_list args;
    va_start(args, fmt);
    if (g.LogFile)
    {
        vfprintf(g.LogFile, fmt, args);
    }
    else
    {
        g.LogClipboard->appendv(fmt, args);
    }
    va_end(args);
}

// Internal version that takes a position to decide on newline placement and pad items according to their depth.
// We split text into individual lines to add current tree level padding
static void LogRenderedText(const ImVec2& ref_pos, const char* text, const char* text_end)
{
    ImGuiContext& g = *GImGui;
    ImGuiWindow* window = ImGui::GetCurrentWindowRead();

    if (!text_end)
        text_end = ImGui::FindRenderedTextEnd(text, text_end);

    const bool log_new_line = ref_pos.y > window->DC.LogLinePosY+1;
    window->DC.LogLinePosY = ref_pos.y;

    const char* text_remaining = text;
    if (g.LogStartDepth > window->DC.TreeDepth)  // Re-adjust padding if we have popped out of our starting depth
        g.LogStartDepth = window->DC.TreeDepth;
    const int tree_depth = (window->DC.TreeDepth - g.LogStartDepth);
    for (;;)
    {
        // Split the string. Each new line (after a '\n') is followed by spacing corresponding to the current depth of our log entry.
        const char* line_end = text_remaining;
        while (line_end < text_end)
            if (*line_end == '\n')
                break;
            else
                line_end++;
        if (line_end >= text_end)
            line_end = NULL;

        const bool is_first_line = (text == text_remaining);
        bool is_last_line = false;
        if (line_end == NULL)
        {
            is_last_line = true;
            line_end = text_end;
        }
        if (line_end != NULL && !(is_last_line && (line_end - text_remaining)==0))
        {
            const int char_count = (int)(line_end - text_remaining);
            if (log_new_line || !is_first_line)
                ImGui::LogText(IM_NEWLINE "%*s%.*s", tree_depth*4, "", char_count, text_remaining);
            else
                ImGui::LogText(" %.*s", char_count, text_remaining);
        }

        if (is_last_line)
            break;
        text_remaining = line_end + 1;
    }
}

// Internal ImGui functions to render text
// RenderText***() functions calls ImDrawList::AddText() calls ImBitmapFont::RenderText()
void ImGui::RenderText(ImVec2 pos, const char* text, const char* text_end, bool hide_text_after_hash)
{
    ImGuiContext& g = *GImGui;
    ImGuiWindow* window = GetCurrentWindow();

    // Hide anything after a '##' string
    const char* text_display_end;
    if (hide_text_after_hash)
    {
        text_display_end = FindRenderedTextEnd(text, text_end);
    }
    else
    {
        if (!text_end)
            text_end = text + strlen(text); // FIXME-OPT
        text_display_end = text_end;
    }

    const int text_len = (int)(text_display_end - text);
    if (text_len > 0)
    {
        window->DrawList->AddText(g.Font, g.FontSize, pos, GetColorU32(ImGuiCol_Text), text, text_display_end);
        if (g.LogEnabled)
            LogRenderedText(pos, text, text_display_end);
    }
}

void ImGui::RenderTextWrapped(ImVec2 pos, const char* text, const char* text_end, float wrap_width)
{
    ImGuiContext& g = *GImGui;
    ImGuiWindow* window = GetCurrentWindow();

    if (!text_end)
        text_end = text + strlen(text); // FIXME-OPT

    const int text_len = (int)(text_end - text);
    if (text_len > 0)
    {
        window->DrawList->AddText(g.Font, g.FontSize, pos, GetColorU32(ImGuiCol_Text), text, text_end, wrap_width);
        if (g.LogEnabled)
            LogRenderedText(pos, text, text_end);
    }
}

// Default clip_rect uses (pos_min,pos_max)
// Handle clipping on CPU immediately (vs typically let the GPU clip the triangles that are overlapping the clipping rectangle edges)
void ImGui::RenderTextClipped(const ImVec2& pos_min, const ImVec2& pos_max, const char* text, const char* text_end, const ImVec2* text_size_if_known, const ImVec2& align, const ImRect* clip_rect)
{
    // Hide anything after a '##' string
    const char* text_display_end = FindRenderedTextEnd(text, text_end);
    const int text_len = (int)(text_display_end - text);
    if (text_len == 0)
        return;

    ImGuiContext& g = *GImGui;
    ImGuiWindow* window = GetCurrentWindow();

    // Perform CPU side clipping for single clipped element to avoid using scissor state
    ImVec2 pos = pos_min;
    const ImVec2 text_size = text_size_if_known ? *text_size_if_known : CalcTextSize(text, text_display_end, false, 0.0f);

    const ImVec2* clip_min = clip_rect ? &clip_rect->Min : &pos_min;
    const ImVec2* clip_max = clip_rect ? &clip_rect->Max : &pos_max;
    bool need_clipping = (pos.x + text_size.x >= clip_max->x) || (pos.y + text_size.y >= clip_max->y);
    if (clip_rect) // If we had no explicit clipping rectangle then pos==clip_min
        need_clipping |= (pos.x < clip_min->x) || (pos.y < clip_min->y);

    // Align whole block. We should defer that to the better rendering function when we'll have support for individual line alignment.
    if (align.x > 0.0f) pos.x = ImMax(pos.x, pos.x + (pos_max.x - pos.x - text_size.x) * align.x);
    if (align.y > 0.0f) pos.y = ImMax(pos.y, pos.y + (pos_max.y - pos.y - text_size.y) * align.y);

    // Render
    if (need_clipping)
    {
        ImVec4 fine_clip_rect(clip_min->x, clip_min->y, clip_max->x, clip_max->y);
        window->DrawList->AddText(g.Font, g.FontSize, pos, GetColorU32(ImGuiCol_Text), text, text_display_end, 0.0f, &fine_clip_rect);
    }
    else
    {
        window->DrawList->AddText(g.Font, g.FontSize, pos, GetColorU32(ImGuiCol_Text), text, text_display_end, 0.0f, NULL);
    }
    if (g.LogEnabled)
        LogRenderedText(pos, text, text_display_end);
}

// Render a rectangle shaped with optional rounding and borders
void ImGui::RenderFrame(ImVec2 p_min, ImVec2 p_max, ImU32 fill_col, bool border, float rounding)
{
    ImGuiWindow* window = GetCurrentWindow();

    window->DrawList->AddRectFilled(p_min, p_max, fill_col, rounding);
    if (border && (window->Flags & ImGuiWindowFlags_ShowBorders))
    {
        window->DrawList->AddRect(p_min+ImVec2(1,1), p_max+ImVec2(1,1), GetColorU32(ImGuiCol_BorderShadow), rounding);
        window->DrawList->AddRect(p_min, p_max, GetColorU32(ImGuiCol_Border), rounding);
    }
}

// Render a triangle to denote expanded/collapsed state
void ImGui::RenderCollapseTriangle(ImVec2 p_min, bool is_open, float scale, bool shadow)
{
    ImGuiContext& g = *GImGui;
    ImGuiWindow* window = GetCurrentWindow();

    const float h = g.FontSize * 1.00f;
    const float r = h * 0.40f * scale;
    ImVec2 center = p_min + ImVec2(h*0.50f, h*0.50f*scale);

    ImVec2 a, b, c;
    if (is_open)
    {
        center.y -= r*0.25f;
        a = center + ImVec2(0,1)*r;
        b = center + ImVec2(-0.866f,-0.5f)*r;
        c = center + ImVec2(0.866f,-0.5f)*r;
    }
    else
    {
        a = center + ImVec2(1,0)*r;
        b = center + ImVec2(-0.500f,0.866f)*r;
        c = center + ImVec2(-0.500f,-0.866f)*r;
    }

    if (shadow && (window->Flags & ImGuiWindowFlags_ShowBorders) != 0)
        window->DrawList->AddTriangleFilled(a+ImVec2(2,2), b+ImVec2(2,2), c+ImVec2(2,2), GetColorU32(ImGuiCol_BorderShadow));
    window->DrawList->AddTriangleFilled(a, b, c, GetColorU32(ImGuiCol_Text));
}

void ImGui::RenderBullet(ImVec2 pos)
{
    ImGuiWindow* window = GetCurrentWindow();
    window->DrawList->AddCircleFilled(pos, GImGui->FontSize*0.20f, GetColorU32(ImGuiCol_Text), 8);
}

void ImGui::RenderCheckMark(ImVec2 pos, ImU32 col)
{
    ImGuiContext& g = *GImGui;
    ImGuiWindow* window = GetCurrentWindow();

    ImVec2 a, b, c;
    float start_x = (float)(int)(g.FontSize * 0.307f + 0.5f);
    float rem_third = (float)(int)((g.FontSize - start_x) / 3.0f);
    a.x = pos.x + 0.5f + start_x;
    b.x = a.x + rem_third;
    c.x = a.x + rem_third * 3.0f;
    b.y = pos.y - 1.0f + (float)(int)(g.Font->Ascent * (g.FontSize / g.Font->FontSize) + 0.5f) + (float)(int)(g.Font->DisplayOffset.y);
    a.y = b.y - rem_third;
    c.y = b.y - rem_third * 2.0f;

    window->DrawList->PathLineTo(a);
    window->DrawList->PathLineTo(b);
    window->DrawList->PathLineTo(c);
    window->DrawList->PathStroke(col, false);
}

// Calculate text size. Text can be multi-line. Optionally ignore text after a ## marker.
// CalcTextSize("") should return ImVec2(0.0f, GImGui->FontSize)
ImVec2 ImGui::CalcTextSize(const char* text, const char* text_end, bool hide_text_after_double_hash, float wrap_width)
{
    ImGuiContext& g = *GImGui;

    const char* text_display_end;
    if (hide_text_after_double_hash)
        text_display_end = FindRenderedTextEnd(text, text_end);      // Hide anything after a '##' string
    else
        text_display_end = text_end;

    ImFont* font = g.Font;
    const float font_size = g.FontSize;
    if (text == text_display_end)
        return ImVec2(0.0f, font_size);
    ImVec2 text_size = font->CalcTextSizeA(font_size, FLT_MAX, wrap_width, text, text_display_end, NULL);

    // Cancel out character spacing for the last character of a line (it is baked into glyph->XAdvance field)
    const float font_scale = font_size / font->FontSize;
    const float character_spacing_x = 1.0f * font_scale;
    if (text_size.x > 0.0f)
        text_size.x -= character_spacing_x;
    text_size.x = (float)(int)(text_size.x + 0.95f);

    return text_size;
}

// Helper to calculate coarse clipping of large list of evenly sized items.
// NB: Prefer using the ImGuiListClipper higher-level helper if you can! Read comments and instructions there on how those use this sort of pattern.
// NB: 'items_count' is only used to clamp the result, if you don't know your count you can use INT_MAX
void ImGui::CalcListClipping(int items_count, float items_height, int* out_items_display_start, int* out_items_display_end)
{
    ImGuiContext& g = *GImGui;
    ImGuiWindow* window = GetCurrentWindowRead();
    if (g.LogEnabled)
    {
        // If logging is active, do not perform any clipping
        *out_items_display_start = 0;
        *out_items_display_end = items_count;
        return;
    }
    if (window->SkipItems)
    {
        *out_items_display_start = *out_items_display_end = 0;
        return;
    }

    const ImVec2 pos = window->DC.CursorPos;
    int start = (int)((window->ClipRect.Min.y - pos.y) / items_height);
    int end = (int)((window->ClipRect.Max.y - pos.y) / items_height);
    if (g.NavMoveRequest && g.NavMoveDir == ImGuiNavDir_Up) // When performing a navigation request, ensure we have one item extra in the direction we are moving to
        start--;
    if (g.NavMoveRequest && g.NavMoveDir == ImGuiNavDir_Down)
        end++;

    start = ImClamp(start, 0, items_count);
    end = ImClamp(end + 1, start, items_count);
    *out_items_display_start = start;
    *out_items_display_end = end;
}

// Find window given position, search front-to-back
// FIXME: Note that we have a lag here because WindowRectClipped is updated in Begin() so windows moved by user via SetWindowPos() and not SetNextWindowPos() will have that rectangle lagging by a frame at the time FindHoveredWindow() is called, aka before the next Begin(). Moving window thankfully isn't affected.
static ImGuiWindow* FindHoveredWindow(ImVec2 pos, bool excluding_childs)
{
    ImGuiContext& g = *GImGui;
    for (int i = g.Windows.Size-1; i >= 0; i--)
    {
        ImGuiWindow* window = g.Windows[i];
        if (!window->Active)
            continue;
        if (window->Flags & ImGuiWindowFlags_NoInputs)
            continue;
        if (excluding_childs && (window->Flags & ImGuiWindowFlags_ChildWindow) != 0)
            continue;

        // Using the clipped AABB so a child window will typically be clipped by its parent.
        ImRect bb(window->WindowRectClipped.Min - g.Style.TouchExtraPadding, window->WindowRectClipped.Max + g.Style.TouchExtraPadding);
        if (bb.Contains(pos))
            return window;
    }
    return NULL;
}

// Test if mouse cursor is hovering given rectangle
// NB- Rectangle is clipped by our current clip setting
// NB- Expand the rectangle to be generous on imprecise inputs systems (g.Style.TouchExtraPadding)
bool ImGui::IsMouseHoveringRect(const ImVec2& r_min, const ImVec2& r_max, bool clip)
{
    ImGuiContext& g = *GImGui;
    ImGuiWindow* window = GetCurrentWindowRead();

    // Clip
    ImRect rect_clipped(r_min, r_max);
    if (clip)
        window->ClipRect.Clip(rect_clipped);

    // Expand for touch input
    const ImRect rect_for_touch(rect_clipped.Min - g.Style.TouchExtraPadding, rect_clipped.Max + g.Style.TouchExtraPadding);
    return rect_for_touch.Contains(g.IO.MousePos);
}

bool ImGui::IsWindowHoveredRect()
{
    return GImGui->HoveredWindow == GImGui->CurrentWindow;
}

bool ImGui::IsAnyWindowHovered()
{
    return GImGui->HoveredWindow != NULL;
}

bool ImGui::IsAnyWindowFocused()
{
    return GImGui->NavWindow != NULL;
}

bool ImGui::IsAnyWindowHoveredAtPos(const ImVec2& pos)
{
    return FindHoveredWindow(pos, false) != NULL;
}

static bool IsKeyPressedMap(ImGuiKey key, bool repeat)
{
    const int key_index = GImGui->IO.KeyMap[key];
    return (key_index >= 0) ? ImGui::IsKeyPressed(key_index, repeat) : false;
}

int ImGui::GetKeyIndex(ImGuiKey key)
{
    IM_ASSERT(key >= 0 && key < ImGuiKey_COUNT);
    return GImGui->IO.KeyMap[key];
}

bool ImGui::IsKeyDown(int key_index)
{
    if (key_index < 0) return false;
    IM_ASSERT(key_index >= 0 && key_index < IM_ARRAYSIZE(GImGui->IO.KeysDown));
    return GImGui->IO.KeysDown[key_index];
}

int ImGui::CalcTypematicPressedRepeatAmount(float t, float t_prev, float repeat_delay, float repeat_rate)
{
    if (t == 0.0f)
        return 1;
    if (t <= repeat_delay || repeat_rate <= 0.0f)
        return 0;
    const int count = (int)((t - repeat_delay) / repeat_rate) - (int)((t_prev - repeat_delay) / repeat_rate);
    return (count > 0) ? count : 0;
}

int ImGui::GetKeyPressedAmount(int key_index, float repeat_delay, float repeat_rate)
{
    ImGuiContext& g = *GImGui;
    if (key_index < 0) return false;
    IM_ASSERT(key_index >= 0 && key_index < IM_ARRAYSIZE(g.IO.KeysDown));
    const float t = g.IO.KeysDownDuration[key_index];
    return CalcTypematicPressedRepeatAmount(t, t - g.IO.DeltaTime, repeat_delay, repeat_rate);
}

bool ImGui::IsKeyPressed(int key_index, bool repeat)
{
    ImGuiContext& g = *GImGui;
    if (repeat)
        return GetKeyPressedAmount(key_index, g.IO.KeyRepeatDelay, g.IO.KeyRepeatRate) > 0;
    else
        return GetKeyPressedAmount(key_index, 0.0f, 0.0f) > 0;
}

bool ImGui::IsKeyReleased(int key_index)
{
    ImGuiContext& g = *GImGui;
    if (key_index < 0) return false;
    IM_ASSERT(key_index >= 0 && key_index < IM_ARRAYSIZE(g.IO.KeysDown));
    if (g.IO.KeysDownDurationPrev[key_index] >= 0.0f && !g.IO.KeysDown[key_index])
        return true;
    return false;
}

bool ImGui::IsMouseDown(int button)
{
    ImGuiContext& g = *GImGui;
    IM_ASSERT(button >= 0 && button < IM_ARRAYSIZE(g.IO.MouseDown));
    return g.IO.MouseDown[button];
}

bool ImGui::IsMouseClicked(int button, bool repeat)
{
    ImGuiContext& g = *GImGui;
    IM_ASSERT(button >= 0 && button < IM_ARRAYSIZE(g.IO.MouseDown));
    const float t = g.IO.MouseDownDuration[button];
    if (t == 0.0f)
        return true;

    if (repeat && t > g.IO.KeyRepeatDelay)
    {
        float delay = g.IO.KeyRepeatDelay, rate = g.IO.KeyRepeatRate;
        if ((fmodf(t - delay, rate) > rate*0.5f) != (fmodf(t - delay - g.IO.DeltaTime, rate) > rate*0.5f))
            return true;
    }

    return false;
}

bool ImGui::IsMouseReleased(int button)
{
    ImGuiContext& g = *GImGui;
    IM_ASSERT(button >= 0 && button < IM_ARRAYSIZE(g.IO.MouseDown));
    return g.IO.MouseReleased[button];
}

bool ImGui::IsMouseDoubleClicked(int button)
{
    ImGuiContext& g = *GImGui;
    IM_ASSERT(button >= 0 && button < IM_ARRAYSIZE(g.IO.MouseDown));
    return g.IO.MouseDoubleClicked[button];
}

bool ImGui::IsMouseDragging(int button, float lock_threshold)
{
    ImGuiContext& g = *GImGui;
    IM_ASSERT(button >= 0 && button < IM_ARRAYSIZE(g.IO.MouseDown));
    if (!g.IO.MouseDown[button])
        return false;
    if (lock_threshold < 0.0f)
        lock_threshold = g.IO.MouseDragThreshold;
    return g.IO.MouseDragMaxDistanceSqr[button] >= lock_threshold * lock_threshold;
}

ImVec2 ImGui::GetMousePos()
{
    return GImGui->IO.MousePos;
}

// NB: prefer to call right after BeginPopup(). At the time Selectable/MenuItem is activated, the popup is already closed!
ImVec2 ImGui::GetMousePosOnOpeningCurrentPopup()
{
    ImGuiContext& g = *GImGui;
    if (g.CurrentPopupStack.Size > 0)
        return g.OpenPopupStack[g.CurrentPopupStack.Size-1].MousePosOnOpen;
    return g.IO.MousePos;
}

ImVec2 ImGui::GetMouseDragDelta(int button, float lock_threshold)
{
    ImGuiContext& g = *GImGui;
    IM_ASSERT(button >= 0 && button < IM_ARRAYSIZE(g.IO.MouseDown));
    if (lock_threshold < 0.0f)
        lock_threshold = g.IO.MouseDragThreshold;
    if (g.IO.MouseDown[button])
        if (g.IO.MouseDragMaxDistanceSqr[button] >= lock_threshold * lock_threshold)
            return g.IO.MousePos - g.IO.MouseClickedPos[button];     // Assume we can only get active with left-mouse button (at the moment).
    return ImVec2(0.0f, 0.0f);
}

void ImGui::ResetMouseDragDelta(int button)
{
    ImGuiContext& g = *GImGui;
    IM_ASSERT(button >= 0 && button < IM_ARRAYSIZE(g.IO.MouseDown));
    // NB: We don't need to reset g.IO.MouseDragMaxDistanceSqr
    g.IO.MouseClickedPos[button] = g.IO.MousePos;
}

ImGuiMouseCursor ImGui::GetMouseCursor()
{
    return GImGui->MouseCursor;
}

void ImGui::SetMouseCursor(ImGuiMouseCursor cursor_type)
{
    GImGui->MouseCursor = cursor_type;
}

void ImGui::CaptureKeyboardFromApp(bool capture)
{
    GImGui->CaptureKeyboardNextFrame = capture ? 1 : 0;
}

void ImGui::CaptureMouseFromApp(bool capture)
{
    GImGui->CaptureMouseNextFrame = capture ? 1 : 0;
}

bool ImGui::IsItemHovered()
{
    ImGuiWindow* window = GetCurrentWindowRead();
    ImGuiContext& g = *GImGui;
    if (g.NavDisableMouseHover)
        return IsItemFocused();
    return window->DC.LastItemHoveredAndUsable;
}

bool ImGui::IsItemHoveredRect()
{
    ImGuiWindow* window = GetCurrentWindowRead();
    return window->DC.LastItemHoveredRect;
}

bool ImGui::IsItemActive()
{
    ImGuiContext& g = *GImGui;
    if (g.ActiveId)
    {
        ImGuiWindow* window = GetCurrentWindowRead();
        return g.ActiveId == window->DC.LastItemId;
    }
    return false;
}

bool ImGui::IsItemFocused()
{
    ImGuiContext& g = *GImGui;
    return g.NavId && !g.NavDisableHighlight && g.NavId == g.CurrentWindow->DC.LastItemId;
}

bool ImGui::IsItemClicked(int mouse_button)
{
    return IsMouseClicked(mouse_button) && IsItemHovered();
}

bool ImGui::IsAnyItemHovered()
{
    return GImGui->HoveredId != 0 || GImGui->HoveredIdPreviousFrame != 0;
}

bool ImGui::IsAnyItemActive()
{
    return GImGui->ActiveId != 0;
}

bool ImGui::IsAnyItemFocused()
{
    return GImGui->NavId != 0 && !GImGui->NavDisableHighlight;
}

bool ImGui::IsItemVisible()
{
    ImGuiWindow* window = GetCurrentWindowRead();
    return window->ClipRect.Overlaps(window->DC.LastItemRect);
}

// Allow last item to be overlapped by a subsequent item. Both may be activated during the same frame before the later one takes priority.
void ImGui::SetItemAllowOverlap()
{
    ImGuiContext& g = *GImGui;
    if (g.HoveredId == g.CurrentWindow->DC.LastItemId)
        g.HoveredIdAllowOverlap = true;
    if (g.ActiveId == g.CurrentWindow->DC.LastItemId)
        g.ActiveIdAllowOverlap = true;
}

void ImGui::SetItemDefaultFocus()
{
    ImGuiContext& g = *GImGui;
    if (g.NavWindow == g.CurrentWindow->RootNavWindow && (g.NavInitDefaultRequest || g.NavInitDefaultResultId != 0))
    {
        g.NavInitDefaultRequest = false;
        g.NavInitDefaultResultExplicit = true;
        g.NavInitDefaultResultId = g.NavWindow->DC.LastItemId;
        g.NavInitDefaultResultRectRel = ImRect(g.NavWindow->DC.LastItemRect.Min - g.NavWindow->Pos, g.NavWindow->DC.LastItemRect.Max - g.NavWindow->Pos);
        if (!IsItemVisible())
            SetScrollHere();
    }
}

ImVec2 ImGui::GetItemRectMin()
{
    ImGuiWindow* window = GetCurrentWindowRead();
    return window->DC.LastItemRect.Min;
}

ImVec2 ImGui::GetItemRectMax()
{
    ImGuiWindow* window = GetCurrentWindowRead();
    return window->DC.LastItemRect.Max;
}

ImVec2 ImGui::GetItemRectSize()
{
    ImGuiWindow* window = GetCurrentWindowRead();
    return window->DC.LastItemRect.GetSize();
}

ImVec2 ImGui::CalcItemRectClosestPoint(const ImVec2& pos, bool on_edge, float outward)
{
    ImGuiWindow* window = GetCurrentWindowRead();
    ImRect rect = window->DC.LastItemRect;
    rect.Expand(outward);
    return rect.GetClosestPoint(pos, on_edge);
}

// Tooltip is stored and turned into a BeginTooltip()/EndTooltip() sequence at the end of the frame. Each call override previous value.
void ImGui::SetTooltipV(const char* fmt, va_list args)
{
    ImGuiContext& g = *GImGui;
    ImFormatStringV(g.Tooltip, IM_ARRAYSIZE(g.Tooltip), fmt, args);
}

void ImGui::SetTooltip(const char* fmt, ...)
{
    va_list args;
    va_start(args, fmt);
    SetTooltipV(fmt, args);
    va_end(args);
}

static ImRect GetVisibleRect()
{
    ImGuiContext& g = *GImGui;
    if (g.IO.DisplayVisibleMin.x != g.IO.DisplayVisibleMax.x && g.IO.DisplayVisibleMin.y != g.IO.DisplayVisibleMax.y)
        return ImRect(g.IO.DisplayVisibleMin, g.IO.DisplayVisibleMax);
    return ImRect(0.0f, 0.0f, g.IO.DisplaySize.x, g.IO.DisplaySize.y);
}

void ImGui::BeginTooltip()
{
    ImGuiWindowFlags flags = ImGuiWindowFlags_Tooltip|ImGuiWindowFlags_NoTitleBar|ImGuiWindowFlags_NoMove|ImGuiWindowFlags_NoResize|ImGuiWindowFlags_NoSavedSettings|ImGuiWindowFlags_AlwaysAutoResize;
    ImGui::Begin("##Tooltip", NULL, flags);
}

void ImGui::EndTooltip()
{
    IM_ASSERT(GetCurrentWindowRead()->Flags & ImGuiWindowFlags_Tooltip);   // Mismatched BeginTooltip()/EndTooltip() calls
    ImGui::End();
}

static bool IsPopupOpen(ImGuiID id)
{
    ImGuiContext& g = *GImGui;
    return g.OpenPopupStack.Size > g.CurrentPopupStack.Size && g.OpenPopupStack[g.CurrentPopupStack.Size].PopupId == id;
}

// Mark popup as open (toggle toward open state).
// Popups are closed when user click outside, or activate a pressable item, or CloseCurrentPopup() is called within a BeginPopup()/EndPopup() block.
// Popup identifiers are relative to the current ID-stack (so OpenPopup and BeginPopup needs to be at the same level).
// One open popup per level of the popup hierarchy (NB: when assigning we reset the Window member of ImGuiPopupRef to NULL)
void ImGui::OpenPopupEx(const char* str_id, bool reopen_existing)
{
    ImGuiContext& g = *GImGui;
    ImGuiWindow* window = g.CurrentWindow;
    ImGuiID id = window->GetID(str_id);
    int current_stack_size = g.CurrentPopupStack.Size;
    ImVec2 mouse_pos = g.IO.MousePos;
    ImVec2 popup_pos = (!g.NavDisableHighlight && g.NavDisableMouseHover) ? NavCalcPreferredMousePos() : mouse_pos;
    ImGuiPopupRef popup_ref = ImGuiPopupRef(id, window, window->GetID("##menus"), popup_pos, mouse_pos); // Tagged as new ref because constructor sets Window to NULL (we are passing the ParentWindow info here)
    if (g.OpenPopupStack.Size < current_stack_size + 1)
        g.OpenPopupStack.push_back(popup_ref);
    else if (reopen_existing || g.OpenPopupStack[current_stack_size].PopupId != id)
    {
        g.OpenPopupStack.resize(current_stack_size+1);
        g.OpenPopupStack[current_stack_size] = popup_ref;
    }
}

void ImGui::OpenPopup(const char* str_id)
{
    ImGui::OpenPopupEx(str_id, false);
}

static void CloseInactivePopups()
{
    ImGuiContext& g = *GImGui;
    if (g.OpenPopupStack.empty())
        return;

    // When popups are stacked, clicking on a lower level popups puts focus back to it and close popups above it.
    // Don't close our own child popup windows
    int n = 0;
    if (g.NavWindow)
    {
        for (n = 0; n < g.OpenPopupStack.Size; n++)
        {
            ImGuiPopupRef& popup = g.OpenPopupStack[n];
            if (!popup.Window)
                continue;
            IM_ASSERT((popup.Window->Flags & ImGuiWindowFlags_Popup) != 0);
            if (popup.Window->Flags & ImGuiWindowFlags_ChildWindow)
                continue;

            bool has_focus = false;
            for (int m = n; m < g.OpenPopupStack.Size && !has_focus; m++)
                has_focus = (g.OpenPopupStack[m].Window && g.OpenPopupStack[m].Window->RootWindow == g.NavWindow->RootWindow);
            if (!has_focus)
                break;
        }
    }
    if (n < g.OpenPopupStack.Size)   // This test is not required but it allows to set a useful breakpoint on the line below
        g.OpenPopupStack.resize(n);
}

static ImGuiWindow* GetFrontMostModalRootWindow()
{
    ImGuiContext& g = *GImGui;
    for (int n = g.OpenPopupStack.Size-1; n >= 0; n--)
        if (ImGuiWindow* front_most_popup = g.OpenPopupStack.Data[n].Window)
            if (front_most_popup->Flags & ImGuiWindowFlags_Modal)
                return front_most_popup;
    return NULL;
}

static void ClosePopupToLevel(int remaining)
{
    ImGuiContext& g = *GImGui;
    if (remaining > 0)
        ImGui::FocusWindow(g.OpenPopupStack[remaining-1].Window);
    else
        ImGui::FocusWindow(g.OpenPopupStack[0].ParentWindow);
    g.OpenPopupStack.resize(remaining);
}

static void ClosePopup(ImGuiID id)
{
    if (!IsPopupOpen(id))
        return;
    ImGuiContext& g = *GImGui;
    ClosePopupToLevel(g.OpenPopupStack.Size - 1);
}

// Close the popup we have begin-ed into.
void ImGui::CloseCurrentPopup()
{
    ImGuiContext& g = *GImGui;
    int popup_idx = g.CurrentPopupStack.Size - 1;
    if (popup_idx < 0 || popup_idx > g.OpenPopupStack.Size || g.CurrentPopupStack[popup_idx].PopupId != g.OpenPopupStack[popup_idx].PopupId)
        return;
    while (popup_idx > 0 && g.OpenPopupStack[popup_idx].Window && (g.OpenPopupStack[popup_idx].Window->Flags & ImGuiWindowFlags_ChildMenu))
        popup_idx--;
    ClosePopupToLevel(popup_idx);
}

static inline void ClearSetNextWindowData()
{
    ImGuiContext& g = *GImGui;
    g.SetNextWindowPosCond = g.SetNextWindowSizeCond = g.SetNextWindowContentSizeCond = g.SetNextWindowCollapsedCond = 0;
    g.SetNextWindowSizeConstraint = g.SetNextWindowFocus = false;
}

static bool BeginPopupEx(const char* str_id, ImGuiWindowFlags extra_flags)
{
    ImGuiContext& g = *GImGui;
    ImGuiWindow* window = g.CurrentWindow;
    const ImGuiID id = window->GetID(str_id);
    if (!IsPopupOpen(id))
    {
        ClearSetNextWindowData(); // We behave like Begin() and need to consume those values
        return false;
    }

    ImGui::PushStyleVar(ImGuiStyleVar_WindowRounding, 0.0f);
    ImGuiWindowFlags flags = extra_flags|ImGuiWindowFlags_Popup|ImGuiWindowFlags_NoTitleBar|ImGuiWindowFlags_NoMove|ImGuiWindowFlags_NoResize|ImGuiWindowFlags_NoSavedSettings|ImGuiWindowFlags_AlwaysAutoResize;

    char name[32];
    if (flags & ImGuiWindowFlags_ChildMenu)
        ImFormatString(name, 20, "##menu_%d", g.CurrentPopupStack.Size);    // Recycle windows based on depth
    else
        ImFormatString(name, 20, "##popup_%08x", id); // Not recycling, so we can close/open during the same frame

    bool is_open = ImGui::Begin(name, NULL, flags);
    if (!(window->Flags & ImGuiWindowFlags_ShowBorders))
        g.CurrentWindow->Flags &= ~ImGuiWindowFlags_ShowBorders;
    if (!is_open) // NB: is_open can be 'false' when the popup is completely clipped (e.g. zero size display)
        ImGui::EndPopup();

    return is_open;
}

bool ImGui::BeginPopup(const char* str_id)
{
    if (GImGui->OpenPopupStack.Size <= GImGui->CurrentPopupStack.Size)	// Early out for performance
    {
        ClearSetNextWindowData(); // We behave like Begin() and need to consume those values
        return false;
    }
    return BeginPopupEx(str_id, ImGuiWindowFlags_ShowBorders);
}

bool ImGui::BeginPopupModal(const char* name, bool* p_open, ImGuiWindowFlags extra_flags)
{
    ImGuiContext& g = *GImGui;
    ImGuiWindow* window = g.CurrentWindow;
    const ImGuiID id = window->GetID(name);
    if (!IsPopupOpen(id))
    {
        ClearSetNextWindowData(); // We behave like Begin() and need to consume those values
        return false;
    }

    ImGuiWindowFlags flags = extra_flags|ImGuiWindowFlags_Popup|ImGuiWindowFlags_Modal|ImGuiWindowFlags_NoCollapse|ImGuiWindowFlags_NoSavedSettings;
    bool is_open = ImGui::Begin(name, p_open, flags);
    if (!is_open || (p_open && !*p_open)) // NB: is_open can be 'false' when the popup is completely clipped (e.g. zero size display)
    {
        ImGui::EndPopup();
        if (is_open)
            ClosePopup(id);
        return false;
    }

    return is_open;
}

void ImGui::EndPopup()
{
    ImGuiWindow* window = GetCurrentWindow();
    IM_ASSERT(window->Flags & ImGuiWindowFlags_Popup);  // Mismatched BeginPopup()/EndPopup() calls
    IM_ASSERT(GImGui->CurrentPopupStack.Size > 0);
    ImGui::End();
    if (!(window->Flags & ImGuiWindowFlags_Modal))
        ImGui::PopStyleVar();
}

// This is a helper to handle the most simple case of associating one named popup to one given widget.
// 1. If you have many possible popups (for different "instances" of a same widget, or for wholly different widgets), you may be better off handling
//    this yourself so you can store data relative to the widget that opened the popup instead of choosing different popup identifiers.
// 2. If you want right-clicking on the same item to reopen the popup at new location, use the same code replacing IsItemHovered() with IsItemHoveredRect()
//    and passing true to the OpenPopupEx().
//    Because: hovering an item in a window below the popup won't normally trigger is hovering behavior/coloring. The pattern of ignoring the fact that
//    the item isn't interactable (because it is blocked by the active popup) may useful in some situation when e.g. large canvas as one item, content of menu
//    driven by click position.
bool ImGui::BeginPopupContextItem(const char* str_id, int mouse_button)
{
    if (IsItemHovered() && IsMouseClicked(mouse_button))
        OpenPopupEx(str_id, false);
    return BeginPopup(str_id);
}

bool ImGui::BeginPopupContextWindow(bool also_over_items, const char* str_id, int mouse_button)
{
    if (!str_id) str_id = "window_context_menu";
    if (IsWindowHoveredRect() && IsMouseClicked(mouse_button))
        if (also_over_items || !IsAnyItemHovered())
            OpenPopupEx(str_id, true);
    return BeginPopup(str_id);
}

bool ImGui::BeginPopupContextVoid(const char* str_id, int mouse_button)
{
    if (!str_id) str_id = "void_context_menu";
    if (!IsAnyWindowHovered() && IsMouseClicked(mouse_button))
        OpenPopupEx(str_id, true);
    return BeginPopup(str_id);
}

bool ImGui::BeginChild(const char* str_id, const ImVec2& size_arg, bool border, ImGuiWindowFlags extra_flags)
{
    ImGuiWindow* parent_window = GetCurrentWindow();
    ImGuiWindowFlags flags = ImGuiWindowFlags_NoTitleBar|ImGuiWindowFlags_NoResize|ImGuiWindowFlags_NoSavedSettings|ImGuiWindowFlags_ChildWindow;

    const ImVec2 content_avail = GetContentRegionAvail();
    ImVec2 size = ImFloor(size_arg);
    const int auto_fit_axises = ((size.x == 0.0f) ? 0x01 : 0x00) | ((size.y == 0.0f) ? 0x02 : 0x00);
    if (size.x <= 0.0f)
        size.x = ImMax(content_avail.x, 4.0f) - fabsf(size.x); // Arbitrary minimum zero-ish child size of 4.0f (0.0f causing too much issues)
    if (size.y <= 0.0f)
        size.y = ImMax(content_avail.y, 4.0f) - fabsf(size.y);
    if (border)
        flags |= ImGuiWindowFlags_ShowBorders;
    flags |= extra_flags;

    char title[256];
    ImFormatString(title, IM_ARRAYSIZE(title), "%s.%s", parent_window->Name, str_id);

    bool ret = ImGui::Begin(title, NULL, size, -1.0f, flags);
    ImGuiWindow* child_window = GetCurrentWindow();
    child_window->AutoFitChildAxises = auto_fit_axises;
    if (!(parent_window->Flags & ImGuiWindowFlags_ShowBorders))
        child_window->Flags &= ~ImGuiWindowFlags_ShowBorders;

    // Process navigation-in immediately so NavInit can run on first frame
    const ImGuiID id = parent_window->GetChildID(child_window);
    if (/*!(flags & ImGuiWindowFlags_NavFlattened) &&*/ (child_window->DC.NavLayerActiveFlags != 0 || child_window->DC.NavHasScroll) && GImGui->NavActivateId == id)
    {
        FocusWindow(child_window);
        NavInitWindow(child_window, false);
        SetActiveIDNoNav(id+1, child_window); // Steal ActiveId with a dummy id so that key-press won't activate child item
        GImGui->ActiveIdSource = ImGuiInputSource_Nav;
    }

    return ret;
}

bool ImGui::BeginChild(ImGuiID id, const ImVec2& size, bool border, ImGuiWindowFlags extra_flags)
{
    char str_id[32];
    ImFormatString(str_id, IM_ARRAYSIZE(str_id), "child_%08x", id);
    bool ret = ImGui::BeginChild(str_id, size, border, extra_flags);
    return ret;
}

void ImGui::EndChild()
{
    ImGuiWindow* window = GetCurrentWindow();

    IM_ASSERT(window->Flags & ImGuiWindowFlags_ChildWindow);   // Mismatched BeginChild()/EndChild() callss
    if ((window->Flags & ImGuiWindowFlags_ComboBox) || window->BeginCount > 1)
    {
        ImGui::End();
    }
    else
    {
        // When using auto-filling child window, we don't provide full width/height to ItemSize so that it doesn't feed back into automatic size-fitting.
        ImVec2 sz = GetWindowSize();
        if (window->AutoFitChildAxises & 0x01) // Arbitrary minimum zero-ish child size of 4.0f causes less trouble than a 0.0f
            sz.x = ImMax(4.0f, sz.x);
        if (window->AutoFitChildAxises & 0x02)
            sz.y = ImMax(4.0f, sz.y);
        ImGui::End();

        ImGuiWindow* parent_window = GetCurrentWindow();
        ImGuiID id = parent_window->GetChildID(window);
        ImRect bb(parent_window->DC.CursorPos, parent_window->DC.CursorPos + sz);
        ItemSize(sz);
        if (/*!(window->Flags & ImGuiWindowFlags_NavFlattened) &&*/ (window->DC.NavLayerActiveFlags != 0 || window->DC.NavHasScroll))
        {
            ItemAdd(bb, &id);
            RenderNavHighlight(bb, id);
        }
        else
        {
            ItemAdd(bb, NULL);
        }
    }
}

// Helper to create a child window / scrolling region that looks like a normal widget frame.
bool ImGui::BeginChildFrame(ImGuiID id, const ImVec2& size, ImGuiWindowFlags extra_flags)
{
    ImGuiContext& g = *GImGui;
    const ImGuiStyle& style = g.Style;
    ImGui::PushStyleColor(ImGuiCol_ChildWindowBg, style.Colors[ImGuiCol_FrameBg]);
    ImGui::PushStyleVar(ImGuiStyleVar_ChildWindowRounding, style.FrameRounding);
    ImGui::PushStyleVar(ImGuiStyleVar_WindowPadding, style.FramePadding);
    return ImGui::BeginChild(id, size, (g.CurrentWindow->Flags & ImGuiWindowFlags_ShowBorders) ? true : false, ImGuiWindowFlags_NoMove | ImGuiWindowFlags_AlwaysUseWindowPadding | extra_flags);
}

void ImGui::EndChildFrame()
{
    ImGui::EndChild();
    ImGui::PopStyleVar(2);
    ImGui::PopStyleColor();
}

// Save and compare stack sizes on Begin()/End() to detect usage errors
static void CheckStacksSize(ImGuiWindow* window, bool write)
{
    // NOT checking: DC.ItemWidth, DC.AllowKeyboardFocus, DC.ButtonRepeat, DC.TextWrapPos (per window) to allow user to conveniently push once and not pop (they are cleared on Begin)
    ImGuiContext& g = *GImGui;
    int* p_backup = &window->DC.StackSizesBackup[0];
    { int current = window->IDStack.Size;       if (write) *p_backup = current; else IM_ASSERT(*p_backup == current && "PushID/PopID Mismatch!");                   p_backup++; }    // User forgot PopID()
    { int current = window->DC.GroupStack.Size; if (write) *p_backup = current; else IM_ASSERT(*p_backup == current && "BeginGroup/EndGroup Mismatch!");            p_backup++; }    // User forgot EndGroup()
    { int current = g.CurrentPopupStack.Size;   if (write) *p_backup = current; else IM_ASSERT(*p_backup == current && "BeginMenu/EndMenu or BeginPopup/EndPopup Mismatch"); p_backup++; }// User forgot EndPopup()/EndMenu()
    { int current = g.ColorModifiers.Size;      if (write) *p_backup = current; else IM_ASSERT(*p_backup == current && "PushStyleColor/PopStyleColor Mismatch!");   p_backup++; }    // User forgot PopStyleColor()
    { int current = g.StyleModifiers.Size;      if (write) *p_backup = current; else IM_ASSERT(*p_backup == current && "PushStyleVar/PopStyleVar Mismatch!");       p_backup++; }    // User forgot PopStyleVar()
    { int current = g.FontStack.Size;           if (write) *p_backup = current; else IM_ASSERT(*p_backup == current && "PushFont/PopFont Mismatch!");               p_backup++; }    // User forgot PopFont()
    IM_ASSERT(p_backup == window->DC.StackSizesBackup + IM_ARRAYSIZE(window->DC.StackSizesBackup));
}

static ImVec2 FindBestPopupWindowPos(const ImVec2& base_pos, const ImVec2& size, int* last_dir, const ImRect& r_inner)
{
    const ImGuiStyle& style = GImGui->Style;

    // Clamp into visible area while not overlapping the cursor. Safety padding is optional if our popup size won't fit without it.
    ImVec2 safe_padding = style.DisplaySafeAreaPadding;
    ImRect r_outer(GetVisibleRect());
    r_outer.Expand(ImVec2((size.x - r_outer.GetWidth() > safe_padding.x*2) ? -safe_padding.x : 0.0f, (size.y - r_outer.GetHeight() > safe_padding.y*2) ? -safe_padding.y : 0.0f));
    ImVec2 base_pos_clamped = ImClamp(base_pos, r_outer.Min, r_outer.Max - size);

    for (int n = (*last_dir != -1) ? -1 : 0; n < 4; n++)   // Last, Right, down, up, left. (Favor last used direction).
    {
        const int dir = (n == -1) ? *last_dir : n;
        ImRect rect(dir == 0 ? r_inner.Max.x : r_outer.Min.x, dir == 1 ? r_inner.Max.y : r_outer.Min.y, dir == 3 ? r_inner.Min.x : r_outer.Max.x, dir == 2 ? r_inner.Min.y : r_outer.Max.y);
        if (rect.GetWidth() < size.x || rect.GetHeight() < size.y)
            continue;
        *last_dir = dir;
        return ImVec2(dir == 0 ? r_inner.Max.x : dir == 3 ? r_inner.Min.x - size.x : base_pos_clamped.x, dir == 1 ? r_inner.Max.y : dir == 2 ? r_inner.Min.y - size.y : base_pos_clamped.y);
    }

    // Fallback, try to keep within display
    *last_dir = -1;
    ImVec2 pos = base_pos;
    pos.x = ImMax(ImMin(pos.x + size.x, r_outer.Max.x) - size.x, r_outer.Min.x);
    pos.y = ImMax(ImMin(pos.y + size.y, r_outer.Max.y) - size.y, r_outer.Min.y);
    return pos;
}

ImGuiWindow* ImGui::FindWindowByName(const char* name)
{
    // FIXME-OPT: Store sorted hashes -> pointers so we can do a bissection in a contiguous block
    ImGuiContext& g = *GImGui;
    ImGuiID id = ImHash(name, 0);
    for (int i = 0; i < g.Windows.Size; i++)
        if (g.Windows[i]->ID == id)
            return g.Windows[i];
    return NULL;
}

static ImGuiWindow* CreateNewWindow(const char* name, ImVec2 size, ImGuiWindowFlags flags)
{
    ImGuiContext& g = *GImGui;

    // Create window the first time
    ImGuiWindow* window = (ImGuiWindow*)ImGui::MemAlloc(sizeof(ImGuiWindow));
    IM_PLACEMENT_NEW(window) ImGuiWindow(name);
    window->Flags = flags;

    if (flags & ImGuiWindowFlags_NoSavedSettings)
    {
        // User can disable loading and saving of settings. Tooltip and child windows also don't store settings.
        window->Size = window->SizeFull = size;
    }
    else
    {
        // Retrieve settings from .ini file
        // Use SetWindowPos() or SetNextWindowPos() with the appropriate condition flag to change the initial position of a window.
        window->PosFloat = ImVec2(60, 60);
        window->Pos = ImVec2((float)(int)window->PosFloat.x, (float)(int)window->PosFloat.y);

        ImGuiIniData* settings = FindWindowSettings(name);
        if (!settings)
        {
            settings = AddWindowSettings(name);
        }
        else
        {
            window->SetWindowPosAllowFlags &= ~ImGuiSetCond_FirstUseEver;
            window->SetWindowSizeAllowFlags &= ~ImGuiSetCond_FirstUseEver;
            window->SetWindowCollapsedAllowFlags &= ~ImGuiSetCond_FirstUseEver;
        }

        if (settings->Pos.x != FLT_MAX)
        {
            window->PosFloat = settings->Pos;
            window->Pos = ImVec2((float)(int)window->PosFloat.x, (float)(int)window->PosFloat.y);
            window->Collapsed = settings->Collapsed;
        }

        if (ImLengthSqr(settings->Size) > 0.00001f && !(flags & ImGuiWindowFlags_NoResize))
            size = settings->Size;
        window->Size = window->SizeFull = size;
    }

    if ((flags & ImGuiWindowFlags_AlwaysAutoResize) != 0)
    {
        window->AutoFitFramesX = window->AutoFitFramesY = 2;
        window->AutoFitOnlyGrows = false;
    }
    else
    {
        if (window->Size.x <= 0.0f)
            window->AutoFitFramesX = 2;
        if (window->Size.y <= 0.0f)
            window->AutoFitFramesY = 2;
        window->AutoFitOnlyGrows = (window->AutoFitFramesX > 0) || (window->AutoFitFramesY > 0);
    }

    if (flags & ImGuiWindowFlags_NoBringToFrontOnFocus)
        g.Windows.insert(g.Windows.begin(), window); // Quite slow but rare and only once
    else
        g.Windows.push_back(window);
    return window;
}

static void ApplySizeFullWithConstraint(ImGuiWindow* window, ImVec2 new_size)
{
    ImGuiContext& g = *GImGui;
    if (g.SetNextWindowSizeConstraint)
    {
        // Using -1,-1 on either X/Y axis to preserve the current size.
        ImRect cr = g.SetNextWindowSizeConstraintRect;
        new_size.x = (cr.Min.x >= 0 && cr.Max.x >= 0) ? ImClamp(new_size.x, cr.Min.x, cr.Max.x) : window->SizeFull.x;
        new_size.y = (cr.Min.y >= 0 && cr.Max.y >= 0) ? ImClamp(new_size.y, cr.Min.y, cr.Max.y) : window->SizeFull.y;
        if (g.SetNextWindowSizeConstraintCallback)
        {
            ImGuiSizeConstraintCallbackData data;
            data.UserData = g.SetNextWindowSizeConstraintCallbackUserData;
            data.Pos = window->Pos;
            data.CurrentSize = window->SizeFull;
            data.DesiredSize = new_size;
            g.SetNextWindowSizeConstraintCallback(&data);
            new_size = data.DesiredSize;
        }
    }
    if (!(window->Flags & (ImGuiWindowFlags_ChildWindow | ImGuiWindowFlags_AlwaysAutoResize)))
        new_size = ImMax(new_size, g.Style.WindowMinSize);
    window->SizeFull = new_size;
}

static ImVec2 CalcNextScrollFromScrollTargetAndClamp(ImGuiWindow* window)
{
    ImVec2 scroll = window->Scroll;
    if (window->ScrollTarget.x < FLT_MAX)
        scroll.x = window->ScrollTarget.x - (window->ScrollTargetCenterRatio.x * window->SizeFull.x);
    if (window->ScrollTarget.y < FLT_MAX)
        scroll.y = window->ScrollTarget.y - ((1.0f - window->ScrollTargetCenterRatio.y) * (window->TitleBarHeight() + window->MenuBarHeight())) - (window->ScrollTargetCenterRatio.y * window->SizeFull.y);
    scroll = ImMax(scroll, ImVec2(0.0f, 0.0f));
    if (!window->Collapsed && !window->SkipItems)
        scroll = ImMin(scroll, ImMax(ImVec2(0.0f, 0.0f), window->SizeContents - window->SizeFull + window->ScrollbarSizes));
    return scroll;
}

// Push a new ImGui window to add widgets to.
// - A default window called "Debug" is automatically stacked at the beginning of every frame so you can use widgets without explicitly calling a Begin/End pair.
// - Begin/End can be called multiple times during the frame with the same window name to append content.
// - 'size_on_first_use' for a regular window denote the initial size for first-time creation (no saved data) and isn't that useful. Use SetNextWindowSize() prior to calling Begin() for more flexible window manipulation.
// - The window name is used as a unique identifier to preserve window information across frames (and save rudimentary information to the .ini file).
//   You can use the "##" or "###" markers to use the same label with different id, or same id with different label. See documentation at the top of this file.
// - Return false when window is collapsed, so you can early out in your code. You always need to call ImGui::End() even if false is returned.
// - Passing 'bool* p_open' displays a Close button on the upper-right corner of the window, the pointed value will be set to false when the button is pressed.
// - Passing non-zero 'size' is roughly equivalent to calling SetNextWindowSize(size, ImGuiSetCond_FirstUseEver) prior to calling Begin().
bool ImGui::Begin(const char* name, bool* p_open, ImGuiWindowFlags flags)
{
    return ImGui::Begin(name, p_open, ImVec2(0.f, 0.f), -1.0f, flags);
}

bool ImGui::Begin(const char* name, bool* p_open, const ImVec2& size_on_first_use, float bg_alpha, ImGuiWindowFlags flags)
{
    ImGuiContext& g = *GImGui;
    const ImGuiStyle& style = g.Style;
    IM_ASSERT(name != NULL);                        // Window name required
    IM_ASSERT(g.Initialized);                       // Forgot to call ImGui::NewFrame()
    IM_ASSERT(g.FrameCountEnded != g.FrameCount);   // Called ImGui::Render() or ImGui::EndFrame() and haven't called ImGui::NewFrame() again yet

    if (flags & ImGuiWindowFlags_NoInputs)
        flags |= ImGuiWindowFlags_NoMove | ImGuiWindowFlags_NoResize;

    //if (flags & ImGuiWindowFlags_NavFlattened)
    //    IM_ASSERT(flags & ImGuiWindowFlags_ChildWindow);

    // Find or create
    bool window_is_new = false;
    ImGuiWindow* window = FindWindowByName(name);
    if (!window)
    {
        window = CreateNewWindow(name, size_on_first_use, flags);
        window_is_new = true;
    }

    const int current_frame = ImGui::GetFrameCount();
    const bool first_begin_of_the_frame = (window->LastFrameActive != current_frame);
    if (first_begin_of_the_frame)
        window->Flags = (ImGuiWindowFlags)flags;
    else
        flags = window->Flags;

    // Add to stack
    ImGuiWindow* parent_window = !g.CurrentWindowStack.empty() ? g.CurrentWindowStack.back() : NULL;
    g.CurrentWindowStack.push_back(window);
    SetCurrentWindow(window);
    CheckStacksSize(window, true);
    IM_ASSERT(parent_window != NULL || !(flags & ImGuiWindowFlags_ChildWindow));

    bool window_was_active = (window->LastFrameActive == current_frame - 1);   // Not using !WasActive because the implicit "Debug" window would always toggle off->on
    if (flags & ImGuiWindowFlags_Popup)
    {
        ImGuiPopupRef& popup_ref = g.OpenPopupStack[g.CurrentPopupStack.Size];
        window_was_active &= (window->PopupId == popup_ref.PopupId);
        window_was_active &= (window == popup_ref.Window);
        popup_ref.Window = window;
        g.CurrentPopupStack.push_back(popup_ref);
        window->PopupId = popup_ref.PopupId;
    }

    const bool window_appearing_after_being_hidden = (window->HiddenFrames == 1);
    if (window_appearing_after_being_hidden)
        window->NavLastId = 0;

    // Process SetNextWindow***() calls
    bool window_pos_set_by_api = false, window_size_set_by_api = false;
    if (g.SetNextWindowPosCond)
    {
        const ImVec2 backup_cursor_pos = window->DC.CursorPos;                  // FIXME: not sure of the exact reason of this saving/restore anymore :( need to look into that.
        if (!window_was_active || window_appearing_after_being_hidden) window->SetWindowPosAllowFlags |= ImGuiSetCond_Appearing;
        window_pos_set_by_api = (window->SetWindowPosAllowFlags & g.SetNextWindowPosCond) != 0;
        if (window_pos_set_by_api && ImLengthSqr(g.SetNextWindowPosVal - ImVec2(-FLT_MAX,-FLT_MAX)) < 0.001f)
        {
            window->SetWindowPosCenterWanted = true;                            // May be processed on the next frame if this is our first frame and we are measuring size
            window->SetWindowPosAllowFlags &= ~(ImGuiSetCond_Once | ImGuiSetCond_FirstUseEver | ImGuiSetCond_Appearing);
        }
        else
        {
            SetWindowPos(window, g.SetNextWindowPosVal, g.SetNextWindowPosCond);
        }
        window->DC.CursorPos = backup_cursor_pos;
        g.SetNextWindowPosCond = 0;
    }
    if (g.SetNextWindowSizeCond)
    {
        if (!window_was_active || window_appearing_after_being_hidden) window->SetWindowSizeAllowFlags |= ImGuiSetCond_Appearing;
        window_size_set_by_api = (window->SetWindowSizeAllowFlags & g.SetNextWindowSizeCond) != 0;
        SetWindowSize(window, g.SetNextWindowSizeVal, g.SetNextWindowSizeCond);
        g.SetNextWindowSizeCond = 0;
    }
    if (g.SetNextWindowContentSizeCond)
    {
        window->SizeContentsExplicit = g.SetNextWindowContentSizeVal;
        g.SetNextWindowContentSizeCond = 0;
    }
    else if (first_begin_of_the_frame)
    {
        window->SizeContentsExplicit = ImVec2(0.0f, 0.0f);
    }
    if (g.SetNextWindowCollapsedCond)
    {
        if (!window_was_active || window_appearing_after_being_hidden) window->SetWindowCollapsedAllowFlags |= ImGuiSetCond_Appearing;
        SetWindowCollapsed(window, g.SetNextWindowCollapsedVal, g.SetNextWindowCollapsedCond);
        g.SetNextWindowCollapsedCond = 0;
    }
    if (g.SetNextWindowFocus)
    {
        ImGui::SetWindowFocus();
        g.SetNextWindowFocus = false;
    }

    // Update known root window (if we are a child window, otherwise window == window->RootWindow)
    int root_idx, root_non_popup_idx;
    for (root_idx = g.CurrentWindowStack.Size - 1; root_idx > 0; root_idx--)
        if (!(g.CurrentWindowStack[root_idx]->Flags & ImGuiWindowFlags_ChildWindow))
            break;
    for (root_non_popup_idx = root_idx; root_non_popup_idx > 0; root_non_popup_idx--)
        if (!(g.CurrentWindowStack[root_non_popup_idx]->Flags & (ImGuiWindowFlags_ChildWindow | ImGuiWindowFlags_Popup)) || (g.CurrentWindowStack[root_non_popup_idx]->Flags & ImGuiWindowFlags_Modal))
            break;
    window->ParentWindow = parent_window;
    window->RootWindow = g.CurrentWindowStack[root_idx];
    window->RootNonPopupWindow = g.CurrentWindowStack[root_non_popup_idx];      // Used to display TitleBgActive color and for selecting which window to use for NavWindowing
    window->RootNavWindow = window;
    //while (window->RootNavWindow->Flags & ImGuiWindowFlags_NavFlattened)
    //    window->RootNavWindow = window->RootNavWindow->ParentWindow;

    // When reusing window again multiple times a frame, just append content (don't need to setup again)
    if (first_begin_of_the_frame)
    {
        window->Active = true;
        window->IndexWithinParent = 0;
        window->BeginCount = 0;
        window->ClipRect = ImVec4(-FLT_MAX,-FLT_MAX,+FLT_MAX,+FLT_MAX);
        window->LastFrameActive = current_frame;
        window->IDStack.resize(1);

        // Clear draw list, setup texture, outer clipping rectangle
        window->DrawList->Clear();
        window->DrawList->PushTextureID(g.Font->ContainerAtlas->TexID);
        ImRect fullscreen_rect(GetVisibleRect());
        if ((flags & ImGuiWindowFlags_ChildWindow) && !(flags & (ImGuiWindowFlags_ComboBox|ImGuiWindowFlags_Popup)))
            PushClipRect(parent_window->ClipRect.Min, parent_window->ClipRect.Max, true);
        else
            PushClipRect(fullscreen_rect.Min, fullscreen_rect.Max, true);

        if (!window_was_active)
        {
            // Popup first latch mouse position, will position itself when it appears next frame
            window->AutoPosLastDirection = -1;
            if ((flags & ImGuiWindowFlags_Popup) != 0 && !window_pos_set_by_api)
                window->PosFloat = g.CurrentPopupStack.back().PopupPosOnOpen;
        }

        // Collapse window by double-clicking on title bar
        // At this point we don't have a clipping rectangle setup yet, so we can use the title bar area for hit detection and drawing
        if (!(flags & ImGuiWindowFlags_NoTitleBar) && !(flags & ImGuiWindowFlags_NoCollapse))
        {
            ImRect title_bar_rect = window->TitleBarRect();
            if (window->CollapseToggleWanted || (g.HoveredWindow == window && IsMouseHoveringRect(title_bar_rect.Min, title_bar_rect.Max) && g.IO.MouseDoubleClicked[0]))
            {
                window->Collapsed = !window->Collapsed;
                MarkSettingsDirty(window);
                FocusWindow(window);
            }
        }
        else
        {
            window->Collapsed = false;
        }
        window->CollapseToggleWanted = false;

        // SIZE

        // Save contents size from last frame for auto-fitting (unless explicitly specified)
        window->SizeContents.x = (float)(int)((window->SizeContentsExplicit.x != 0.0f) ? window->SizeContentsExplicit.x : ((window_is_new ? 0.0f : window->DC.CursorMaxPos.x - window->Pos.x) + window->Scroll.x));
        window->SizeContents.y = (float)(int)((window->SizeContentsExplicit.y != 0.0f) ? window->SizeContentsExplicit.y : ((window_is_new ? 0.0f : window->DC.CursorMaxPos.y - window->Pos.y) + window->Scroll.y));

        // Hide popup/tooltip window when first appearing while we measure size (because we recycle them)
        if (window->HiddenFrames > 0)
            window->HiddenFrames--;
        if ((flags & (ImGuiWindowFlags_Popup | ImGuiWindowFlags_Tooltip)) != 0 && !window_was_active)
        {
            window->HiddenFrames = 1;
            if (flags & ImGuiWindowFlags_AlwaysAutoResize)
            {
                if (!window_size_set_by_api)
                    window->Size = window->SizeFull = ImVec2(0.f, 0.f);
                window->SizeContents = ImVec2(0.f, 0.f);
            }
        }

        // Lock window padding so that altering the ShowBorders flag for children doesn't have side-effects.
        window->WindowPadding = ((flags & ImGuiWindowFlags_ChildWindow) && !(flags & (ImGuiWindowFlags_AlwaysUseWindowPadding | ImGuiWindowFlags_ShowBorders | ImGuiWindowFlags_ComboBox | ImGuiWindowFlags_Popup))) ? ImVec2(0,0) : style.WindowPadding;

        // Calculate auto-fit size
        ImVec2 size_auto_fit;
        if ((flags & ImGuiWindowFlags_Tooltip) != 0)
        {
            // Tooltip always resize. We keep the spacing symmetric on both axises for aesthetic purpose.
            size_auto_fit = window->SizeContents + window->WindowPadding - ImVec2(0.0f, style.ItemSpacing.y);
        }
        else
        {
            size_auto_fit = ImClamp(window->SizeContents + window->WindowPadding, style.WindowMinSize, ImMax(style.WindowMinSize, g.IO.DisplaySize - g.Style.DisplaySafeAreaPadding));

            // Handling case of auto fit window not fitting in screen on one axis, we are growing auto fit size on the other axis to compensate for expected scrollbar. FIXME: Might turn bigger than DisplaySize-WindowPadding.
            if (size_auto_fit.x < window->SizeContents.x && !(flags & ImGuiWindowFlags_NoScrollbar) && (flags & ImGuiWindowFlags_HorizontalScrollbar))
                size_auto_fit.y += style.ScrollbarSize;
            if (size_auto_fit.y < window->SizeContents.y && !(flags & ImGuiWindowFlags_NoScrollbar))
                size_auto_fit.x += style.ScrollbarSize;
            size_auto_fit.y = ImMax(size_auto_fit.y - style.ItemSpacing.y, 0.0f);
        }

        // Handle automatic resize
        if (window->Collapsed)
        {
            // We still process initial auto-fit on collapsed windows to get a window width,
            // But otherwise we don't honor ImGuiWindowFlags_AlwaysAutoResize when collapsed.
            if (window->AutoFitFramesX > 0)
                window->SizeFull.x = window->AutoFitOnlyGrows ? ImMax(window->SizeFull.x, size_auto_fit.x) : size_auto_fit.x;
            if (window->AutoFitFramesY > 0)
                window->SizeFull.y = window->AutoFitOnlyGrows ? ImMax(window->SizeFull.y, size_auto_fit.y) : size_auto_fit.y;
        }
        else
        {
            if ((flags & ImGuiWindowFlags_AlwaysAutoResize) && !window_size_set_by_api)
            {
                window->SizeFull = size_auto_fit;
            }
            else if ((window->AutoFitFramesX > 0 || window->AutoFitFramesY > 0) && !window_size_set_by_api)
            {
                // Auto-fit only grows during the first few frames
                if (window->AutoFitFramesX > 0)
                    window->SizeFull.x = window->AutoFitOnlyGrows ? ImMax(window->SizeFull.x, size_auto_fit.x) : size_auto_fit.x;
                if (window->AutoFitFramesY > 0)
                    window->SizeFull.y = window->AutoFitOnlyGrows ? ImMax(window->SizeFull.y, size_auto_fit.y) : size_auto_fit.y;
                MarkSettingsDirty(window);
            }
        }

        // Apply minimum/maximum window size constraints and final size
        ApplySizeFullWithConstraint(window, window->SizeFull);
        window->Size = window->Collapsed ? window->TitleBarRect().GetSize() : window->SizeFull;
        
        // POSITION

        // Position child window
        if (flags & ImGuiWindowFlags_ChildWindow)
        {
            window->IndexWithinParent = parent_window->DC.ChildWindows.Size;
            parent_window->DC.ChildWindows.push_back(window);
        }
        if ((flags & ImGuiWindowFlags_ChildWindow) && !(flags & ImGuiWindowFlags_Popup))
        {
            window->Pos = window->PosFloat = parent_window->DC.CursorPos;
            window->Size = window->SizeFull = size_on_first_use; // NB: argument name 'size_on_first_use' misleading here, it's really just 'size' as provided by user passed via BeginChild()->Begin().
        }

        bool window_pos_center = false;
        window_pos_center |= (window->SetWindowPosCenterWanted && window->HiddenFrames == 0);
        window_pos_center |= ((flags & ImGuiWindowFlags_Modal) && !window_pos_set_by_api && window_appearing_after_being_hidden);
        if (window_pos_center)
        {
            // Center (any sort of window)
            SetWindowPos(ImMax(style.DisplaySafeAreaPadding, fullscreen_rect.GetCenter() - window->SizeFull * 0.5f));
        }
        else if (flags & ImGuiWindowFlags_ChildMenu)
        {
            IM_ASSERT(window_pos_set_by_api);
            ImRect rect_to_avoid;
            if (parent_window && parent_window->DC.MenuBarAppending)
                rect_to_avoid = ImRect(-FLT_MAX, parent_window->Pos.y + parent_window->TitleBarHeight(), FLT_MAX, parent_window->Pos.y + parent_window->TitleBarHeight() + parent_window->MenuBarHeight());
            else
                rect_to_avoid = ImRect(parent_window->Pos.x + style.ItemSpacing.x, -FLT_MAX, parent_window->Pos.x + parent_window->Size.x - style.ItemSpacing.x - parent_window->ScrollbarSizes.x, FLT_MAX); // We want some overlap to convey the relative depth of each popup (here hard-coded to 4)
            window->PosFloat = FindBestPopupWindowPos(window->PosFloat, window->Size, &window->AutoPosLastDirection, rect_to_avoid);
        }
        else if ((flags & ImGuiWindowFlags_Popup) != 0 && !window_pos_set_by_api && window_appearing_after_being_hidden)
        {
            ImRect rect_to_avoid(window->PosFloat.x - 1, window->PosFloat.y - 1, window->PosFloat.x + 1, window->PosFloat.y + 1);
            window->PosFloat = FindBestPopupWindowPos(window->PosFloat, window->Size, &window->AutoPosLastDirection, rect_to_avoid);
        }

        // Position tooltip (always follows mouse)
        if ((flags & ImGuiWindowFlags_Tooltip) != 0 && !window_pos_set_by_api)
        {
            ImVec2 ref_pos = (!g.NavDisableHighlight && g.NavDisableMouseHover) ? NavCalcPreferredMousePos() : g.IO.MousePos;
            ImRect rect_to_avoid(ref_pos.x - 16, ref_pos.y - 8, ref_pos.x + 24, ref_pos.y + 24); // FIXME: Completely hard-coded. Perhaps center on cursor hit-point instead?
            window->PosFloat = FindBestPopupWindowPos(ref_pos, window->Size, &window->AutoPosLastDirection, rect_to_avoid);
            if (window->AutoPosLastDirection == -1)
                window->PosFloat = ref_pos + ImVec2(2,2); // If there's not enough room, for tooltip we prefer avoiding the cursor at all cost even if it means that part of the tooltip won't be visible.
        }

        // Clamp position so it stays visible
        if (!(flags & ImGuiWindowFlags_ChildWindow) && !(flags & ImGuiWindowFlags_Tooltip))
        {
            if (!window_pos_set_by_api && window->AutoFitFramesX <= 0 && window->AutoFitFramesY <= 0 && g.IO.DisplaySize.x > 0.0f && g.IO.DisplaySize.y > 0.0f) // Ignore zero-sized display explicitly to avoid losing positions if a window manager reports zero-sized window when initializing or minimizing.
            {
                ImVec2 padding = ImMax(style.DisplayWindowPadding, style.DisplaySafeAreaPadding);
                window->PosFloat = ImMax(window->PosFloat + window->Size, padding) - window->Size;
                window->PosFloat = ImMin(window->PosFloat, g.IO.DisplaySize - padding);
            }
        }
        window->Pos = ImVec2((float)(int)window->PosFloat.x, (float)(int)window->PosFloat.y);

        // Default item width. Make it proportional to window size if window manually resizes
        if (window->Size.x > 0.0f && !(flags & ImGuiWindowFlags_Tooltip) && !(flags & ImGuiWindowFlags_AlwaysAutoResize))
            window->ItemWidthDefault = (float)(int)(window->Size.x * 0.65f);
        else
            window->ItemWidthDefault = (float)(int)(g.FontSize * 16.0f);

        // Prepare for focus requests
        window->FocusIdxAllRequestCurrent = (window->FocusIdxAllRequestNext == INT_MAX || window->FocusIdxAllCounter == -1) ? INT_MAX : (window->FocusIdxAllRequestNext + (window->FocusIdxAllCounter+1)) % (window->FocusIdxAllCounter+1);
        window->FocusIdxTabRequestCurrent = (window->FocusIdxTabRequestNext == INT_MAX || window->FocusIdxTabCounter == -1) ? INT_MAX : (window->FocusIdxTabRequestNext + (window->FocusIdxTabCounter+1)) % (window->FocusIdxTabCounter+1);
        window->FocusIdxAllCounter = window->FocusIdxTabCounter = -1;
        window->FocusIdxAllRequestNext = window->FocusIdxTabRequestNext = INT_MAX;

        // Apply scrolling
        window->Scroll = CalcNextScrollFromScrollTargetAndClamp(window);
        window->ScrollTarget = ImVec2(FLT_MAX, FLT_MAX);

        // Modal window darkens what is behind them
        if ((flags & ImGuiWindowFlags_Modal) != 0 && window == GetFrontMostModalRootWindow())
            window->DrawList->AddRectFilled(fullscreen_rect.Min, fullscreen_rect.Max, GetColorU32(ImGuiCol_ModalWindowDarkening, g.ModalWindowDarkeningRatio));

        // Navigation windowing (via ImGuiKey_NavWindowing key) shows whole window selected
        if (g.NavWindowingTarget == window)
        {
            ImRect bb = window->Rect();
            bb.Expand(g.FontSize);
            window->DrawList->AddRectFilled(bb.Min, bb.Max, GetColorU32(ImGuiCol_NavWindowingHighlight, g.NavWindowingDisplayAlpha), g.Style.WindowRounding);
            window->DrawList->AddRect(bb.Min, bb.Max, GetColorU32(ImGuiCol_HeaderHovered, g.NavWindowingDisplayAlpha), g.Style.WindowRounding);
        }

        // Draw window + handle manual resize
        ImRect title_bar_rect = window->TitleBarRect();
        const float window_rounding = (flags & ImGuiWindowFlags_ChildWindow) ? style.ChildWindowRounding : style.WindowRounding;
        if (window->Collapsed)
        {
            // Title bar only
            const bool is_focused = g.NavWindow && window->RootNonPopupWindow == g.NavWindow->RootNonPopupWindow && !g.NavDisableHighlight;
            RenderFrame(title_bar_rect.GetTL(), title_bar_rect.GetBR(),  GetColorU32(is_focused ? ImGuiCol_TitleBgActive : ImGuiCol_TitleBgCollapsed), true, window_rounding);
        }
        else
        {
            ImU32 resize_col = 0;
            const float resize_corner_size = ImMax(g.FontSize * 1.35f, window_rounding + 1.0f + g.FontSize * 0.2f);
            if (!(flags & ImGuiWindowFlags_AlwaysAutoResize) && window->AutoFitFramesX <= 0 && window->AutoFitFramesY <= 0 && !(flags & ImGuiWindowFlags_NoResize))
            {
                // Manual resize
                const ImVec2 br = window->Rect().GetBR();
                const ImRect resize_rect(br - ImVec2(resize_corner_size * 0.75f, resize_corner_size * 0.75f), br);
                const ImGuiID resize_id = window->GetID("#RESIZE");
                bool hovered, held;
                ButtonBehavior(resize_rect, resize_id, &hovered, &held, ImGuiButtonFlags_FlattenChilds | ImGuiButtonFlags_NoNavOverride);
                if (hovered || held)
                    g.MouseCursor = ImGuiMouseCursor_ResizeNWSE;

                ImVec2 nav_resize_delta(0.0f, 0.0f);
                if (g.NavWindowingTarget == window)
                {
                    nav_resize_delta = GetNavInputAmount2d(0, ImGuiNavReadMode_Down);
                    if (nav_resize_delta.x != 0.0f || nav_resize_delta.y != 0.0f)
                    {
                        nav_resize_delta *= ImFloor(600 * g.IO.DeltaTime * ImMin(g.IO.DisplayFramebufferScale.x, g.IO.DisplayFramebufferScale.y));
                        g.NavDisableMouseHover = true;
                        held = true; // For coloring
                    }
                }

                ImVec2 size_target(FLT_MAX,FLT_MAX);
                if (g.HoveredWindow == window && held && g.IO.MouseDoubleClicked[0])
                {
                    // Manual auto-fit when double-clicking
                    size_target = size_auto_fit;
                    SetActiveID(0);
                }
                else if (nav_resize_delta.x != 0.0f || nav_resize_delta.y != 0.0f)
                {
                    // FIXME-NAVIGATION: Should store and accumulate into a separate size buffer to handle sizing constraints properly
                    g.NavWindowingToggleLayer = false;
                    size_target = window->SizeFull + nav_resize_delta;
                }
                else if (held)
                {
                    // We don't use an incremental MouseDelta but rather compute an absolute target size based on mouse position
                    size_target = (g.IO.MousePos - g.ActiveIdClickOffset + resize_rect.GetSize()) - window->Pos;
                }

                if (size_target.x != FLT_MAX && size_target.y != FLT_MAX)
                {
                    ApplySizeFullWithConstraint(window, size_target);
                    MarkSettingsDirty(window);
                }

                resize_col = GetColorU32(held ? ImGuiCol_ResizeGripActive : hovered ? ImGuiCol_ResizeGripHovered : ImGuiCol_ResizeGrip);
                window->Size = window->SizeFull;
                title_bar_rect = window->TitleBarRect();
            }

            // Scrollbars
            window->ScrollbarY = (flags & ImGuiWindowFlags_AlwaysVerticalScrollbar) || ((window->SizeContents.y > window->Size.y + style.ItemSpacing.y) && !(flags & ImGuiWindowFlags_NoScrollbar));
            window->ScrollbarX = (flags & ImGuiWindowFlags_AlwaysHorizontalScrollbar) || ((window->SizeContents.x > window->Size.x - (window->ScrollbarY ? style.ScrollbarSize : 0.0f) - window->WindowPadding.x) && !(flags & ImGuiWindowFlags_NoScrollbar) && (flags & ImGuiWindowFlags_HorizontalScrollbar));
            window->ScrollbarSizes = ImVec2(window->ScrollbarY ? style.ScrollbarSize : 0.0f, window->ScrollbarX ? style.ScrollbarSize : 0.0f);
            window->BorderSize = (flags & ImGuiWindowFlags_ShowBorders) ? 1.0f : 0.0f;

            // Window background
            // Default alpha
            ImGuiCol bg_color_idx = ImGuiCol_WindowBg;
            if ((flags & ImGuiWindowFlags_ComboBox) != 0)
                bg_color_idx = ImGuiCol_ComboBg;
            else if ((flags & ImGuiWindowFlags_Tooltip) != 0 || (flags & ImGuiWindowFlags_Popup) != 0)
                bg_color_idx = ImGuiCol_PopupBg;
            else if ((flags & ImGuiWindowFlags_ChildWindow) != 0)
                bg_color_idx = ImGuiCol_ChildWindowBg;
            ImVec4 bg_color = style.Colors[bg_color_idx];
            if (bg_alpha >= 0.0f)
                bg_color.w = bg_alpha;
            bg_color.w *= style.Alpha;
            if (bg_color.w > 0.0f)
                window->DrawList->AddRectFilled(window->Pos+ImVec2(0,window->TitleBarHeight()), window->Pos+window->Size, ColorConvertFloat4ToU32(bg_color), window_rounding, (flags & ImGuiWindowFlags_NoTitleBar) ? 15 : 4|8);

            // Title bar
            const bool is_focused = g.NavWindow && window->RootNonPopupWindow == g.NavWindow->RootNonPopupWindow;
            if (!(flags & ImGuiWindowFlags_NoTitleBar))
                window->DrawList->AddRectFilled(title_bar_rect.GetTL(), title_bar_rect.GetBR(), GetColorU32(is_focused ? ImGuiCol_TitleBgActive : ImGuiCol_TitleBg), window_rounding, 1|2);

            // Menu bar
            if (flags & ImGuiWindowFlags_MenuBar)
            {
                ImRect menu_bar_rect = window->MenuBarRect();
                window->DrawList->AddRectFilled(menu_bar_rect.GetTL(), menu_bar_rect.GetBR(), GetColorU32(ImGuiCol_MenuBarBg), (flags & ImGuiWindowFlags_NoTitleBar) ? window_rounding : 0.0f, 1|2);
                if (flags & ImGuiWindowFlags_ShowBorders)
                    window->DrawList->AddLine(menu_bar_rect.GetBL()-ImVec2(0,0), menu_bar_rect.GetBR()-ImVec2(0,0), GetColorU32(ImGuiCol_Border));
            }

            // Scrollbars
            if (window->ScrollbarX)
                Scrollbar(window, true);
            if (window->ScrollbarY)
                Scrollbar(window, false);

            // Render resize grip
            // (after the input handling so we don't have a frame of latency)
            if (!(flags & ImGuiWindowFlags_NoResize))
            {
                const ImVec2 br = window->Rect().GetBR();
                window->DrawList->PathLineTo(br + ImVec2(-resize_corner_size, -window->BorderSize));
                window->DrawList->PathLineTo(br + ImVec2(-window->BorderSize, -resize_corner_size));
                window->DrawList->PathArcToFast(ImVec2(br.x - window_rounding - window->BorderSize, br.y - window_rounding - window->BorderSize), window_rounding, 0, 3);
                window->DrawList->PathFill(resize_col);
            }

            // Borders
            if (flags & ImGuiWindowFlags_ShowBorders)
            {
                window->DrawList->AddRect(window->Pos+ImVec2(1,1), window->Pos+window->Size+ImVec2(1,1), GetColorU32(ImGuiCol_BorderShadow), window_rounding);
                window->DrawList->AddRect(window->Pos, window->Pos+window->Size, GetColorU32(ImGuiCol_Border), window_rounding);
                if (!(flags & ImGuiWindowFlags_NoTitleBar))
                    window->DrawList->AddLine(title_bar_rect.GetBL()+ImVec2(1,0), title_bar_rect.GetBR()-ImVec2(1,0), GetColorU32(ImGuiCol_Border));
            }
        }

        // Update ContentsRegionMax. All the variable it depends on are set above in this function.
        window->ContentsRegionRect.Min.x = -window->Scroll.x + window->WindowPadding.x;
        window->ContentsRegionRect.Min.y = -window->Scroll.y + window->WindowPadding.y + window->TitleBarHeight() + window->MenuBarHeight();
        window->ContentsRegionRect.Max.x = -window->Scroll.x - window->WindowPadding.x + (window->SizeContentsExplicit.x != 0.0f ? window->SizeContentsExplicit.x : (window->Size.x - window->ScrollbarSizes.x)); 
        window->ContentsRegionRect.Max.y = -window->Scroll.y - window->WindowPadding.y + (window->SizeContentsExplicit.y != 0.0f ? window->SizeContentsExplicit.y : (window->Size.y - window->ScrollbarSizes.y)); 

        // Setup drawing context
        window->DC.IndentX = 0.0f + window->WindowPadding.x - window->Scroll.x;
        window->DC.GroupOffsetX = 0.0f;
        window->DC.ColumnsOffsetX = 0.0f;
        window->DC.CursorStartPos = window->Pos + ImVec2(window->DC.IndentX + window->DC.ColumnsOffsetX, window->TitleBarHeight() + window->MenuBarHeight() + window->WindowPadding.y - window->Scroll.y);
        window->DC.CursorPos = window->DC.CursorStartPos;
        window->DC.CursorPosPrevLine = window->DC.CursorPos;
        window->DC.CursorMaxPos = window->DC.CursorStartPos;
        window->DC.CurrentLineHeight = window->DC.PrevLineHeight = 0.0f;
        window->DC.CurrentLineTextBaseOffset = window->DC.PrevLineTextBaseOffset = 0.0f;
        window->DC.NavLayerActiveFlags = window->DC.NavLayerActiveFlagsNext;
        window->DC.NavLayerActiveFlagsNext = 0x00;
        window->DC.NavHasScroll = (GetScrollMaxY() > 0.0f);
        window->DC.MenuBarAppending = false;
        window->DC.MenuBarOffsetX = ImMax(window->WindowPadding.x, style.ItemSpacing.x);
        window->DC.LogLinePosY = window->DC.CursorPos.y - 9999.0f;
        window->DC.ChildWindows.resize(0);
        window->DC.LayoutType = ImGuiLayoutType_Vertical;
        window->DC.ItemFlags = ImGuiItemFlags_Default_;
        window->DC.ItemWidth = window->ItemWidthDefault;
        window->DC.TextWrapPos = -1.0f; // disabled
        window->DC.ItemFlagsStack.resize(0);
        window->DC.ItemWidthStack.resize(0);
        window->DC.TextWrapPosStack.resize(0);
        window->DC.ColumnsCurrent = 0;
        window->DC.ColumnsCount = 1;
        window->DC.ColumnsStartPosY = window->DC.CursorPos.y;
        window->DC.ColumnsCellMinY = window->DC.ColumnsCellMaxY = window->DC.ColumnsStartPosY;
        window->DC.TreeDepth = 0;
        window->DC.StateStorage = &window->StateStorage;
        window->DC.GroupStack.resize(0);
        window->DC.ColorEditMode = ImGuiColorEditMode_UserSelect;
        window->MenuColumns.Update(3, style.ItemSpacing.x, !window_was_active);

        if ((flags & ImGuiWindowFlags_ChildWindow) && (window->DC.ItemFlags != parent_window->DC.ItemFlags))
        {
            window->DC.ItemFlags = parent_window->DC.ItemFlags;
            window->DC.ItemFlagsStack.push_back(window->DC.ItemFlags);
        }

        if (window->AutoFitFramesX > 0)
            window->AutoFitFramesX--;
        if (window->AutoFitFramesY > 0)
            window->AutoFitFramesY--;

        // New windows appears in front (we need to do that AFTER setting DC.CursorStartPos so our initial navigation reference rectangle can start around there)
        if (!window_was_active && !(flags & ImGuiWindowFlags_NoFocusOnAppearing))
            if (!(flags & (ImGuiWindowFlags_ChildWindow|ImGuiWindowFlags_Tooltip)) || (flags & ImGuiWindowFlags_Popup))
            {
                FocusWindow(window);
                NavInitWindow(window, false);
            }

        // Title bar
        if (!(flags & ImGuiWindowFlags_NoTitleBar))
        {
            // Close & collapse button are on layer 1 (same as menus) and don't default focus
            const ImGuiItemFlags backup_item_options = window->DC.ItemFlags;
            window->DC.ItemFlags &= ~ImGuiItemFlags_AllowNavDefaultFocus;
            window->DC.NavLayerCurrent++;

            // Collapse button
            const ImVec2 text_size = CalcTextSize(name, NULL, true);
            if (!(flags & ImGuiWindowFlags_NoCollapse))
            {
                ImGuiID id = window->GetID("#COLLAPSE");
                ImRect bb(window->Pos + style.FramePadding + ImVec2(1,1), window->Pos + style.FramePadding + ImVec2(g.FontSize,g.FontSize) - ImVec2(1,1));
                ItemAdd(bb, &id); // To allow navigation
                if (ButtonBehavior(bb, id, NULL, NULL))
                    window->CollapseToggleWanted = true; // Defer collapsing to next frame as we are too far in the Begin() function
                RenderNavHighlight(bb, id);
                RenderCollapseTriangle(window->Pos + style.FramePadding, !window->Collapsed, 1.0f, true);
            }

            // Close button
            if (p_open != NULL)
            {
                const float PAD = 2.0f;
                const float rad = (window->TitleBarHeight() - PAD*2.0f) * 0.5f;
                if (CloseButton(window->GetID("#CLOSE"), window->Rect().GetTR() + ImVec2(-PAD - rad, PAD + rad), rad))
                    *p_open = false;
            }

            window->DC.NavLayerCurrent--;
            window->DC.ItemFlags = backup_item_options;

<<<<<<< HEAD
            // Title text (FIXME: refactor text alignment facilities along with RenderText helpers)
            ImVec2 text_min = window->Pos + style.FramePadding;
            ImVec2 text_max = window->Pos + ImVec2(window->Size.x - style.FramePadding.x, style.FramePadding.y*2 + text_size.y);
            ImVec2 clip_max = ImVec2(window->Pos.x + window->Size.x - (p_open ? title_bar_rect.GetHeight() - 3 : style.FramePadding.x), text_max.y); // Match the size of CloseWindowButton()
            bool pad_left = (flags & ImGuiWindowFlags_NoCollapse) == 0;
            bool pad_right = (p_open != NULL);
            if (style.WindowTitleAlign & ImGuiAlign_Center) pad_right = pad_left;
            if (pad_left) text_min.x += g.FontSize + style.ItemInnerSpacing.x;
            if (pad_right) text_max.x -= g.FontSize + style.ItemInnerSpacing.x;
            ImVec2 clip_min = ImVec2(text_min.x, window->Pos.y);
            RenderTextClipped(text_min, text_max, name, NULL, &text_size, style.WindowTitleAlign, &clip_min, &clip_max);
=======
            ImVec2 text_min = window->Pos;
            ImVec2 text_max = window->Pos + ImVec2(window->Size.x, style.FramePadding.y*2 + text_size.y);
            ImRect clip_rect;
            clip_rect.Max = ImVec2(window->Pos.x + window->Size.x - (p_open ? title_bar_rect.GetHeight() - 3 : style.FramePadding.x), text_max.y); // Match the size of CloseWindowButton()
            float pad_left = (flags & ImGuiWindowFlags_NoCollapse) == 0 ? (style.FramePadding.x + g.FontSize + style.ItemInnerSpacing.x) : 0.0f;
            float pad_right = (p_open != NULL) ? (style.FramePadding.x + g.FontSize + style.ItemInnerSpacing.x) : 0.0f;
            if (style.WindowTitleAlign.x > 0.0f) pad_right = ImLerp(pad_right, pad_left, style.WindowTitleAlign.x);
            text_min.x += pad_left;
            text_max.x -= pad_right;
            clip_rect.Min = ImVec2(text_min.x, window->Pos.y);
            RenderTextClipped(text_min, text_max, name, NULL, &text_size, style.WindowTitleAlign, &clip_rect);
>>>>>>> 6def01be
        }

        // Save clipped aabb so we can access it in constant-time in FindHoveredWindow()
        window->WindowRectClipped = window->Rect();
        window->ClipRect.Clip(window->WindowRectClipped);

        // Pressing CTRL+C while holding on a window copy its content to the clipboard
        // This works but 1. doesn't handle multiple Begin/End pairs, 2. recursing into another Begin/End pair - so we need to work that out and add better logging scope.
        // Maybe we can support CTRL+C on every element?
        /*
        if (g.ActiveId == move_id)
            if (g.IO.KeyCtrl && IsKeyPressedMap(ImGuiKey_C))
                ImGui::LogToClipboard();
        */
    }

    // Inner rectangle and inner clipping rectangle
    // We set this up after processing the resize grip so that our clip rectangle doesn't lag by a frame
    // Note that if our window is collapsed we will end up with a null clipping rectangle which is the correct behavior.
    const ImRect title_bar_rect = window->TitleBarRect();
    const float border_size = window->BorderSize;
    window->InnerRect.Min.x = title_bar_rect.Min.x;
    window->InnerRect.Min.y = title_bar_rect.Max.y + window->MenuBarHeight();
    window->InnerRect.Max.x = window->Pos.x + window->Size.x - window->ScrollbarSizes.x;
    window->InnerRect.Max.y = window->Pos.y + window->Size.y - window->ScrollbarSizes.y;
    //window->DrawList->AddRect(window->InnerRect.Min, window->InnerRect.Max, IM_COL32_WHITE);

    // Force round operator last to ensure that e.g. (int)(max.x-min.x) in user's render code produce correct result.
    ImRect clip_rect;
    clip_rect.Min.x = ImFloor(0.5f + window->InnerRect.Min.x + ImMax(border_size, ImFloor(window->WindowPadding.x*0.5f)));
    clip_rect.Min.y = ImFloor(0.5f + window->InnerRect.Min.y + border_size);
    clip_rect.Max.x = ImFloor(0.5f + window->InnerRect.Max.x - ImMax(border_size, ImFloor(window->WindowPadding.x*0.5f)));
    clip_rect.Max.y = ImFloor(0.5f + window->InnerRect.Max.y - border_size);
    PushClipRect(clip_rect.Min, clip_rect.Max, true);

    // Clear 'accessed' flag last thing
    if (first_begin_of_the_frame)
        window->Accessed = false;
    window->BeginCount++;
    g.SetNextWindowSizeConstraint = false;

    // Child window can be out of sight and have "negative" clip windows.
    // Mark them as collapsed so commands are skipped earlier (we can't manually collapse because they have no title bar).
    if (flags & ImGuiWindowFlags_ChildWindow)
    {
        IM_ASSERT((flags & ImGuiWindowFlags_NoTitleBar) != 0);
        window->Collapsed = parent_window && parent_window->Collapsed;

        if (!(flags & ImGuiWindowFlags_AlwaysAutoResize) && window->AutoFitFramesX <= 0 && window->AutoFitFramesY <= 0)
            window->Collapsed |= (window->WindowRectClipped.Min.x >= window->WindowRectClipped.Max.x || window->WindowRectClipped.Min.y >= window->WindowRectClipped.Max.y);

        // We also hide the window from rendering because we've already added its border to the command list.
        // (we could perform the check earlier in the function but it is simpler at this point)
        if (window->Collapsed)
            window->Active = false;
    }
    if (style.Alpha <= 0.0f)
        window->Active = false;

    // Return false if we don't intend to display anything to allow user to perform an early out optimization
    window->SkipItems = (window->Collapsed || !window->Active) && window->AutoFitFramesX <= 0 && window->AutoFitFramesY <= 0;
    return !window->SkipItems;
}

void ImGui::End()
{
    ImGuiContext& g = *GImGui;
    ImGuiWindow* window = g.CurrentWindow;

    Columns(1, "#CloseColumns");
    PopClipRect();   // inner window clip rectangle

    // Stop logging
    if (!(window->Flags & ImGuiWindowFlags_ChildWindow))    // FIXME: add more options for scope of logging
        LogFinish();

    // Pop
    // NB: we don't clear 'window->RootWindow'. The pointer is allowed to live until the next call to Begin().
    g.CurrentWindowStack.pop_back();
    if (window->Flags & ImGuiWindowFlags_Popup)
        g.CurrentPopupStack.pop_back();
    CheckStacksSize(window, false);
    SetCurrentWindow(g.CurrentWindowStack.empty() ? NULL : g.CurrentWindowStack.back());
}

// Vertical scrollbar
// The entire piece of code below is rather confusing because:
// - We handle absolute seeking (when first clicking outside the grab) and relative manipulation (afterward or when clicking inside the grab)
// - We store values as normalized ratio and in a form that allows the window content to change while we are holding on a scrollbar
// - We handle both horizontal and vertical scrollbars, which makes the terminology not ideal.
static void Scrollbar(ImGuiWindow* window, bool horizontal)
{
    ImGuiContext& g = *GImGui;
    const ImGuiStyle& style = g.Style;
    const ImGuiID id = window->GetID(horizontal ? "#SCROLLX" : "#SCROLLY");

    // Render background
    bool other_scrollbar = (horizontal ? window->ScrollbarY : window->ScrollbarX);
    float other_scrollbar_size_w = other_scrollbar ? style.ScrollbarSize : 0.0f;
    const ImRect window_rect = window->Rect();
    const float border_size = window->BorderSize;
    ImRect bb = horizontal
        ? ImRect(window->Pos.x + border_size, window_rect.Max.y - style.ScrollbarSize, window_rect.Max.x - other_scrollbar_size_w - border_size, window_rect.Max.y - border_size)
        : ImRect(window_rect.Max.x - style.ScrollbarSize, window->Pos.y + border_size, window_rect.Max.x - border_size, window_rect.Max.y - other_scrollbar_size_w - border_size);
    if (!horizontal)
        bb.Min.y += window->TitleBarHeight() + ((window->Flags & ImGuiWindowFlags_MenuBar) ? window->MenuBarHeight() : 0.0f);

    float window_rounding = (window->Flags & ImGuiWindowFlags_ChildWindow) ? style.ChildWindowRounding : style.WindowRounding;
    int window_rounding_corners;
    if (horizontal)
        window_rounding_corners = 8 | (other_scrollbar ? 0 : 4);
    else
        window_rounding_corners = (((window->Flags & ImGuiWindowFlags_NoTitleBar) && !(window->Flags & ImGuiWindowFlags_MenuBar)) ? 2 : 0) | (other_scrollbar ? 0 : 4);
    window->DrawList->AddRectFilled(bb.Min, bb.Max, ImGui::GetColorU32(ImGuiCol_ScrollbarBg), window_rounding, window_rounding_corners);
    bb.Expand(ImVec2(-ImClamp((float)(int)((bb.Max.x - bb.Min.x - 2.0f) * 0.5f), 0.0f, 3.0f), -ImClamp((float)(int)((bb.Max.y - bb.Min.y - 2.0f) * 0.5f), 0.0f, 3.0f)));

    // V denote the main axis of the scrollbar
    float scrollbar_size_v = horizontal ? bb.GetWidth() : bb.GetHeight();
    float scroll_v = horizontal ? window->Scroll.x : window->Scroll.y;
    float win_size_avail_v = (horizontal ? window->Size.x : window->Size.y) - other_scrollbar_size_w;
    float win_size_contents_v = horizontal ? window->SizeContents.x : window->SizeContents.y;

    // The grabable box size generally represent the amount visible (vs the total scrollable amount)
    // But we maintain a minimum size in pixel to allow for the user to still aim inside.
    const float grab_h_pixels = ImMin(ImMax(scrollbar_size_v * ImSaturate(win_size_avail_v / ImMax(win_size_contents_v, win_size_avail_v)), style.GrabMinSize), scrollbar_size_v);
    const float grab_h_norm = grab_h_pixels / scrollbar_size_v;

    // Handle input right away. None of the code of Begin() is relying on scrolling position before calling Scrollbar().
    bool held = false;
    bool hovered = false;
    const bool previously_held = (g.ActiveId == id);
    ImGui::ButtonBehavior(bb, id, &hovered, &held, ImGuiButtonFlags_NoNavOverride);

    float scroll_max = ImMax(1.0f, win_size_contents_v - win_size_avail_v);
    float scroll_ratio = ImSaturate(scroll_v / scroll_max);
    float grab_v_norm = scroll_ratio * (scrollbar_size_v - grab_h_pixels) / scrollbar_size_v;
    if (held && grab_h_norm < 1.0f)
    {
        float scrollbar_pos_v = horizontal ? bb.Min.x : bb.Min.y;
        float mouse_pos_v = horizontal ? g.IO.MousePos.x : g.IO.MousePos.y;
        float* click_delta_to_grab_center_v = horizontal ? &g.ScrollbarClickDeltaToGrabCenter.x : &g.ScrollbarClickDeltaToGrabCenter.y;

        // Click position in scrollbar normalized space (0.0f->1.0f)
        const float clicked_v_norm = ImSaturate((mouse_pos_v - scrollbar_pos_v) / scrollbar_size_v);
        ImGui::SetHoveredID(id);

        bool seek_absolute = false;
        if (!previously_held)
        {
            // On initial click calculate the distance between mouse and the center of the grab
            if (clicked_v_norm >= grab_v_norm && clicked_v_norm <= grab_v_norm + grab_h_norm)
            {
                *click_delta_to_grab_center_v = clicked_v_norm - grab_v_norm - grab_h_norm*0.5f;
            }
            else
            {
                seek_absolute = true;
                *click_delta_to_grab_center_v = 0.0f;
            }
        }

        // Apply scroll
        // It is ok to modify Scroll here because we are being called in Begin() after the calculation of SizeContents and before setting up our starting position
        const float scroll_v_norm = ImSaturate((clicked_v_norm - *click_delta_to_grab_center_v - grab_h_norm*0.5f) / (1.0f - grab_h_norm));
        scroll_v = (float)(int)(0.5f + scroll_v_norm * scroll_max);//(win_size_contents_v - win_size_v));
        if (horizontal)
            window->Scroll.x = scroll_v;
        else
            window->Scroll.y = scroll_v;

        // Update values for rendering
        scroll_ratio = ImSaturate(scroll_v / scroll_max);
        grab_v_norm = scroll_ratio * (scrollbar_size_v - grab_h_pixels) / scrollbar_size_v;

        // Update distance to grab now that we have seeked and saturated
        if (seek_absolute)
            *click_delta_to_grab_center_v = clicked_v_norm - grab_v_norm - grab_h_norm*0.5f;
    }

    // Render
    const ImU32 grab_col = ImGui::GetColorU32(held ? ImGuiCol_ScrollbarGrabActive : hovered ? ImGuiCol_ScrollbarGrabHovered : ImGuiCol_ScrollbarGrab);
    if (horizontal)
        window->DrawList->AddRectFilled(ImVec2(ImLerp(bb.Min.x, bb.Max.x, grab_v_norm), bb.Min.y), ImVec2(ImLerp(bb.Min.x, bb.Max.x, grab_v_norm) + grab_h_pixels, bb.Max.y), grab_col, style.ScrollbarRounding);
    else
        window->DrawList->AddRectFilled(ImVec2(bb.Min.x, ImLerp(bb.Min.y, bb.Max.y, grab_v_norm)), ImVec2(bb.Max.x, ImLerp(bb.Min.y, bb.Max.y, grab_v_norm) + grab_h_pixels), grab_col, style.ScrollbarRounding);
}

// Moving window to front of display (which happens to be back of our sorted list)
void ImGui::FocusWindow(ImGuiWindow* window)
{
    ImGuiContext& g = *GImGui;

    if (g.NavWindow != window)
    {
        g.NavId = window ? window->NavLastId : 0; // Restore NavId
        g.NavIdIsAlive = false;
        g.NavLayer = 0;
        if (window && g.NavDisableMouseHover)
            g.NavMousePosDirty = true;
        g.NavRefRectRel.Min = g.NavRefRectRel.Max = window ? (window->DC.CursorStartPos - window->Pos) : ImVec2(0,0);
        g.NavWindow = window;
    }

    // Passing NULL allow to disable keyboard focus
    if (!window)
        return;

    // And move its root window to the top of the pile
    if (window->RootWindow)
        window = window->RootWindow;

    // Steal focus on active widgets
    if (window->Flags & ImGuiWindowFlags_Popup) // FIXME: This statement should be unnecessary. Need further testing before removing it..
        if (g.ActiveId != 0 && g.ActiveIdWindow && g.ActiveIdWindow->RootWindow != window)
            SetActiveID(0);

    // Bring to front
    if ((window->Flags & ImGuiWindowFlags_NoBringToFrontOnFocus) || g.Windows.back() == window)
        return;
    for (int i = 0; i < g.Windows.Size; i++)
        if (g.Windows[i] == window)
        {
            g.Windows.erase(g.Windows.begin() + i);
            break;
        }
    g.Windows.push_back(window);
}

void ImGui::PushItemWidth(float item_width)
{
    ImGuiWindow* window = GetCurrentWindow();
    window->DC.ItemWidth = (item_width == 0.0f ? window->ItemWidthDefault : item_width);
    window->DC.ItemWidthStack.push_back(window->DC.ItemWidth);
}

static void PushMultiItemsWidths(int components, float w_full)
{
    ImGuiWindow* window = ImGui::GetCurrentWindow();
    const ImGuiStyle& style = GImGui->Style;
    if (w_full <= 0.0f)
        w_full = ImGui::CalcItemWidth();
    const float w_item_one  = ImMax(1.0f, (float)(int)((w_full - (style.ItemInnerSpacing.x) * (components-1)) / (float)components));
    const float w_item_last = ImMax(1.0f, (float)(int)(w_full - (w_item_one + style.ItemInnerSpacing.x) * (components-1)));
    window->DC.ItemWidthStack.push_back(w_item_last);
    for (int i = 0; i < components-1; i++)
        window->DC.ItemWidthStack.push_back(w_item_one);
    window->DC.ItemWidth = window->DC.ItemWidthStack.back();
}

void ImGui::PopItemWidth()
{
    ImGuiWindow* window = GetCurrentWindow();
    window->DC.ItemWidthStack.pop_back();
    window->DC.ItemWidth = window->DC.ItemWidthStack.empty() ? window->ItemWidthDefault : window->DC.ItemWidthStack.back();
}

float ImGui::CalcItemWidth()
{
    ImGuiWindow* window = GetCurrentWindowRead();
    float w = window->DC.ItemWidth;
    if (w < 0.0f)
    {
        // Align to a right-side limit. We include 1 frame padding in the calculation because this is how the width is always used (we add 2 frame padding to it), but we could move that responsibility to the widget as well.
        float width_to_right_edge = GetContentRegionAvail().x;
        w = ImMax(1.0f, width_to_right_edge + w);
    }
    w = (float)(int)w;
    return w;
}

static void SetCurrentFont(ImFont* font)
{
    ImGuiContext& g = *GImGui;
    IM_ASSERT(font && font->IsLoaded());    // Font Atlas not created. Did you call io.Fonts->GetTexDataAsRGBA32 / GetTexDataAsAlpha8 ?
    IM_ASSERT(font->Scale > 0.0f);
    g.Font = font;
    g.FontBaseSize = g.IO.FontGlobalScale * g.Font->FontSize * g.Font->Scale;
    g.FontSize = g.CurrentWindow ? g.CurrentWindow->CalcFontSize() : 0.0f;
    g.FontTexUvWhitePixel = g.Font->ContainerAtlas->TexUvWhitePixel;
}

void ImGui::PushFont(ImFont* font)
{
    ImGuiContext& g = *GImGui;
    if (!font)
        font = g.IO.Fonts->Fonts[0];
    SetCurrentFont(font);
    g.FontStack.push_back(font);
    g.CurrentWindow->DrawList->PushTextureID(font->ContainerAtlas->TexID);
}

void  ImGui::PopFont()
{
    ImGuiContext& g = *GImGui;
    g.CurrentWindow->DrawList->PopTextureID();
    g.FontStack.pop_back();
    SetCurrentFont(g.FontStack.empty() ? g.IO.Fonts->Fonts[0] : g.FontStack.back());
}

void ImGui::PushItemFlag(ImGuiItemFlags option, bool enabled)
{
    ImGuiWindow* window = GetCurrentWindow();
    if (enabled)
        window->DC.ItemFlags |= option;
    else
        window->DC.ItemFlags &= ~option;
    window->DC.ItemFlagsStack.push_back(window->DC.ItemFlags);
}

void ImGui::PopItemFlag()
{
    ImGuiWindow* window = GetCurrentWindow();
    window->DC.ItemFlagsStack.pop_back();
    window->DC.ItemFlags = window->DC.ItemFlagsStack.empty() ? ImGuiItemFlags_Default_ : window->DC.ItemFlagsStack.back();
}

void ImGui::PushAllowKeyboardFocus(bool allow_keyboard_focus)
{
    PushItemFlag(ImGuiItemFlags_AllowKeyboardFocus, allow_keyboard_focus);
}

void ImGui::PopAllowKeyboardFocus()
{
    PopItemFlag();
}

void ImGui::PushButtonRepeat(bool repeat)
{
    PushItemFlag(ImGuiItemFlags_ButtonRepeat, repeat);
}

void ImGui::PopButtonRepeat()
{
    PopItemFlag();
}

void ImGui::PushTextWrapPos(float wrap_pos_x)
{
    ImGuiWindow* window = GetCurrentWindow();
    window->DC.TextWrapPos = wrap_pos_x;
    window->DC.TextWrapPosStack.push_back(wrap_pos_x);
}

void ImGui::PopTextWrapPos()
{
    ImGuiWindow* window = GetCurrentWindow();
    window->DC.TextWrapPosStack.pop_back();
    window->DC.TextWrapPos = window->DC.TextWrapPosStack.empty() ? -1.0f : window->DC.TextWrapPosStack.back();
}

void ImGui::PushStyleColor(ImGuiCol idx, const ImVec4& col)
{
    ImGuiContext& g = *GImGui;
    ImGuiColMod backup;
    backup.Col = idx;
    backup.BackupValue = g.Style.Colors[idx];
    g.ColorModifiers.push_back(backup);
    g.Style.Colors[idx] = col;
}

void ImGui::PopStyleColor(int count)
{
    ImGuiContext& g = *GImGui;
    while (count > 0)
    {
        ImGuiColMod& backup = g.ColorModifiers.back();
        g.Style.Colors[backup.Col] = backup.BackupValue;
        g.ColorModifiers.pop_back();
        count--;
    }
}

struct ImGuiStyleVarInfo
{
    ImGuiDataType   Type;
    ImU32           Offset;
    void*           GetVarPtr() const { return (void*)((unsigned char*)&GImGui->Style + Offset); }
};

static const ImGuiStyleVarInfo GStyleVarInfo[ImGuiStyleVar_Count_] =
{
    { ImGuiDataType_Float,  (ImU32)IM_OFFSETOF(ImGuiStyle, Alpha) },
    { ImGuiDataType_Float2, (ImU32)IM_OFFSETOF(ImGuiStyle, WindowPadding) },
    { ImGuiDataType_Float,  (ImU32)IM_OFFSETOF(ImGuiStyle, WindowRounding) },
    { ImGuiDataType_Float2, (ImU32)IM_OFFSETOF(ImGuiStyle, WindowMinSize) },
    { ImGuiDataType_Float,  (ImU32)IM_OFFSETOF(ImGuiStyle, ChildWindowRounding) },
    { ImGuiDataType_Float2, (ImU32)IM_OFFSETOF(ImGuiStyle, FramePadding) },
    { ImGuiDataType_Float,  (ImU32)IM_OFFSETOF(ImGuiStyle, FrameRounding) },
    { ImGuiDataType_Float2, (ImU32)IM_OFFSETOF(ImGuiStyle, ItemSpacing) },
    { ImGuiDataType_Float2, (ImU32)IM_OFFSETOF(ImGuiStyle, ItemInnerSpacing) },
    { ImGuiDataType_Float,  (ImU32)IM_OFFSETOF(ImGuiStyle, IndentSpacing) },
    { ImGuiDataType_Float,  (ImU32)IM_OFFSETOF(ImGuiStyle, GrabMinSize) },
    { ImGuiDataType_Float2, (ImU32)IM_OFFSETOF(ImGuiStyle, ButtonTextAlign) },
};

static const ImGuiStyleVarInfo* GetStyleVarInfo(ImGuiStyleVar idx)
{
    IM_ASSERT(idx >= 0 && idx < ImGuiStyleVar_Count_);
    return &GStyleVarInfo[idx];
}

void ImGui::PushStyleVar(ImGuiStyleVar idx, float val)
{
    const ImGuiStyleVarInfo* var_info = GetStyleVarInfo(idx);
    if (var_info->Type == ImGuiDataType_Float)
    {
        float* pvar = (float*)var_info->GetVarPtr();
        GImGui->StyleModifiers.push_back(ImGuiStyleMod(idx, *pvar));
        *pvar = val;
        return;
    }
    IM_ASSERT(0); // Called function with wrong-type? Variable is not a float.
}

void ImGui::PushStyleVar(ImGuiStyleVar idx, const ImVec2& val)
{
    const ImGuiStyleVarInfo* var_info = GetStyleVarInfo(idx);
    if (var_info->Type == ImGuiDataType_Float2)
    {
        ImVec2* pvar = (ImVec2*)var_info->GetVarPtr();
        GImGui->StyleModifiers.push_back(ImGuiStyleMod(idx, *pvar));
        *pvar = val;
        return;
    }
    IM_ASSERT(0); // Called function with wrong-type? Variable is not a ImVec2.
}

void ImGui::PopStyleVar(int count)
{
    ImGuiContext& g = *GImGui;
    while (count > 0)
    {
        ImGuiStyleMod& backup = g.StyleModifiers.back();
        const ImGuiStyleVarInfo* info = GetStyleVarInfo(backup.VarIdx);
        if (info->Type == ImGuiDataType_Float)          (*(float*)info->GetVarPtr()) = backup.BackupFloat[0];
        else if (info->Type == ImGuiDataType_Float2)    (*(ImVec2*)info->GetVarPtr()) = ImVec2(backup.BackupFloat[0], backup.BackupFloat[1]);
        else if (info->Type == ImGuiDataType_Int)       (*(int*)info->GetVarPtr()) = backup.BackupInt[0];
        g.StyleModifiers.pop_back();
        count--;
    }
}

const char* ImGui::GetStyleColName(ImGuiCol idx)
{
    // Create switch-case from enum with regexp: ImGuiCol_{.*}, --> case ImGuiCol_\1: return "\1";
    switch (idx)
    {
    case ImGuiCol_Text: return "Text";
    case ImGuiCol_TextDisabled: return "TextDisabled";
    case ImGuiCol_WindowBg: return "WindowBg";
    case ImGuiCol_ChildWindowBg: return "ChildWindowBg";
    case ImGuiCol_PopupBg: return "PopupBg";
    case ImGuiCol_Border: return "Border";
    case ImGuiCol_BorderShadow: return "BorderShadow";
    case ImGuiCol_FrameBg: return "FrameBg";
    case ImGuiCol_FrameBgHovered: return "FrameBgHovered";
    case ImGuiCol_FrameBgActive: return "FrameBgActive";
    case ImGuiCol_TitleBg: return "TitleBg";
    case ImGuiCol_TitleBgCollapsed: return "TitleBgCollapsed";
    case ImGuiCol_TitleBgActive: return "TitleBgActive";
    case ImGuiCol_MenuBarBg: return "MenuBarBg";
    case ImGuiCol_ScrollbarBg: return "ScrollbarBg";
    case ImGuiCol_ScrollbarGrab: return "ScrollbarGrab";
    case ImGuiCol_ScrollbarGrabHovered: return "ScrollbarGrabHovered";
    case ImGuiCol_ScrollbarGrabActive: return "ScrollbarGrabActive";
    case ImGuiCol_ComboBg: return "ComboBg";
    case ImGuiCol_CheckMark: return "CheckMark";
    case ImGuiCol_SliderGrab: return "SliderGrab";
    case ImGuiCol_SliderGrabActive: return "SliderGrabActive";
    case ImGuiCol_Button: return "Button";
    case ImGuiCol_ButtonHovered: return "ButtonHovered";
    case ImGuiCol_ButtonActive: return "ButtonActive";
    case ImGuiCol_Header: return "Header";
    case ImGuiCol_HeaderHovered: return "HeaderHovered";
    case ImGuiCol_HeaderActive: return "HeaderActive";
    case ImGuiCol_Column: return "Column";
    case ImGuiCol_ColumnHovered: return "ColumnHovered";
    case ImGuiCol_ColumnActive: return "ColumnActive";
    case ImGuiCol_ResizeGrip: return "ResizeGrip";
    case ImGuiCol_ResizeGripHovered: return "ResizeGripHovered";
    case ImGuiCol_ResizeGripActive: return "ResizeGripActive";
    case ImGuiCol_CloseButton: return "CloseButton";
    case ImGuiCol_CloseButtonHovered: return "CloseButtonHovered";
    case ImGuiCol_CloseButtonActive: return "CloseButtonActive";
    case ImGuiCol_PlotLines: return "PlotLines";
    case ImGuiCol_PlotLinesHovered: return "PlotLinesHovered";
    case ImGuiCol_PlotHistogram: return "PlotHistogram";
    case ImGuiCol_PlotHistogramHovered: return "PlotHistogramHovered";
    case ImGuiCol_TextSelectedBg: return "TextSelectedBg";
    case ImGuiCol_ModalWindowDarkening: return "ModalWindowDarkening";
    case ImGuiCol_NavHighlight: return "NavHighlight";
    case ImGuiCol_NavWindowingHighlight: return "NavWindowingHighlight"; 
    }
    IM_ASSERT(0);
    return "Unknown";
}

bool ImGui::IsWindowHovered()
{
    ImGuiContext& g = *GImGui;
    return g.HoveredWindow == g.CurrentWindow && IsWindowContentHoverable(g.HoveredRootWindow);
}

bool ImGui::IsWindowFocused()
{
    ImGuiContext& g = *GImGui;
    return g.NavWindow == g.CurrentWindow;
}

bool ImGui::IsRootWindowFocused()
{
    ImGuiContext& g = *GImGui;
    return g.NavWindow == g.CurrentWindow->RootWindow;
}

bool ImGui::IsRootWindowOrAnyChildFocused()
{
    ImGuiContext& g = *GImGui;
    return g.NavWindow && g.NavWindow->RootWindow == g.CurrentWindow->RootWindow;
}

bool ImGui::IsRootWindowOrAnyChildHovered()
{
    ImGuiContext& g = *GImGui;
    return g.HoveredRootWindow && (g.HoveredRootWindow == g.CurrentWindow->RootWindow) && IsWindowContentHoverable(g.HoveredRootWindow);
}

float ImGui::GetWindowWidth()
{
    ImGuiWindow* window = GImGui->CurrentWindow;
    return window->Size.x;
}

float ImGui::GetWindowHeight()
{
    ImGuiWindow* window = GImGui->CurrentWindow;
    return window->Size.y;
}

ImVec2 ImGui::GetWindowPos()
{
    ImGuiContext& g = *GImGui;
    ImGuiWindow* window = g.CurrentWindow;
    return window->Pos;
}

static void SetWindowScrollX(ImGuiWindow* window, float new_scroll_x)
{
    window->DC.CursorMaxPos.x += window->Scroll.x; // SizeContents is generally computed based on CursorMaxPos which is affected by scroll position, so we need to apply our change to it.
    window->Scroll.x = new_scroll_x;
    window->DC.CursorMaxPos.x -= window->Scroll.x;
}

static void SetWindowScrollY(ImGuiWindow* window, float new_scroll_y)
{
    window->DC.CursorMaxPos.y += window->Scroll.y; // SizeContents is generally computed based on CursorMaxPos which is affected by scroll position, so we need to apply our change to it.
    window->Scroll.y = new_scroll_y;
    window->DC.CursorMaxPos.y -= window->Scroll.y;
}

static void SetWindowPos(ImGuiWindow* window, const ImVec2& pos, ImGuiSetCond cond)
{
    // Test condition (NB: bit 0 is always true) and clear flags for next time
    if (cond && (window->SetWindowPosAllowFlags & cond) == 0)
        return;
    window->SetWindowPosAllowFlags &= ~(ImGuiSetCond_Once | ImGuiSetCond_FirstUseEver | ImGuiSetCond_Appearing);
    window->SetWindowPosCenterWanted = false;

    // Set
    const ImVec2 old_pos = window->Pos;
    window->PosFloat = pos;
    window->Pos = ImVec2((float)(int)window->PosFloat.x, (float)(int)window->PosFloat.y);
    window->DC.CursorPos += (window->Pos - old_pos);    // As we happen to move the window while it is being appended to (which is a bad idea - will smear) let's at least offset the cursor
    window->DC.CursorMaxPos += (window->Pos - old_pos); // And more importantly we need to adjust this so size calculation doesn't get affected.
}

void ImGui::SetWindowPos(const ImVec2& pos, ImGuiSetCond cond)
{
    ImGuiWindow* window = GetCurrentWindow();
    SetWindowPos(window, pos, cond);
}

void ImGui::SetWindowPos(const char* name, const ImVec2& pos, ImGuiSetCond cond)
{
    ImGuiWindow* window = FindWindowByName(name);
    if (window)
        SetWindowPos(window, pos, cond);
}

ImVec2 ImGui::GetWindowSize()
{
    ImGuiWindow* window = GetCurrentWindowRead();
    return window->Size;
}

static void SetWindowSize(ImGuiWindow* window, const ImVec2& size, ImGuiSetCond cond)
{
    // Test condition (NB: bit 0 is always true) and clear flags for next time
    if (cond && (window->SetWindowSizeAllowFlags & cond) == 0)
        return;
    window->SetWindowSizeAllowFlags &= ~(ImGuiSetCond_Once | ImGuiSetCond_FirstUseEver | ImGuiSetCond_Appearing);

    // Set
    if (size.x > 0.0f)
    {
        window->AutoFitFramesX = 0;
        window->SizeFull.x = size.x;
    }
    else
    {
        window->AutoFitFramesX = 2;
        window->AutoFitOnlyGrows = false;
    }
    if (size.y > 0.0f)
    {
        window->AutoFitFramesY = 0;
        window->SizeFull.y = size.y;
    }
    else
    {
        window->AutoFitFramesY = 2;
        window->AutoFitOnlyGrows = false;
    }
}

void ImGui::SetWindowSize(const ImVec2& size, ImGuiSetCond cond)
{
    SetWindowSize(GImGui->CurrentWindow, size, cond);
}

void ImGui::SetWindowSize(const char* name, const ImVec2& size, ImGuiSetCond cond)
{
    ImGuiWindow* window = FindWindowByName(name);
    if (window)
        SetWindowSize(window, size, cond);
}

static void SetWindowCollapsed(ImGuiWindow* window, bool collapsed, ImGuiSetCond cond)
{
    // Test condition (NB: bit 0 is always true) and clear flags for next time
    if (cond && (window->SetWindowCollapsedAllowFlags & cond) == 0)
        return;
    window->SetWindowCollapsedAllowFlags &= ~(ImGuiSetCond_Once | ImGuiSetCond_FirstUseEver | ImGuiSetCond_Appearing);

    // Set
    window->Collapsed = collapsed;
}

void ImGui::SetWindowCollapsed(bool collapsed, ImGuiSetCond cond)
{
    SetWindowCollapsed(GImGui->CurrentWindow, collapsed, cond);
}

bool ImGui::IsWindowCollapsed()
{
    return GImGui->CurrentWindow->Collapsed;
}

void ImGui::SetWindowCollapsed(const char* name, bool collapsed, ImGuiSetCond cond)
{
    ImGuiWindow* window = FindWindowByName(name);
    if (window)
        SetWindowCollapsed(window, collapsed, cond);
}

void ImGui::SetWindowFocus()
{
    FocusWindow(GImGui->CurrentWindow);
}

void ImGui::SetWindowFocus(const char* name)
{
    if (name)
    {
        if (ImGuiWindow* window = FindWindowByName(name))
            FocusWindow(window);
    }
    else
    {
        FocusWindow(NULL);
    }
}

void ImGui::SetNextWindowPos(const ImVec2& pos, ImGuiSetCond cond)
{
    ImGuiContext& g = *GImGui;
    g.SetNextWindowPosVal = pos;
    g.SetNextWindowPosCond = cond ? cond : ImGuiSetCond_Always;
}

void ImGui::SetNextWindowPosCenter(ImGuiSetCond cond)
{
    ImGuiContext& g = *GImGui;
    g.SetNextWindowPosVal = ImVec2(-FLT_MAX, -FLT_MAX);
    g.SetNextWindowPosCond = cond ? cond : ImGuiSetCond_Always;
}

void ImGui::SetNextWindowSize(const ImVec2& size, ImGuiSetCond cond)
{
    ImGuiContext& g = *GImGui;
    g.SetNextWindowSizeVal = size;
    g.SetNextWindowSizeCond = cond ? cond : ImGuiSetCond_Always;
}

void ImGui::SetNextWindowSizeConstraints(const ImVec2& size_min, const ImVec2& size_max, ImGuiSizeConstraintCallback custom_callback, void* custom_callback_user_data)
{
    ImGuiContext& g = *GImGui;
    g.SetNextWindowSizeConstraint = true;
    g.SetNextWindowSizeConstraintRect = ImRect(size_min, size_max);
    g.SetNextWindowSizeConstraintCallback = custom_callback;
    g.SetNextWindowSizeConstraintCallbackUserData = custom_callback_user_data;
}

void ImGui::SetNextWindowContentSize(const ImVec2& size)
{
    ImGuiContext& g = *GImGui;
    g.SetNextWindowContentSizeVal = size;
    g.SetNextWindowContentSizeCond = ImGuiSetCond_Always;
}

void ImGui::SetNextWindowContentWidth(float width)
{
    ImGuiContext& g = *GImGui;
    g.SetNextWindowContentSizeVal = ImVec2(width, g.SetNextWindowContentSizeCond ? g.SetNextWindowContentSizeVal.y : 0.0f);
    g.SetNextWindowContentSizeCond = ImGuiSetCond_Always;
}

void ImGui::SetNextWindowCollapsed(bool collapsed, ImGuiSetCond cond)
{
    ImGuiContext& g = *GImGui;
    g.SetNextWindowCollapsedVal = collapsed;
    g.SetNextWindowCollapsedCond = cond ? cond : ImGuiSetCond_Always;
}

void ImGui::SetNextWindowFocus()
{
    ImGuiContext& g = *GImGui;
    g.SetNextWindowFocus = true;
}

// In window space (not screen space!)
ImVec2 ImGui::GetContentRegionMax()
{
    ImGuiWindow* window = GetCurrentWindowRead();
    ImVec2 mx = window->ContentsRegionRect.Max;
    if (window->DC.ColumnsCount != 1)
        mx.x = GetColumnOffset(window->DC.ColumnsCurrent + 1) - window->WindowPadding.x;
    return mx;
}

ImVec2 ImGui::GetContentRegionAvail()
{
    ImGuiWindow* window = GetCurrentWindowRead();
    return GetContentRegionMax() - (window->DC.CursorPos - window->Pos);
}

float ImGui::GetContentRegionAvailWidth()
{
    return GetContentRegionAvail().x;
}

// In window space (not screen space!)
ImVec2 ImGui::GetWindowContentRegionMin()
{
    ImGuiWindow* window = GetCurrentWindowRead();
    return window->ContentsRegionRect.Min;
}

ImVec2 ImGui::GetWindowContentRegionMax()
{
    ImGuiWindow* window = GetCurrentWindowRead();
    return window->ContentsRegionRect.Max;
}

float ImGui::GetWindowContentRegionWidth()
{
    ImGuiWindow* window = GetCurrentWindowRead();
    return window->ContentsRegionRect.Max.x - window->ContentsRegionRect.Min.x;
}

float ImGui::GetTextLineHeight()
{
    ImGuiContext& g = *GImGui;
    return g.FontSize;
}

float ImGui::GetTextLineHeightWithSpacing()
{
    ImGuiContext& g = *GImGui;
    return g.FontSize + g.Style.ItemSpacing.y;
}

float ImGui::GetItemsLineHeightWithSpacing()
{
    ImGuiContext& g = *GImGui;
    return g.FontSize + g.Style.FramePadding.y * 2.0f + g.Style.ItemSpacing.y;
}

ImDrawList* ImGui::GetWindowDrawList()
{
    ImGuiWindow* window = GetCurrentWindow();
    return window->DrawList;
}

ImFont* ImGui::GetFont()
{
    return GImGui->Font;
}

float ImGui::GetFontSize()
{
    return GImGui->FontSize;
}

ImVec2 ImGui::GetFontTexUvWhitePixel()
{
    return GImGui->FontTexUvWhitePixel;
}

void ImGui::SetWindowFontScale(float scale)
{
    ImGuiContext& g = *GImGui;
    ImGuiWindow* window = GetCurrentWindow();
    window->FontWindowScale = scale;
    g.FontSize = window->CalcFontSize();
}

// User generally sees positions in window coordinates. Internally we store CursorPos in absolute screen coordinates because it is more convenient.
// Conversion happens as we pass the value to user, but it makes our naming convention confusing because GetCursorPos() == (DC.CursorPos - window.Pos). May want to rename 'DC.CursorPos'.
ImVec2 ImGui::GetCursorPos()
{
    ImGuiWindow* window = GetCurrentWindowRead();
    return window->DC.CursorPos - window->Pos + window->Scroll;
}

float ImGui::GetCursorPosX()
{
    ImGuiWindow* window = GetCurrentWindowRead();
    return window->DC.CursorPos.x - window->Pos.x + window->Scroll.x;
}

float ImGui::GetCursorPosY()
{
    ImGuiWindow* window = GetCurrentWindowRead();
    return window->DC.CursorPos.y - window->Pos.y + window->Scroll.y;
}

void ImGui::SetCursorPos(const ImVec2& local_pos)
{
    ImGuiWindow* window = GetCurrentWindow();
    window->DC.CursorPos = window->Pos - window->Scroll + local_pos;
    window->DC.CursorMaxPos = ImMax(window->DC.CursorMaxPos, window->DC.CursorPos);
}

void ImGui::SetCursorPosX(float x)
{
    ImGuiWindow* window = GetCurrentWindow();
    window->DC.CursorPos.x = window->Pos.x - window->Scroll.x + x;
    window->DC.CursorMaxPos.x = ImMax(window->DC.CursorMaxPos.x, window->DC.CursorPos.x);
}

void ImGui::SetCursorPosY(float y)
{
    ImGuiWindow* window = GetCurrentWindow();
    window->DC.CursorPos.y = window->Pos.y - window->Scroll.y + y;
    window->DC.CursorMaxPos.y = ImMax(window->DC.CursorMaxPos.y, window->DC.CursorPos.y);
}

ImVec2 ImGui::GetCursorStartPos()
{
    ImGuiWindow* window = GetCurrentWindowRead();
    return window->DC.CursorStartPos - window->Pos;
}

ImVec2 ImGui::GetCursorScreenPos()
{
    ImGuiWindow* window = GetCurrentWindowRead();
    return window->DC.CursorPos;
}

void ImGui::SetCursorScreenPos(const ImVec2& screen_pos)
{
    ImGuiWindow* window = GetCurrentWindow();
    window->DC.CursorPos = screen_pos;
    window->DC.CursorMaxPos = ImMax(window->DC.CursorMaxPos, window->DC.CursorPos);
}

float ImGui::GetScrollX()
{
    return GImGui->CurrentWindow->Scroll.x;
}

float ImGui::GetScrollY()
{
    return GImGui->CurrentWindow->Scroll.y;
}

float ImGui::GetScrollMaxX()
{
    ImGuiWindow* window = GetCurrentWindowRead();
    return window->SizeContents.x - window->SizeFull.x - window->ScrollbarSizes.x;
}

float ImGui::GetScrollMaxY()
{
    ImGuiWindow* window = GetCurrentWindowRead();
    return window->SizeContents.y - window->SizeFull.y - window->ScrollbarSizes.y;
}

void ImGui::SetScrollX(float scroll_x)
{
    ImGuiWindow* window = GetCurrentWindow();
    window->ScrollTarget.x = scroll_x;
    window->ScrollTargetCenterRatio.x = 0.0f;
}

void ImGui::SetScrollY(float scroll_y)
{
    ImGuiWindow* window = GetCurrentWindow();
    window->ScrollTarget.y = scroll_y + window->TitleBarHeight() + window->MenuBarHeight(); // title bar height canceled out when using ScrollTargetRelY
    window->ScrollTargetCenterRatio.y = 0.0f;
}

void ImGui::SetScrollFromPosY(float pos_y, float center_y_ratio)
{
    // We store a target position so centering can occur on the next frame when we are guaranteed to have a known window size
    ImGuiWindow* window = GetCurrentWindow();
    IM_ASSERT(center_y_ratio >= 0.0f && center_y_ratio <= 1.0f);
    window->ScrollTarget.y = (float)(int)(pos_y + window->Scroll.y);
    if (center_y_ratio <= 0.0f && window->ScrollTarget.y <= window->WindowPadding.y)    // Minor hack to make "scroll to top" take account of WindowPadding, else it would scroll to (WindowPadding.y - ItemSpacing.y)
        window->ScrollTarget.y = 0.0f;
    window->ScrollTargetCenterRatio.y = center_y_ratio;
}

// center_y_ratio: 0.0f top of last item, 0.5f vertical center of last item, 1.0f bottom of last item.
void ImGui::SetScrollHere(float center_y_ratio)
{
    ImGuiWindow* window = GetCurrentWindow();
    float target_y = window->DC.CursorPosPrevLine.y + (window->DC.PrevLineHeight * center_y_ratio) + (GImGui->Style.ItemSpacing.y * (center_y_ratio - 0.5f) * 2.0f); // Precisely aim above, in the middle or below the last line.
    SetScrollFromPosY(target_y - window->Pos.y, center_y_ratio);
}

void ImGui::SetKeyboardFocusHere(int offset)
{
    ImGuiWindow* window = GetCurrentWindow();
    window->FocusIdxAllRequestNext = window->FocusIdxAllCounter + 1 + offset;
    window->FocusIdxTabRequestNext = INT_MAX;
}

void ImGui::SetStateStorage(ImGuiStorage* tree)
{
    ImGuiWindow* window = GetCurrentWindow();
    window->DC.StateStorage = tree ? tree : &window->StateStorage;
}

ImGuiStorage* ImGui::GetStateStorage()
{
    ImGuiWindow* window = GetCurrentWindowRead();
    return window->DC.StateStorage;
}

void ImGui::TextV(const char* fmt, va_list args)
{
    ImGuiWindow* window = GetCurrentWindow();
    if (window->SkipItems)
        return;

    ImGuiContext& g = *GImGui;
    const char* text_end = g.TempBuffer + ImFormatStringV(g.TempBuffer, IM_ARRAYSIZE(g.TempBuffer), fmt, args);
    TextUnformatted(g.TempBuffer, text_end);
}

void ImGui::Text(const char* fmt, ...)
{
    va_list args;
    va_start(args, fmt);
    TextV(fmt, args);
    va_end(args);
}

void ImGui::TextColoredV(const ImVec4& col, const char* fmt, va_list args)
{
    PushStyleColor(ImGuiCol_Text, col);
    TextV(fmt, args);
    PopStyleColor();
}

void ImGui::TextColored(const ImVec4& col, const char* fmt, ...)
{
    va_list args;
    va_start(args, fmt);
    TextColoredV(col, fmt, args);
    va_end(args);
}

void ImGui::TextDisabledV(const char* fmt, va_list args)
{
    PushStyleColor(ImGuiCol_Text, GImGui->Style.Colors[ImGuiCol_TextDisabled]);
    TextV(fmt, args);
    PopStyleColor();
}

void ImGui::TextDisabled(const char* fmt, ...)
{
    va_list args;
    va_start(args, fmt);
    TextDisabledV(fmt, args);
    va_end(args);
}

void ImGui::TextWrappedV(const char* fmt, va_list args)
{
    bool need_wrap = (GImGui->CurrentWindow->DC.TextWrapPos < 0.0f);    // Keep existing wrap position is one ia already set
    if (need_wrap) PushTextWrapPos(0.0f);
    TextV(fmt, args);
    if (need_wrap) PopTextWrapPos();
}

void ImGui::TextWrapped(const char* fmt, ...)
{
    va_list args;
    va_start(args, fmt);
    TextWrappedV(fmt, args);
    va_end(args);
}

void ImGui::TextUnformatted(const char* text, const char* text_end)
{
    ImGuiWindow* window = GetCurrentWindow();
    if (window->SkipItems)
        return;

    ImGuiContext& g = *GImGui;
    IM_ASSERT(text != NULL);
    const char* text_begin = text;
    if (text_end == NULL)
        text_end = text + strlen(text); // FIXME-OPT

    const float wrap_pos_x = window->DC.TextWrapPos;
    const bool wrap_enabled = wrap_pos_x >= 0.0f;
    if (text_end - text > 2000 && !wrap_enabled)
    {
        // Long text!
        // Perform manual coarse clipping to optimize for long multi-line text
        // From this point we will only compute the width of lines that are visible. Optimization only available when word-wrapping is disabled.
        // We also don't vertically center the text within the line full height, which is unlikely to matter because we are likely the biggest and only item on the line.
        const char* line = text;
        const float line_height = GetTextLineHeight();
        const ImVec2 text_pos = window->DC.CursorPos + ImVec2(0.0f, window->DC.CurrentLineTextBaseOffset);
        const ImRect clip_rect = window->ClipRect;
        ImVec2 text_size(0,0);

        if (text_pos.y <= clip_rect.Max.y)
        {
            ImVec2 pos = text_pos;

            // Lines to skip (can't skip when logging text)
            if (!g.LogEnabled)
            {
                int lines_skippable = (int)((clip_rect.Min.y - text_pos.y) / line_height);
                if (lines_skippable > 0)
                {
                    int lines_skipped = 0;
                    while (line < text_end && lines_skipped < lines_skippable)
                    {
                        const char* line_end = strchr(line, '\n');
                        if (!line_end)
                            line_end = text_end;
                        line = line_end + 1;
                        lines_skipped++;
                    }
                    pos.y += lines_skipped * line_height;
                }
            }

            // Lines to render
            if (line < text_end)
            {
                ImRect line_rect(pos, pos + ImVec2(FLT_MAX, line_height));
                while (line < text_end)
                {
                    const char* line_end = strchr(line, '\n');
                    if (IsClippedEx(line_rect, NULL, false))
                        break;

                    const ImVec2 line_size = CalcTextSize(line, line_end, false);
                    text_size.x = ImMax(text_size.x, line_size.x);
                    RenderText(pos, line, line_end, false);
                    if (!line_end)
                        line_end = text_end;
                    line = line_end + 1;
                    line_rect.Min.y += line_height;
                    line_rect.Max.y += line_height;
                    pos.y += line_height;
                }

                // Count remaining lines
                int lines_skipped = 0;
                while (line < text_end)
                {
                    const char* line_end = strchr(line, '\n');
                    if (!line_end)
                        line_end = text_end;
                    line = line_end + 1;
                    lines_skipped++;
                }
                pos.y += lines_skipped * line_height;
            }

            text_size.y += (pos - text_pos).y;
        }

        ImRect bb(text_pos, text_pos + text_size);
        ItemSize(bb);
        ItemAdd(bb, NULL);
    }
    else
    {
        const float wrap_width = wrap_enabled ? CalcWrapWidthForPos(window->DC.CursorPos, wrap_pos_x) : 0.0f;
        const ImVec2 text_size = CalcTextSize(text_begin, text_end, false, wrap_width);

        // Account of baseline offset
        ImVec2 text_pos(window->DC.CursorPos.x, window->DC.CursorPos.y + window->DC.CurrentLineTextBaseOffset);
        ImRect bb(text_pos, text_pos + text_size);
        ItemSize(text_size);
        if (!ItemAdd(bb, NULL))
            return;

        // Render (we don't hide text after ## in this end-user function)
        RenderTextWrapped(bb.Min, text_begin, text_end, wrap_width);
    }
}

void ImGui::AlignFirstTextHeightToWidgets()
{
    ImGuiWindow* window = GetCurrentWindow();
    if (window->SkipItems)
        return;

    // Declare a dummy item size to that upcoming items that are smaller will center-align on the newly expanded line height.
    ImGuiContext& g = *GImGui;
    ItemSize(ImVec2(0, g.FontSize + g.Style.FramePadding.y*2), g.Style.FramePadding.y);
    SameLine(0, 0);
}

// Add a label+text combo aligned to other label+value widgets
void ImGui::LabelTextV(const char* label, const char* fmt, va_list args)
{
    ImGuiWindow* window = GetCurrentWindow();
    if (window->SkipItems)
        return;

    ImGuiContext& g = *GImGui;
    const ImGuiStyle& style = g.Style;
    const float w = CalcItemWidth();

    const ImVec2 label_size = CalcTextSize(label, NULL, true);
    const ImRect value_bb(window->DC.CursorPos, window->DC.CursorPos + ImVec2(w, label_size.y + style.FramePadding.y*2));
    const ImRect total_bb(window->DC.CursorPos, window->DC.CursorPos + ImVec2(w + (label_size.x > 0.0f ? style.ItemInnerSpacing.x : 0.0f), style.FramePadding.y*2) + label_size);
    ItemSize(total_bb, style.FramePadding.y);
    if (!ItemAdd(total_bb, NULL))
        return;

    // Render
    const char* value_text_begin = &g.TempBuffer[0];
    const char* value_text_end = value_text_begin + ImFormatStringV(g.TempBuffer, IM_ARRAYSIZE(g.TempBuffer), fmt, args);
    RenderTextClipped(value_bb.Min, value_bb.Max, value_text_begin, value_text_end, NULL, ImVec2(0.0f,0.5f));
    if (label_size.x > 0.0f)
        RenderText(ImVec2(value_bb.Max.x + style.ItemInnerSpacing.x, value_bb.Min.y + style.FramePadding.y), label);
}

void ImGui::LabelText(const char* label, const char* fmt, ...)
{
    va_list args;
    va_start(args, fmt);
    LabelTextV(label, fmt, args);
    va_end(args);
}

static inline bool IsWindowContentHoverable(ImGuiWindow* window)
{
    // An active popup disable hovering on other windows (apart from its own children)
    ImGuiContext& g = *GImGui;
    if (g.NavWindow)
        if (ImGuiWindow* focused_root_window = g.NavWindow->RootWindow)
            if ((focused_root_window->Flags & ImGuiWindowFlags_Popup) != 0 && focused_root_window->WasActive && focused_root_window != window->RootWindow)
                return false;

    return true;
}

bool ImGui::ButtonBehavior(const ImRect& bb, ImGuiID id, bool* out_hovered, bool* out_held, ImGuiButtonFlags flags)
{
    ImGuiContext& g = *GImGui;
    ImGuiWindow* window = GetCurrentWindow();

    if (flags & ImGuiButtonFlags_Disabled)
    {
        if (out_hovered) *out_hovered = false;
        if (out_held) *out_held = false;
        if (g.ActiveId == id) SetActiveID(0);
        return false;
    }

    // Default behavior requires click+release on same spot
    if ((flags & (ImGuiButtonFlags_PressedOnClickRelease | ImGuiButtonFlags_PressedOnClick | ImGuiButtonFlags_PressedOnRelease | ImGuiButtonFlags_PressedOnDoubleClick)) == 0)
        flags |= ImGuiButtonFlags_PressedOnClickRelease;

    bool pressed = false;
    bool hovered = IsHovered(bb, id, (flags & ImGuiButtonFlags_FlattenChilds) != 0);
    if (hovered)
    {
        SetHoveredID(id);
        if (!(flags & ImGuiButtonFlags_NoKeyModifiers) || (!g.IO.KeyCtrl && !g.IO.KeyShift && !g.IO.KeyAlt))
        {
            //                        | CLICKING        | HOLDING with ImGuiButtonFlags_Repeat
            // PressedOnClickRelease  |  <on release>*  |  <on repeat> <on repeat> .. (NOT on release)  <-- MOST COMMON! (*) only if both click/release were over bounds
            // PressedOnClick         |  <on click>     |  <on click> <on repeat> <on repeat> ..
            // PressedOnRelease       |  <on release>   |  <on repeat> <on repeat> .. (NOT on release)
            // PressedOnDoubleClick   |  <on dclick>    |  <on dclick> <on repeat> <on repeat> ..
            // FIXME-NAVIGATION: We don't honor those different behaviors.
            if ((flags & ImGuiButtonFlags_PressedOnClickRelease) && g.IO.MouseClicked[0])
            {
                if (flags & ImGuiButtonFlags_NoNavOverride)
                    SetActiveIDNoNav(id, window);
                else
                    SetActiveID(id, window); // Hold on ID
                FocusWindow(window);
                g.ActiveIdClickOffset = g.IO.MousePos - bb.Min;
            }
            if (((flags & ImGuiButtonFlags_PressedOnClick) && g.IO.MouseClicked[0]) || ((flags & ImGuiButtonFlags_PressedOnDoubleClick) && g.IO.MouseDoubleClicked[0]))
            {
                pressed = true;
                SetActiveID(0);
                FocusWindow(window);
            }
            if ((flags & ImGuiButtonFlags_PressedOnRelease) && g.IO.MouseReleased[0])
            {
                if (!((flags & ImGuiButtonFlags_Repeat) && g.IO.MouseDownDurationPrev[0] >= g.IO.KeyRepeatDelay))  // Repeat mode trumps <on release>
                    pressed = true;
                SetActiveID(0);
            }

            // 'Repeat' mode acts when held regardless of _PressedOn flags (see table above). 
            // Relies on repeat logic of IsMouseClicked() but we may as well do it ourselves if we end up exposing finer RepeatDelay/RepeatRate settings.
            if ((flags & ImGuiButtonFlags_Repeat) && g.ActiveId == id && g.IO.MouseDownDuration[0] > 0.0f && IsMouseClicked(0, true))
                pressed = true;
        }

        if (pressed)
            g.NavDisableHighlight = true;
    }

    // Gamepad/Keyboard navigation
    if (g.NavId == id && !g.NavDisableHighlight && (g.ActiveId == 0 || g.ActiveId == id))
    {
        // We report navigated item as hovered but we don't set g.HoveredId to not interfere with mouse
        hovered = true;
        if (!g.NavWindowingTarget && IsNavInputDown(ImGuiNavInput_PadActivate))
        {
            // Set active id so it can be queried by user via IsItemActive(), etc. but don't react to it ourselves
            g.NavActivateId = id;
            SetActiveID(id, window);
            g.ActiveIdAllowNavDirFlags = (1 << ImGuiNavDir_Left) | (1 << ImGuiNavDir_Right) | (1 << ImGuiNavDir_Up) | (1 << ImGuiNavDir_Down);
            if (IsNavInputPressed(ImGuiNavInput_PadActivate, (flags & ImGuiButtonFlags_Repeat) ? ImGuiNavReadMode_Repeat : ImGuiNavReadMode_Pressed))
                pressed = true;
        }
    }

    bool held = false;
    if (g.ActiveId == id && g.ActiveIdSource == ImGuiInputSource_Mouse)
    {
        if (g.IO.MouseDown[0])
        {
            held = true;
        }
        else
        {
            if (hovered && (flags & ImGuiButtonFlags_PressedOnClickRelease))
                if (!((flags & ImGuiButtonFlags_Repeat) && g.IO.MouseDownDurationPrev[0] >= g.IO.KeyRepeatDelay))  // Repeat mode trumps <on release>
                    pressed = true;
            SetActiveID(0);
        }
        if (!(flags & ImGuiButtonFlags_NoNavOverride))
            g.NavDisableHighlight = true;
    }
    if (g.ActiveId == id && g.ActiveIdSource == ImGuiInputSource_Nav)
        if (!IsNavInputDown(ImGuiNavInput_PadActivate))
            SetActiveID(0);

    // AllowOverlap mode (rarely used) requires previous frame HoveredId to be null or to match. This allows using patterns where a later submitted widget overlaps a previous one.
    if (hovered && (flags & ImGuiButtonFlags_AllowOverlapMode) && (g.HoveredIdPreviousFrame != id && g.HoveredIdPreviousFrame != 0))
        hovered = pressed = held = false;

    if (out_hovered) *out_hovered = hovered;
    if (out_held) *out_held = held;

    return pressed;
}

bool ImGui::ButtonEx(const char* label, const ImVec2& size_arg, ImGuiButtonFlags flags)
{
    ImGuiWindow* window = GetCurrentWindow();
    if (window->SkipItems)
        return false;

    ImGuiContext& g = *GImGui;
    const ImGuiStyle& style = g.Style;
    const ImGuiID id = window->GetID(label);
    const ImVec2 label_size = CalcTextSize(label, NULL, true);

    ImVec2 pos = window->DC.CursorPos;
    if ((flags & ImGuiButtonFlags_AlignTextBaseLine) && style.FramePadding.y < window->DC.CurrentLineTextBaseOffset) // Try to vertically align buttons that are smaller/have no padding so that text baseline matches (bit hacky, since it shouldn't be a flag)
        pos.y += window->DC.CurrentLineTextBaseOffset - style.FramePadding.y;
    ImVec2 size = CalcItemSize(size_arg, label_size.x + style.FramePadding.x * 2.0f, label_size.y + style.FramePadding.y * 2.0f);

    const ImRect bb(pos, pos + size);
    ItemSize(bb, style.FramePadding.y);
    if (!ItemAdd(bb, &id))
        return false;

    if (window->DC.ItemFlags & ImGuiItemFlags_ButtonRepeat) flags |= ImGuiButtonFlags_Repeat;
    bool hovered, held;
    bool pressed = ButtonBehavior(bb, id, &hovered, &held, flags);

    // Render
    const ImU32 col = GetColorU32((hovered && held) ? ImGuiCol_ButtonActive : hovered ? ImGuiCol_ButtonHovered : ImGuiCol_Button);
    RenderNavHighlight(bb, id);
    RenderFrame(bb.Min, bb.Max, col, true, style.FrameRounding);
    RenderTextClipped(bb.Min + style.FramePadding, bb.Max - style.FramePadding, label, NULL, &label_size, style.ButtonTextAlign, &bb);

    // Automatically close popups
    //if (pressed && !(flags & ImGuiButtonFlags_DontClosePopups) && (window->Flags & ImGuiWindowFlags_Popup))
    //    CloseCurrentPopup();

    return pressed;
}

bool ImGui::Button(const char* label, const ImVec2& size_arg)
{
    return ButtonEx(label, size_arg, 0);
}

// Small buttons fits within text without additional vertical spacing.
bool ImGui::SmallButton(const char* label)
{
    ImGuiContext& g = *GImGui;
    float backup_padding_y = g.Style.FramePadding.y;
    g.Style.FramePadding.y = 0.0f;
    bool pressed = ButtonEx(label, ImVec2(0,0), ImGuiButtonFlags_AlignTextBaseLine);
    g.Style.FramePadding.y = backup_padding_y;
    return pressed;
}

// Tip: use ImGui::PushID()/PopID() to push indices or pointers in the ID stack.
// Then you can keep 'str_id' empty or the same for all your buttons (instead of creating a string based on a non-string id)
bool ImGui::InvisibleButton(const char* str_id, const ImVec2& size_arg)
{
    ImGuiWindow* window = GetCurrentWindow();
    if (window->SkipItems)
        return false;

    const ImGuiID id = window->GetID(str_id);
    ImVec2 size = CalcItemSize(size_arg, 0.0f, 0.0f);
    const ImRect bb(window->DC.CursorPos, window->DC.CursorPos + size);
    ItemSize(bb);
    if (!ItemAdd(bb, &id))
        return false;

    bool hovered, held;
    bool pressed = ButtonBehavior(bb, id, &hovered, &held);

    return pressed;
}

// Upper-right button to close a window.
bool ImGui::CloseButton(ImGuiID id, const ImVec2& pos, float radius)
{
    ImGuiWindow* window = GetCurrentWindow();

    const ImRect bb(pos - ImVec2(radius,radius), pos + ImVec2(radius,radius));
    if (!ItemAdd(bb, &id)) // To allow navigation
        return false;

    bool hovered, held;
    bool pressed = ButtonBehavior(bb, id, &hovered, &held);

    // Render
    const ImU32 col = GetColorU32((held && hovered) ? ImGuiCol_CloseButtonActive : hovered ? ImGuiCol_CloseButtonHovered : ImGuiCol_CloseButton);
    const ImVec2 center = bb.GetCenter();
    window->DrawList->AddCircleFilled(center, ImMax(2.0f, radius), col, 12);

    const float cross_extent = (radius * 0.7071f) - 1.0f;
    if (hovered)
    {
        window->DrawList->AddLine(center + ImVec2(+cross_extent,+cross_extent), center + ImVec2(-cross_extent,-cross_extent), GetColorU32(ImGuiCol_Text));
        window->DrawList->AddLine(center + ImVec2(+cross_extent,-cross_extent), center + ImVec2(-cross_extent,+cross_extent), GetColorU32(ImGuiCol_Text));
    }

    return pressed;
}

void ImGui::Image(ImTextureID user_texture_id, const ImVec2& size, const ImVec2& uv0, const ImVec2& uv1, const ImVec4& tint_col, const ImVec4& border_col)
{
    ImGuiWindow* window = GetCurrentWindow();
    if (window->SkipItems)
        return;

    ImRect bb(window->DC.CursorPos, window->DC.CursorPos + size);
    if (border_col.w > 0.0f)
        bb.Max += ImVec2(2,2);
    ItemSize(bb);
    if (!ItemAdd(bb, NULL))
        return;

    if (border_col.w > 0.0f)
    {
        window->DrawList->AddRect(bb.Min, bb.Max, GetColorU32(border_col), 0.0f);
        window->DrawList->AddImage(user_texture_id, bb.Min+ImVec2(1,1), bb.Max-ImVec2(1,1), uv0, uv1, GetColorU32(tint_col));
    }
    else
    {
        window->DrawList->AddImage(user_texture_id, bb.Min, bb.Max, uv0, uv1, GetColorU32(tint_col));
    }
}

// frame_padding < 0: uses FramePadding from style (default)
// frame_padding = 0: no framing
// frame_padding > 0: set framing size
// The color used are the button colors.
bool ImGui::ImageButton(ImTextureID user_texture_id, const ImVec2& size, const ImVec2& uv0, const ImVec2& uv1, int frame_padding, const ImVec4& bg_col, const ImVec4& tint_col)
{
    ImGuiWindow* window = GetCurrentWindow();
    if (window->SkipItems)
        return false;

    ImGuiContext& g = *GImGui;
    const ImGuiStyle& style = g.Style;

    // Default to using texture ID as ID. User can still push string/integer prefixes.
    // We could hash the size/uv to create a unique ID but that would prevent the user from animating UV.
    PushID((void *)user_texture_id);
    const ImGuiID id = window->GetID("#image");
    PopID();

    const ImVec2 padding = (frame_padding >= 0) ? ImVec2((float)frame_padding, (float)frame_padding) : style.FramePadding;
    const ImRect bb(window->DC.CursorPos, window->DC.CursorPos + size + padding*2);
    const ImRect image_bb(window->DC.CursorPos + padding, window->DC.CursorPos + padding + size);
    ItemSize(bb);
    if (!ItemAdd(bb, &id))
        return false;

    bool hovered, held;
    bool pressed = ButtonBehavior(bb, id, &hovered, &held);

    // Render
    const ImU32 col = GetColorU32((hovered && held) ? ImGuiCol_ButtonActive : hovered ? ImGuiCol_ButtonHovered : ImGuiCol_Button);
    RenderNavHighlight(bb, id);
    RenderFrame(bb.Min, bb.Max, col, true, ImClamp((float)ImMin(padding.x, padding.y), 0.0f, style.FrameRounding));
    if (bg_col.w > 0.0f)
        window->DrawList->AddRectFilled(image_bb.Min, image_bb.Max, GetColorU32(bg_col));
    window->DrawList->AddImage(user_texture_id, image_bb.Min, image_bb.Max, uv0, uv1, GetColorU32(tint_col));

    return pressed;
}

// Start logging ImGui output to TTY
void ImGui::LogToTTY(int max_depth)
{
    ImGuiContext& g = *GImGui;
    if (g.LogEnabled)
        return;
    ImGuiWindow* window = GetCurrentWindowRead();

    g.LogEnabled = true;
    g.LogFile = stdout;
    g.LogStartDepth = window->DC.TreeDepth;
    if (max_depth >= 0)
        g.LogAutoExpandMaxDepth = max_depth;
}

// Start logging ImGui output to given file
void ImGui::LogToFile(int max_depth, const char* filename)
{
    ImGuiContext& g = *GImGui;
    if (g.LogEnabled)
        return;
    ImGuiWindow* window = GetCurrentWindowRead();

    if (!filename)
    {
        filename = g.IO.LogFilename;
        if (!filename)
            return;
    }

    g.LogFile = fopen(filename, "ab");
    if (!g.LogFile)
    {
        IM_ASSERT(g.LogFile != NULL); // Consider this an error
        return;
    }
    g.LogEnabled = true;
    g.LogStartDepth = window->DC.TreeDepth;
    if (max_depth >= 0)
        g.LogAutoExpandMaxDepth = max_depth;
}

// Start logging ImGui output to clipboard
void ImGui::LogToClipboard(int max_depth)
{
    ImGuiContext& g = *GImGui;
    if (g.LogEnabled)
        return;
    ImGuiWindow* window = GetCurrentWindowRead();

    g.LogEnabled = true;
    g.LogFile = NULL;
    g.LogStartDepth = window->DC.TreeDepth;
    if (max_depth >= 0)
        g.LogAutoExpandMaxDepth = max_depth;
}

void ImGui::LogFinish()
{
    ImGuiContext& g = *GImGui;
    if (!g.LogEnabled)
        return;

    LogText(IM_NEWLINE);
    g.LogEnabled = false;
    if (g.LogFile != NULL)
    {
        if (g.LogFile == stdout)
            fflush(g.LogFile);
        else
            fclose(g.LogFile);
        g.LogFile = NULL;
    }
    if (g.LogClipboard->size() > 1)
    {
        if (g.IO.SetClipboardTextFn)
            g.IO.SetClipboardTextFn(g.LogClipboard->begin());
        g.LogClipboard->clear();
    }
}

// Helper to display logging buttons
void ImGui::LogButtons()
{
    ImGuiContext& g = *GImGui;

    PushID("LogButtons");
    const bool log_to_tty = Button("Log To TTY"); SameLine();
    const bool log_to_file = Button("Log To File"); SameLine();
    const bool log_to_clipboard = Button("Log To Clipboard"); SameLine();
    PushItemWidth(80.0f);
    PushAllowKeyboardFocus(false);
    SliderInt("Depth", &g.LogAutoExpandMaxDepth, 0, 9, NULL);
    PopAllowKeyboardFocus();
    PopItemWidth();
    PopID();

    // Start logging at the end of the function so that the buttons don't appear in the log
    if (log_to_tty)
        LogToTTY(g.LogAutoExpandMaxDepth);
    if (log_to_file)
        LogToFile(g.LogAutoExpandMaxDepth, g.IO.LogFilename);
    if (log_to_clipboard)
        LogToClipboard(g.LogAutoExpandMaxDepth);
}

bool ImGui::TreeNodeBehaviorIsOpen(ImGuiID id, ImGuiTreeNodeFlags flags)
{
    if (flags & ImGuiTreeNodeFlags_Leaf)
        return true;

    // We only write to the tree storage if the user clicks (or explicitely use SetNextTreeNode*** functions)
    ImGuiContext& g = *GImGui;
    ImGuiWindow* window = g.CurrentWindow;
    ImGuiStorage* storage = window->DC.StateStorage;

    bool is_open;
    if (g.SetNextTreeNodeOpenCond != 0)
    {
        if (g.SetNextTreeNodeOpenCond & ImGuiSetCond_Always)
        {
            is_open = g.SetNextTreeNodeOpenVal;
            storage->SetInt(id, is_open);
        }
        else
        {
            // We treat ImGuiSetCondition_Once and ImGuiSetCondition_FirstUseEver the same because tree node state are not saved persistently.
            const int stored_value = storage->GetInt(id, -1);
            if (stored_value == -1)
            {
                is_open = g.SetNextTreeNodeOpenVal;
                storage->SetInt(id, is_open);
            }
            else
            {
                is_open = stored_value != 0;
            }
        }
        g.SetNextTreeNodeOpenCond = 0;
    }
    else
    {
        is_open = storage->GetInt(id, (flags & ImGuiTreeNodeFlags_DefaultOpen) ? 1 : 0) != 0;
    }

    // When logging is enabled, we automatically expand tree nodes (but *NOT* collapsing headers.. seems like sensible behavior).
    // NB- If we are above max depth we still allow manually opened nodes to be logged.
    if (g.LogEnabled && !(flags & ImGuiTreeNodeFlags_NoAutoOpenOnLog) && window->DC.TreeDepth < g.LogAutoExpandMaxDepth)
        is_open = true;

    return is_open;
}

bool ImGui::TreeNodeBehavior(ImGuiID id, ImGuiTreeNodeFlags flags, const char* label, const char* label_end)
{
    ImGuiWindow* window = GetCurrentWindow();
    if (window->SkipItems)
        return false;

    ImGuiContext& g = *GImGui;
    const ImGuiStyle& style = g.Style;
    const bool display_frame = (flags & ImGuiTreeNodeFlags_Framed) != 0;
    const ImVec2 padding = display_frame ? style.FramePadding : ImVec2(style.FramePadding.x, 0.0f);

    if (!label_end)
        label_end = FindRenderedTextEnd(label);
    const ImVec2 label_size = CalcTextSize(label, label_end, false);

    // We vertically grow up to current line height up the typical widget height.
    const float text_base_offset_y = ImMax(0.0f, window->DC.CurrentLineTextBaseOffset - padding.y); // Latch before ItemSize changes it
    const float frame_height = ImMax(ImMin(window->DC.CurrentLineHeight, g.FontSize + style.FramePadding.y*2), label_size.y + padding.y*2);
    ImRect bb = ImRect(window->DC.CursorPos, ImVec2(window->Pos.x + GetContentRegionMax().x, window->DC.CursorPos.y + frame_height));
    if (display_frame)
    {
        // Framed header expand a little outside the default padding
        bb.Min.x -= (float)(int)(window->WindowPadding.x*0.5f) - 1;
        bb.Max.x += (float)(int)(window->WindowPadding.x*0.5f) - 1;
    }

    const float text_offset_x = (g.FontSize + (display_frame ? padding.x*3 : padding.x*2));   // Collapser arrow width + Spacing
    const float text_width = g.FontSize + (label_size.x > 0.0f ? label_size.x + padding.x*2 : 0.0f);   // Include collapser
    ItemSize(ImVec2(text_width, frame_height), text_base_offset_y);

    // For regular tree nodes, we arbitrary allow to click past 2 worth of ItemSpacing
    // (Ideally we'd want to add a flag for the user to specify we want want the hit test to be done up to the right side of the content or not)
    const ImRect interact_bb = display_frame ? bb : ImRect(bb.Min.x, bb.Min.y, bb.Min.x + text_width + style.ItemSpacing.x*2, bb.Max.y);
    bool is_open = TreeNodeBehaviorIsOpen(id, flags);
    if (!ItemAdd(interact_bb, &id))
    {
        if (is_open && !(flags & ImGuiTreeNodeFlags_NoTreePushOnOpen))
            TreePushRawID(id);
        return is_open;
    }

    // Flags that affects opening behavior:
    // - 0(default) ..................... single-click anywhere to open
    // - OpenOnDoubleClick .............. double-click anywhere to open
    // - OpenOnArrow .................... single-click on arrow to open
    // - OpenOnDoubleClick|OpenOnArrow .. single-click on arrow or double-click anywhere to open
    ImGuiButtonFlags button_flags = ImGuiButtonFlags_NoKeyModifiers | ((flags & ImGuiTreeNodeFlags_AllowOverlapMode) ? ImGuiButtonFlags_AllowOverlapMode : 0);
    if (flags & ImGuiTreeNodeFlags_OpenOnDoubleClick)
        button_flags |= ImGuiButtonFlags_PressedOnDoubleClick | ((flags & ImGuiTreeNodeFlags_OpenOnArrow) ? ImGuiButtonFlags_PressedOnClickRelease : 0);
    bool hovered, held, pressed = ButtonBehavior(interact_bb, id, &hovered, &held, button_flags);
    if (pressed && !(flags & ImGuiTreeNodeFlags_Leaf))
    {
        bool toggled = !(flags & (ImGuiTreeNodeFlags_OpenOnArrow | ImGuiTreeNodeFlags_OpenOnDoubleClick)) || (g.NavActivateId == id);
        if (flags & ImGuiTreeNodeFlags_OpenOnArrow)
            toggled |= IsMouseHoveringRect(interact_bb.Min, ImVec2(interact_bb.Min.x + text_offset_x, interact_bb.Max.y)) && (!g.NavDisableMouseHover);
        if (flags & ImGuiTreeNodeFlags_OpenOnDoubleClick)
            toggled |= g.IO.MouseDoubleClicked[0];
        if (toggled)
        {
            is_open = !is_open;
            window->DC.StateStorage->SetInt(id, is_open);
        }
    }
    if (flags & ImGuiTreeNodeFlags_AllowOverlapMode)
        SetItemAllowOverlap();

    // Render
    const ImU32 col = GetColorU32((held && hovered) ? ImGuiCol_HeaderActive : hovered ? ImGuiCol_HeaderHovered : ImGuiCol_Header);
    const ImVec2 text_pos = bb.Min + ImVec2(text_offset_x, padding.y + text_base_offset_y);
    if (display_frame)
    {
        // Framed type
        RenderFrame(bb.Min, bb.Max, col, true, style.FrameRounding);
        RenderCollapseTriangle(bb.Min + padding + ImVec2(0.0f, text_base_offset_y), is_open, 1.0f, true);
        if (g.LogEnabled)
        {
            // NB: '##' is normally used to hide text (as a library-wide feature), so we need to specify the text range to make sure the ## aren't stripped out here.
            const char log_prefix[] = "\n##";
            const char log_suffix[] = "##";
            LogRenderedText(text_pos, log_prefix, log_prefix+3);
            RenderTextClipped(text_pos, bb.Max, label, label_end, &label_size);
            LogRenderedText(text_pos, log_suffix+1, log_suffix+3);
        }
        else
        {
            RenderTextClipped(text_pos, bb.Max, label, label_end, &label_size);
        }
    }
    else
    {
        // Unframed typed for tree nodes
        if (hovered || (flags & ImGuiTreeNodeFlags_Selected))
            RenderFrame(bb.Min, bb.Max, col, false);

        if (flags & ImGuiTreeNodeFlags_Bullet)
            RenderBullet(bb.Min + ImVec2(text_offset_x * 0.5f, g.FontSize*0.50f + text_base_offset_y));
        else if (!(flags & ImGuiTreeNodeFlags_Leaf))
            RenderCollapseTriangle(bb.Min + ImVec2(padding.x, g.FontSize*0.15f + text_base_offset_y), is_open, 0.70f, false);
        if (g.LogEnabled)
            LogRenderedText(text_pos, ">");
        RenderText(text_pos, label, label_end, false);
    }

    if (is_open && !(flags & ImGuiTreeNodeFlags_NoTreePushOnOpen))
        TreePushRawID(id);
    return is_open;
}

// CollapsingHeader returns true when opened but do not indent nor push into the ID stack (because of the ImGuiTreeNodeFlags_NoTreePushOnOpen flag).
// This is basically the same as calling TreeNodeEx(label, ImGuiTreeNodeFlags_CollapsingHeader | ImGuiTreeNodeFlags_NoTreePushOnOpen). You can remove the _NoTreePushOnOpen flag if you want behavior closer to normal TreeNode().
bool ImGui::CollapsingHeader(const char* label, ImGuiTreeNodeFlags flags)
{
    ImGuiWindow* window = GetCurrentWindow();
    if (window->SkipItems)
        return false;

    return TreeNodeBehavior(window->GetID(label), flags | ImGuiTreeNodeFlags_CollapsingHeader | ImGuiTreeNodeFlags_NoTreePushOnOpen, label);
}

bool ImGui::CollapsingHeader(const char* label, bool* p_open, ImGuiTreeNodeFlags flags)
{
    ImGuiWindow* window = GetCurrentWindow();
    if (window->SkipItems)
        return false;

    if (p_open && !*p_open)
        return false;

    ImGuiID id = window->GetID(label);
    bool is_open = TreeNodeBehavior(id, flags | ImGuiTreeNodeFlags_CollapsingHeader | ImGuiTreeNodeFlags_NoTreePushOnOpen | (p_open ? ImGuiTreeNodeFlags_AllowOverlapMode : 0), label);
    if (p_open)
    {
        // Create a small overlapping close button // FIXME: We can evolve this into user accessible helpers to add extra buttons on title bars, headers, etc.
        ImGuiContext& g = *GImGui;
        float button_sz = g.FontSize * 0.5f;
        if (CloseButton(window->GetID((void*)(intptr_t)(id+1)), ImVec2(ImMin(window->DC.LastItemRect.Max.x, window->ClipRect.Max.x) - g.Style.FramePadding.x - button_sz, window->DC.LastItemRect.Min.y + g.Style.FramePadding.y + button_sz), button_sz))
            *p_open = false;
    }

    return is_open;
}

bool ImGui::TreeNodeEx(const char* label, ImGuiTreeNodeFlags flags)
{
    ImGuiWindow* window = GetCurrentWindow();
    if (window->SkipItems)
        return false;

    return TreeNodeBehavior(window->GetID(label), flags, label, NULL);
}

bool ImGui::TreeNodeExV(const char* str_id, ImGuiTreeNodeFlags flags, const char* fmt, va_list args)
{
    ImGuiWindow* window = GetCurrentWindow();
    if (window->SkipItems)
        return false;

    ImGuiContext& g = *GImGui;
    const char* label_end = g.TempBuffer + ImFormatStringV(g.TempBuffer, IM_ARRAYSIZE(g.TempBuffer), fmt, args);
    return TreeNodeBehavior(window->GetID(str_id), flags, g.TempBuffer, label_end);
}

bool ImGui::TreeNodeExV(const void* ptr_id, ImGuiTreeNodeFlags flags, const char* fmt, va_list args)
{
    ImGuiWindow* window = GetCurrentWindow();
    if (window->SkipItems)
        return false;

    ImGuiContext& g = *GImGui;
    const char* label_end = g.TempBuffer + ImFormatStringV(g.TempBuffer, IM_ARRAYSIZE(g.TempBuffer), fmt, args);
    return TreeNodeBehavior(window->GetID(ptr_id), flags, g.TempBuffer, label_end);
}

bool ImGui::TreeNodeV(const char* str_id, const char* fmt, va_list args)
{
    return TreeNodeExV(str_id, 0, fmt, args);
}

bool ImGui::TreeNodeV(const void* ptr_id, const char* fmt, va_list args)
{
    return TreeNodeExV(ptr_id, 0, fmt, args);
}

bool ImGui::TreeNodeEx(const char* str_id, ImGuiTreeNodeFlags flags, const char* fmt, ...)
{
    va_list args;
    va_start(args, fmt);
    bool is_open = TreeNodeExV(str_id, flags, fmt, args);
    va_end(args);
    return is_open;
}

bool ImGui::TreeNodeEx(const void* ptr_id, ImGuiTreeNodeFlags flags, const char* fmt, ...)
{
    va_list args;
    va_start(args, fmt);
    bool is_open = TreeNodeExV(ptr_id, flags, fmt, args);
    va_end(args);
    return is_open;
}

bool ImGui::TreeNode(const char* str_id, const char* fmt, ...)
{
    va_list args;
    va_start(args, fmt);
    bool is_open = TreeNodeExV(str_id, 0, fmt, args);
    va_end(args);
    return is_open;
}

bool ImGui::TreeNode(const void* ptr_id, const char* fmt, ...)
{
    va_list args;
    va_start(args, fmt);
    bool is_open = TreeNodeExV(ptr_id, 0, fmt, args);
    va_end(args);
    return is_open;
}

bool ImGui::TreeNode(const char* label)
{
    ImGuiWindow* window = GetCurrentWindow();
    if (window->SkipItems)
        return false;
    return TreeNodeBehavior(window->GetID(label), 0, label, NULL);
}

void ImGui::TreeAdvanceToLabelPos()
{
    ImGuiContext& g = *GImGui;
    g.CurrentWindow->DC.CursorPos.x += GetTreeNodeToLabelSpacing();
}

// Horizontal distance preceding label when using TreeNode() or Bullet()
float ImGui::GetTreeNodeToLabelSpacing()
{
    ImGuiContext& g = *GImGui;
    return g.FontSize + (g.Style.FramePadding.x * 2.0f);
}

void ImGui::SetNextTreeNodeOpen(bool is_open, ImGuiSetCond cond)
{
    ImGuiContext& g = *GImGui;
    g.SetNextTreeNodeOpenVal = is_open;
    g.SetNextTreeNodeOpenCond = cond ? cond : ImGuiSetCond_Always;
}

void ImGui::PushID(const char* str_id)
{
    ImGuiWindow* window = GetCurrentWindow();
    window->IDStack.push_back(window->GetID(str_id));
}

void ImGui::PushID(const char* str_id_begin, const char* str_id_end)
{
    ImGuiWindow* window = GetCurrentWindow();
    window->IDStack.push_back(window->GetID(str_id_begin, str_id_end));
}

void ImGui::PushID(const void* ptr_id)
{
    ImGuiWindow* window = GetCurrentWindow();
    window->IDStack.push_back(window->GetID(ptr_id));
}

void ImGui::PushID(int int_id)
{
    const void* ptr_id = (void*)(intptr_t)int_id;
    ImGuiWindow* window = GetCurrentWindow();
    window->IDStack.push_back(window->GetID(ptr_id));
}

void ImGui::PopID()
{
    ImGuiWindow* window = GetCurrentWindow();
    window->IDStack.pop_back();
}

ImGuiID ImGui::GetID(const char* str_id)
{
    return GImGui->CurrentWindow->GetID(str_id);
}

ImGuiID ImGui::GetID(const char* str_id_begin, const char* str_id_end)
{
    return GImGui->CurrentWindow->GetID(str_id_begin, str_id_end);
}

ImGuiID ImGui::GetID(const void* ptr_id)
{
    return GImGui->CurrentWindow->GetID(ptr_id);
}

void ImGui::Bullet()
{
    ImGuiWindow* window = GetCurrentWindow();
    if (window->SkipItems)
        return;

    ImGuiContext& g = *GImGui;
    const ImGuiStyle& style = g.Style;
    const float line_height = ImMax(ImMin(window->DC.CurrentLineHeight, g.FontSize + g.Style.FramePadding.y*2), g.FontSize);
    const ImRect bb(window->DC.CursorPos, window->DC.CursorPos + ImVec2(g.FontSize, line_height));
    ItemSize(bb);
    if (!ItemAdd(bb, NULL))
    {
        SameLine(0, style.FramePadding.x*2);
        return;
    }

    // Render and stay on same line
    RenderBullet(bb.Min + ImVec2(style.FramePadding.x + g.FontSize*0.5f, line_height*0.5f));
    SameLine(0, style.FramePadding.x*2);
}

// Text with a little bullet aligned to the typical tree node.
void ImGui::BulletTextV(const char* fmt, va_list args)
{
    ImGuiWindow* window = GetCurrentWindow();
    if (window->SkipItems)
        return;

    ImGuiContext& g = *GImGui;
    const ImGuiStyle& style = g.Style;

    const char* text_begin = g.TempBuffer;
    const char* text_end = text_begin + ImFormatStringV(g.TempBuffer, IM_ARRAYSIZE(g.TempBuffer), fmt, args);
    const ImVec2 label_size = CalcTextSize(text_begin, text_end, false);
    const float text_base_offset_y = ImMax(0.0f, window->DC.CurrentLineTextBaseOffset); // Latch before ItemSize changes it
    const float line_height = ImMax(ImMin(window->DC.CurrentLineHeight, g.FontSize + g.Style.FramePadding.y*2), g.FontSize);
    const ImRect bb(window->DC.CursorPos, window->DC.CursorPos + ImVec2(g.FontSize + (label_size.x > 0.0f ? (label_size.x + style.FramePadding.x*2) : 0.0f), ImMax(line_height, label_size.y)));  // Empty text doesn't add padding
    ItemSize(bb);
    if (!ItemAdd(bb, NULL))
        return;

    // Render
    RenderBullet(bb.Min + ImVec2(style.FramePadding.x + g.FontSize*0.5f, line_height*0.5f));
    RenderText(bb.Min+ImVec2(g.FontSize + style.FramePadding.x*2, text_base_offset_y), text_begin, text_end, false);
}

void ImGui::BulletText(const char* fmt, ...)
{
    va_list args;
    va_start(args, fmt);
    BulletTextV(fmt, args);
    va_end(args);
}

static inline void DataTypeFormatString(ImGuiDataType data_type, void* data_ptr, const char* display_format, char* buf, int buf_size)
{
    if (data_type == ImGuiDataType_Int)
        ImFormatString(buf, buf_size, display_format, *(int*)data_ptr);
    else if (data_type == ImGuiDataType_Float)
        ImFormatString(buf, buf_size, display_format, *(float*)data_ptr);
}

static inline void DataTypeFormatString(ImGuiDataType data_type, void* data_ptr, int decimal_precision, char* buf, int buf_size)
{
    if (data_type == ImGuiDataType_Int)
    {
        if (decimal_precision < 0)
            ImFormatString(buf, buf_size, "%d", *(int*)data_ptr);
        else
            ImFormatString(buf, buf_size, "%.*d", decimal_precision, *(int*)data_ptr);
    }
    else if (data_type == ImGuiDataType_Float)
    {
        if (decimal_precision < 0)
            ImFormatString(buf, buf_size, "%f", *(float*)data_ptr);     // Ideally we'd have a minimum decimal precision of 1 to visually denote that it is a float, while hiding non-significant digits?
        else
            ImFormatString(buf, buf_size, "%.*f", decimal_precision, *(float*)data_ptr);
    }
}

static void DataTypeApplyOp(ImGuiDataType data_type, int op, void* value1, const void* value2)// Store into value1
{
    if (data_type == ImGuiDataType_Int)
    {
        if (op == '+')
            *(int*)value1 = *(int*)value1 + *(const int*)value2;
        else if (op == '-')
            *(int*)value1 = *(int*)value1 - *(const int*)value2;
    }
    else if (data_type == ImGuiDataType_Float)
    {
        if (op == '+')
            *(float*)value1 = *(float*)value1 + *(const float*)value2;
        else if (op == '-')
            *(float*)value1 = *(float*)value1 - *(const float*)value2;
    }
}

// User can input math operators (e.g. +100) to edit a numerical values.
static bool DataTypeApplyOpFromText(const char* buf, const char* initial_value_buf, ImGuiDataType data_type, void* data_ptr, const char* scalar_format)
{
    while (ImCharIsSpace(*buf))
        buf++;

    // We don't support '-' op because it would conflict with inputing negative value.
    // Instead you can use +-100 to subtract from an existing value
    char op = buf[0];
    if (op == '+' || op == '*' || op == '/')
    {
        buf++;
        while (ImCharIsSpace(*buf))
            buf++;
    }
    else
    {
        op = 0;
    }
    if (!buf[0])
        return false;

    if (data_type == ImGuiDataType_Int)
    {
        if (!scalar_format)
            scalar_format = "%d";
        int* v = (int*)data_ptr;
        const int old_v = *v;
        int arg0 = *v;
        if (op && sscanf(initial_value_buf, scalar_format, &arg0) < 1)
            return false;

        // Store operand in a float so we can use fractional value for multipliers (*1.1), but constant always parsed as integer so we can fit big integers (e.g. 2000000003) past float precision
        float arg1 = 0.0f;
        if (op == '+')      { if (sscanf(buf, "%f", &arg1) == 1) *v = (int)(arg0 + arg1); }                // Add (use "+-" to subtract)
        else if (op == '*') { if (sscanf(buf, "%f", &arg1) == 1) *v = (int)(arg0 * arg1); }                // Multiply
        else if (op == '/') { if (sscanf(buf, "%f", &arg1) == 1 && arg1 != 0.0f) *v = (int)(arg0 / arg1); }// Divide
        else                { if (sscanf(buf, scalar_format, &arg0) == 1) *v = arg0; }                     // Assign constant
        return (old_v != *v);
    }
    else if (data_type == ImGuiDataType_Float)
    {
        // For floats we have to ignore format with precision (e.g. "%.2f") because sscanf doesn't take them in
        scalar_format = "%f";
        float* v = (float*)data_ptr;
        const float old_v = *v;
        float arg0 = *v;
        if (op && sscanf(initial_value_buf, scalar_format, &arg0) < 1)
            return false;

        float arg1 = 0.0f;
        if (sscanf(buf, scalar_format, &arg1) < 1)
            return false;
        if (op == '+')      { *v = arg0 + arg1; }                    // Add (use "+-" to subtract)
        else if (op == '*') { *v = arg0 * arg1; }                    // Multiply
        else if (op == '/') { if (arg1 != 0.0f) *v = arg0 / arg1; }  // Divide
        else                { *v = arg1; }                           // Assign constant
        return (old_v != *v);
    }

    return false;
}

// Create text input in place of a slider (when CTRL+Clicking on slider)
// FIXME: Logic is messy and confusing.
bool ImGui::InputScalarAsWidgetReplacement(const ImRect& aabb, const char* label, ImGuiDataType data_type, void* data_ptr, ImGuiID id, int decimal_precision)
{
    ImGuiContext& g = *GImGui;
    ImGuiWindow* window = GetCurrentWindow();

    // Our replacement widget will override the focus ID (registered previously to allow for a TAB focus to happen)
    SetActiveIDNoNav(g.ScalarAsInputTextId, window);
    g.ActiveIdAllowNavDirFlags = (1 << ImGuiNavDir_Up) | (1 << ImGuiNavDir_Down);
    SetHoveredID(0);
    FocusableItemUnregister(window);

    char buf[32];
    DataTypeFormatString(data_type, data_ptr, decimal_precision, buf, IM_ARRAYSIZE(buf));
    bool text_value_changed = InputTextEx(label, buf, IM_ARRAYSIZE(buf), aabb.GetSize(), ImGuiInputTextFlags_CharsDecimal | ImGuiInputTextFlags_AutoSelectAll);
    if (g.ScalarAsInputTextId == 0)     // First frame we started displaying the InputText widget
    {
        IM_ASSERT(g.ActiveId == id);    // InputText ID expected to match the Slider ID (else we'd need to store them both, which is also possible)
        g.ScalarAsInputTextId = g.ActiveId;
        SetHoveredID(id);
    }
    if (text_value_changed)
        return DataTypeApplyOpFromText(buf, GImGui->InputTextState.InitialText.begin(), data_type, data_ptr, NULL);
    return false;
}

// Parse display precision back from the display format string
int ImGui::ParseFormatPrecision(const char* fmt, int default_precision)
{
    int precision = default_precision;
    while ((fmt = strchr(fmt, '%')) != NULL)
    {
        fmt++;
        if (fmt[0] == '%') { fmt++; continue; } // Ignore "%%"
        while (*fmt >= '0' && *fmt <= '9')
            fmt++;
        if (*fmt == '.')
        {
            precision = atoi(fmt + 1);
            if (precision < 0 || precision > 10)
                precision = default_precision;
        }
        break;
    }
    return precision;
}

static float GetMinimumStepAtDecimalPrecision(int decimal_precision)
{
    static const float min_steps[10] = { 1.0f, 0.1f, 0.01f, 0.001f, 0.0001f, 0.00001f, 0.000001f, 0.0000001f, 0.00000001f, 0.000000001f };
    return (decimal_precision >= 0 && decimal_precision < 10) ? min_steps[decimal_precision] : powf(10.0f, (float)-decimal_precision);
}

float ImGui::RoundScalar(float value, int decimal_precision)
{
    // Round past decimal precision
    // So when our value is 1.99999 with a precision of 0.001 we'll end up rounding to 2.0
    // FIXME: Investigate better rounding methods
    const float min_step = GetMinimumStepAtDecimalPrecision(decimal_precision);
    bool negative = value < 0.0f;
    value = fabsf(value);
    float remainder = fmodf(value, min_step);
    if (remainder <= min_step*0.5f)
        value -= remainder;
    else
        value += (min_step - remainder);
    return negative ? -value : value;
}

static inline float SliderBehaviorCalcRatioFromValue(float v, float v_min, float v_max, float power, float linear_zero_pos)
{
    const bool is_non_linear = (power < 1.0f-0.00001f) && (power > 1.0f-0.00001f);
    if (is_non_linear)
    {
        float v_clamped = ImClamp(v, v_min, v_max);
        if (v_clamped < 0.0f)
        {
            const float f = 1.0f - (v_clamped - v_min) / (ImMin(0.0f,v_max) - v_min);
            return (1.0f - powf(f, 1.0f/power)) * linear_zero_pos;
        }
        else
        {
            const float f = (v_clamped - ImMax(0.0f,v_min)) / (v_max - ImMax(0.0f,v_min));
            return linear_zero_pos + powf(f, 1.0f/power) * (1.0f - linear_zero_pos);
        }
    }

    // Linear slider
    return (ImClamp(v, v_min, v_max) - v_min) / (v_max - v_min);
}

bool ImGui::SliderBehavior(const ImRect& frame_bb, ImGuiID id, float* v, float v_min, float v_max, float power, int decimal_precision, ImGuiSliderFlags flags)
{
    ImGuiContext& g = *GImGui;
    ImGuiWindow* window = GetCurrentWindow();
    const ImGuiStyle& style = g.Style;

    // Draw frame
    const ImU32 frame_col = GetColorU32((g.ActiveId == id && g.ActiveIdSource == ImGuiInputSource_Nav) ? ImGuiCol_FrameBgActive : ImGuiCol_FrameBg);
    RenderNavHighlight(frame_bb, id);
    RenderFrame(frame_bb.Min, frame_bb.Max, frame_col, true, style.FrameRounding);

    const bool is_non_linear = (power < 1.0f-0.00001f) && (power > 1.0f-0.00001f);
    const bool is_horizontal = (flags & ImGuiSliderFlags_Vertical) == 0;

    const float grab_padding = 2.0f;
    const float slider_sz = is_horizontal ? (frame_bb.GetWidth() - grab_padding * 2.0f) : (frame_bb.GetHeight() - grab_padding * 2.0f);
    float grab_sz;
    if (decimal_precision > 0)
        grab_sz = ImMin(style.GrabMinSize, slider_sz);
    else
        grab_sz = ImMin(ImMax(1.0f * (slider_sz / (v_max-v_min+1.0f)), style.GrabMinSize), slider_sz);  // Integer sliders, if possible have the grab size represent 1 unit
    const float slider_usable_sz = slider_sz - grab_sz;
    const float slider_usable_pos_min = (is_horizontal ? frame_bb.Min.x : frame_bb.Min.y) + grab_padding + grab_sz*0.5f;
    const float slider_usable_pos_max = (is_horizontal ? frame_bb.Max.x : frame_bb.Max.y) - grab_padding - grab_sz*0.5f;

    // For logarithmic sliders that cross over sign boundary we want the exponential increase to be symmetric around 0.0f
    float linear_zero_pos = 0.0f;   // 0.0->1.0f
    if (v_min * v_max < 0.0f)
    {
        // Different sign
        const float linear_dist_min_to_0 = powf(fabsf(0.0f - v_min), 1.0f/power);
        const float linear_dist_max_to_0 = powf(fabsf(v_max - 0.0f), 1.0f/power);
        linear_zero_pos = linear_dist_min_to_0 / (linear_dist_min_to_0+linear_dist_max_to_0);
    }
    else
    {
        // Same sign
        linear_zero_pos = v_min < 0.0f ? 1.0f : 0.0f;
    }

    // Process clicking on the slider
    bool value_changed = false;
    if (g.ActiveId == id)
    {
        bool set_new_value = false;
        float normalized_pos = 0.0f;
        if (g.ActiveIdSource == ImGuiInputSource_Mouse && g.IO.MouseDown[0])
        {
            const float mouse_abs_pos = is_horizontal ? g.IO.MousePos.x : g.IO.MousePos.y;
            normalized_pos = ImClamp((mouse_abs_pos - slider_usable_pos_min) / slider_usable_sz, 0.0f, 1.0f);
            if (!is_horizontal)
                normalized_pos = 1.0f - normalized_pos;
            set_new_value = true;
        }
        else if (g.ActiveIdSource == ImGuiInputSource_Nav && IsNavInputDown(ImGuiNavInput_PadActivate))
        {
            const ImVec2 delta2 = GetNavInputAmount2d(0, ImGuiNavReadMode_RepeatFast, 0.0f, 0.0f);
            if (float delta = is_horizontal ? delta2.x : -delta2.y)
            {
                normalized_pos = SliderBehaviorCalcRatioFromValue(*v, v_min, v_max, power, linear_zero_pos);
                if (decimal_precision == 0 && !is_non_linear)
                {
                    if (fabsf(v_max - v_min) <= 100.0f || IsNavInputDown(ImGuiNavInput_PadTweakSlow))
                        delta = ((delta < 0.0f) ? -1.0f : +1.0f) / (v_max - v_min); // Gamepad/keyboard tweak speeds in integer steps
                    else
                        delta /= 100.0f;
                }
                else
                {
                    delta /= 100.0f;    // Gamepad/keyboard tweak speeds in % of slider bounds
                    if (IsNavInputDown(ImGuiNavInput_PadTweakSlow))
                        delta /= 10.0f;
                }
                if (IsNavInputDown(ImGuiNavInput_PadTweakFast))
                    delta *= 10.0f;
                normalized_pos = ImSaturate(normalized_pos + delta); // FIXME-NAVIGATION: todo: cancel adjustment if current value already past edge and we are moving in edge direction, to avoid clamping value to edge.
                set_new_value = true;
            }
        }
        else
        {
            SetActiveID(0);
        }

        if (set_new_value)
        {
            float new_value;
            if (is_non_linear)
            {
                // Account for logarithmic scale on both sides of the zero
                if (normalized_pos < linear_zero_pos)
                {
                    // Negative: rescale to the negative range before powering
                    float a = 1.0f - (normalized_pos / linear_zero_pos);
                    a = powf(a, power);
                    new_value = ImLerp(ImMin(v_max,0.0f), v_min, a);
                }
                else
                {
                    // Positive: rescale to the positive range before powering
                    float a;
                    if (fabsf(linear_zero_pos - 1.0f) > 1.e-6f)
                        a = (normalized_pos - linear_zero_pos) / (1.0f - linear_zero_pos);
                    else
                        a = normalized_pos;
                    a = powf(a, power);
                    new_value = ImLerp(ImMax(v_min,0.0f), v_max, a);
                }
            }
            else
            {
                // Linear slider
                new_value = ImLerp(v_min, v_max, normalized_pos);
            }

            // Round past decimal precision
            new_value = RoundScalar(new_value, decimal_precision);
            if (*v != new_value)
            {
                *v = new_value;
                value_changed = true;
            }
        }
    }

    // Draw
    float grab_t = SliderBehaviorCalcRatioFromValue(*v, v_min, v_max, power, linear_zero_pos);
    if (!is_horizontal)
        grab_t = 1.0f - grab_t;
    const float grab_pos = ImLerp(slider_usable_pos_min, slider_usable_pos_max, grab_t);
    ImRect grab_bb;
    if (is_horizontal)
        grab_bb = ImRect(ImVec2(grab_pos - grab_sz*0.5f, frame_bb.Min.y + grab_padding), ImVec2(grab_pos + grab_sz*0.5f, frame_bb.Max.y - grab_padding));
    else
        grab_bb = ImRect(ImVec2(frame_bb.Min.x + grab_padding, grab_pos - grab_sz*0.5f), ImVec2(frame_bb.Max.x - grab_padding, grab_pos + grab_sz*0.5f));
    window->DrawList->AddRectFilled(grab_bb.Min, grab_bb.Max, GetColorU32(g.ActiveId == id ? ImGuiCol_SliderGrabActive : ImGuiCol_SliderGrab), style.GrabRounding);

    return value_changed;
}

// Use power!=1.0 for logarithmic sliders.
// Adjust display_format to decorate the value with a prefix or a suffix.
//   "%.3f"         1.234
//   "%5.2f secs"   01.23 secs
//   "Gold: %.0f"   Gold: 1
bool ImGui::SliderFloat(const char* label, float* v, float v_min, float v_max, const char* display_format, float power)
{
    ImGuiWindow* window = GetCurrentWindow();
    if (window->SkipItems)
        return false;

    ImGuiContext& g = *GImGui;
    const ImGuiStyle& style = g.Style;
    const ImGuiID id = window->GetID(label);
    const float w = CalcItemWidth();

    const ImVec2 label_size = CalcTextSize(label, NULL, true);
    const ImRect frame_bb(window->DC.CursorPos, window->DC.CursorPos + ImVec2(w, label_size.y + style.FramePadding.y*2.0f));
    const ImRect total_bb(frame_bb.Min, frame_bb.Max + ImVec2(label_size.x > 0.0f ? style.ItemInnerSpacing.x + label_size.x : 0.0f, 0.0f));

    // NB- we don't call ItemSize() yet because we may turn into a text edit box below
    if (!ItemAdd(total_bb, &id, &frame_bb))
    {
        ItemSize(total_bb, style.FramePadding.y);
        return false;
    }

    const bool hovered = IsHovered(frame_bb, id);
    if (hovered)
        SetHoveredID(id);

    if (!display_format)
        display_format = "%.3f";
    int decimal_precision = ParseFormatPrecision(display_format, 3);

    // Tabbing or CTRL-clicking on Slider turns it into an input box
    bool start_text_input = false;
    const bool tab_focus_requested = FocusableItemRegister(window, id);
    if (tab_focus_requested || (hovered && g.IO.MouseClicked[0]) || g.NavActivateId == id || g.NavInputId == id)
    {
        SetActiveID(id, window);
        FocusWindow(window);
        if (tab_focus_requested || g.IO.KeyCtrl || g.NavInputId == id)
        {
            start_text_input = true;
            g.ScalarAsInputTextId = 0;
        }
    }
    if (start_text_input || (g.ActiveId == id && g.ScalarAsInputTextId == id))
        return InputScalarAsWidgetReplacement(frame_bb, label, ImGuiDataType_Float, v, id, decimal_precision);

    ItemSize(total_bb, style.FramePadding.y);

    // Actual slider behavior + render grab
    const bool value_changed = SliderBehavior(frame_bb, id, v, v_min, v_max, power, decimal_precision);

    // Display value using user-provided display format so user can add prefix/suffix/decorations to the value.
    char value_buf[64];
    const char* value_buf_end = value_buf + ImFormatString(value_buf, IM_ARRAYSIZE(value_buf), display_format, *v);
    RenderTextClipped(frame_bb.Min, frame_bb.Max, value_buf, value_buf_end, NULL, ImVec2(0.5f,0.5f));

    if (label_size.x > 0.0f)
        RenderText(ImVec2(frame_bb.Max.x + style.ItemInnerSpacing.x, frame_bb.Min.y + style.FramePadding.y), label);

    return value_changed;
}

bool ImGui::VSliderFloat(const char* label, const ImVec2& size, float* v, float v_min, float v_max, const char* display_format, float power)
{
    ImGuiWindow* window = GetCurrentWindow();
    if (window->SkipItems)
        return false;

    ImGuiContext& g = *GImGui;
    const ImGuiStyle& style = g.Style;
    const ImGuiID id = window->GetID(label);

    const ImVec2 label_size = CalcTextSize(label, NULL, true);
    const ImRect frame_bb(window->DC.CursorPos, window->DC.CursorPos + size);
    const ImRect bb(frame_bb.Min, frame_bb.Max + ImVec2(label_size.x > 0.0f ? style.ItemInnerSpacing.x + label_size.x : 0.0f, 0.0f));

    ItemSize(bb, style.FramePadding.y);
    if (!ItemAdd(frame_bb, &id, &frame_bb))
        return false;

    const bool hovered = IsHovered(frame_bb, id);
    if (hovered)
        SetHoveredID(id);

    if (!display_format)
        display_format = "%.3f";
    int decimal_precision = ParseFormatPrecision(display_format, 3);

    if ((hovered && g.IO.MouseClicked[0]) || g.NavActivateId == id || g.NavInputId == id)
    {
        SetActiveID(id, window);
        FocusWindow(window);
    }

    // Actual slider behavior + render grab
    bool value_changed = SliderBehavior(frame_bb, id, v, v_min, v_max, power, decimal_precision, ImGuiSliderFlags_Vertical);

    // Display value using user-provided display format so user can add prefix/suffix/decorations to the value.
    // For the vertical slider we allow centered text to overlap the frame padding
    char value_buf[64];
    char* value_buf_end = value_buf + ImFormatString(value_buf, IM_ARRAYSIZE(value_buf), display_format, *v);
    RenderTextClipped(ImVec2(frame_bb.Min.x, frame_bb.Min.y + style.FramePadding.y), frame_bb.Max, value_buf, value_buf_end, NULL, ImVec2(0.5f,0.0f));
    if (label_size.x > 0.0f)
        RenderText(ImVec2(frame_bb.Max.x + style.ItemInnerSpacing.x, frame_bb.Min.y + style.FramePadding.y), label);

    return value_changed;
}

bool ImGui::SliderAngle(const char* label, float* v_rad, float v_degrees_min, float v_degrees_max)
{
    float v_deg = (*v_rad) * 360.0f / (2*IM_PI);
    bool value_changed = SliderFloat(label, &v_deg, v_degrees_min, v_degrees_max, "%.0f deg", 1.0f);
    *v_rad = v_deg * (2*IM_PI) / 360.0f;
    return value_changed;
}

bool ImGui::SliderInt(const char* label, int* v, int v_min, int v_max, const char* display_format)
{
    if (!display_format)
        display_format = "%.0f";
    float v_f = (float)*v;
    bool value_changed = SliderFloat(label, &v_f, (float)v_min, (float)v_max, display_format, 1.0f);
    *v = (int)v_f;
    return value_changed;
}

bool ImGui::VSliderInt(const char* label, const ImVec2& size, int* v, int v_min, int v_max, const char* display_format)
{
    if (!display_format)
        display_format = "%.0f";
    float v_f = (float)*v;
    bool value_changed = VSliderFloat(label, size, &v_f, (float)v_min, (float)v_max, display_format, 1.0f);
    *v = (int)v_f;
    return value_changed;
}

// Add multiple sliders on 1 line for compact edition of multiple components
bool ImGui::SliderFloatN(const char* label, float* v, int components, float v_min, float v_max, const char* display_format, float power)
{
    ImGuiWindow* window = GetCurrentWindow();
    if (window->SkipItems)
        return false;

    ImGuiContext& g = *GImGui;
    bool value_changed = false;
    BeginGroup();
    PushID(label);
    PushMultiItemsWidths(components);
    for (int i = 0; i < components; i++)
    {
        PushID(i);
        value_changed |= SliderFloat("##v", &v[i], v_min, v_max, display_format, power);
        SameLine(0, g.Style.ItemInnerSpacing.x);
        PopID();
        PopItemWidth();
    }
    PopID();

    TextUnformatted(label, FindRenderedTextEnd(label));
    EndGroup();

    return value_changed;
}

bool ImGui::SliderFloat2(const char* label, float v[2], float v_min, float v_max, const char* display_format, float power)
{
    return SliderFloatN(label, v, 2, v_min, v_max, display_format, power);
}

bool ImGui::SliderFloat3(const char* label, float v[3], float v_min, float v_max, const char* display_format, float power)
{
    return SliderFloatN(label, v, 3, v_min, v_max, display_format, power);
}

bool ImGui::SliderFloat4(const char* label, float v[4], float v_min, float v_max, const char* display_format, float power)
{
    return SliderFloatN(label, v, 4, v_min, v_max, display_format, power);
}

bool ImGui::SliderIntN(const char* label, int* v, int components, int v_min, int v_max, const char* display_format)
{
    ImGuiWindow* window = GetCurrentWindow();
    if (window->SkipItems)
        return false;

    ImGuiContext& g = *GImGui;
    bool value_changed = false;
    BeginGroup();
    PushID(label);
    PushMultiItemsWidths(components);
    for (int i = 0; i < components; i++)
    {
        PushID(i);
        value_changed |= SliderInt("##v", &v[i], v_min, v_max, display_format);
        SameLine(0, g.Style.ItemInnerSpacing.x);
        PopID();
        PopItemWidth();
    }
    PopID();

    TextUnformatted(label, FindRenderedTextEnd(label));
    EndGroup();

    return value_changed;
}

bool ImGui::SliderInt2(const char* label, int v[2], int v_min, int v_max, const char* display_format)
{
    return SliderIntN(label, v, 2, v_min, v_max, display_format);
}

bool ImGui::SliderInt3(const char* label, int v[3], int v_min, int v_max, const char* display_format)
{
    return SliderIntN(label, v, 3, v_min, v_max, display_format);
}

bool ImGui::SliderInt4(const char* label, int v[4], int v_min, int v_max, const char* display_format)
{
    return SliderIntN(label, v, 4, v_min, v_max, display_format);
}

bool ImGui::DragBehavior(const ImRect& frame_bb, ImGuiID id, float* v, float v_speed, float v_min, float v_max, int decimal_precision, float power)
{
    ImGuiContext& g = *GImGui;
    const ImGuiStyle& style = g.Style;

    // Draw frame
    const ImU32 frame_col = GetColorU32(g.ActiveId == id ? ImGuiCol_FrameBgActive : g.HoveredId == id ? ImGuiCol_FrameBgHovered : ImGuiCol_FrameBg);
    RenderNavHighlight(frame_bb, id);
    RenderFrame(frame_bb.Min, frame_bb.Max, frame_col, true, style.FrameRounding);

    bool value_changed = false;

    // Process clicking on the drag
    if (g.ActiveId == id)
    {
        if (g.IO.MouseDown[0] || IsNavInputDown(ImGuiNavInput_PadActivate))
        {
            if (g.ActiveIdIsJustActivated)
            {
                // Lock current value on click
                g.DragCurrentValue = *v;
                g.DragLastMouseDelta = ImVec2(0.f, 0.f);
            }

            if (v_speed == 0.0f && (v_max - v_min) != 0.0f && (v_max - v_min) < FLT_MAX)
                v_speed = (v_max - v_min) * g.DragSpeedDefaultRatio;
            if (g.ActiveIdSource == ImGuiInputSource_Nav)
                v_speed = ImMax(v_speed, GetMinimumStepAtDecimalPrecision(decimal_precision));

            float v_cur = g.DragCurrentValue;
            const ImVec2 mouse_drag_delta = GetMouseDragDelta(0, 1.0f);
            float adjust_delta = 0.0f;
            if (g.ActiveIdSource == ImGuiInputSource_Mouse)
            {
                adjust_delta = mouse_drag_delta.x - g.DragLastMouseDelta.x;
                if (g.IO.KeyShift && g.DragSpeedScaleFast >= 0.0f)
                    adjust_delta *= g.DragSpeedScaleFast;
                if (g.IO.KeyAlt && g.DragSpeedScaleSlow >= 0.0f)
                    adjust_delta *= g.DragSpeedScaleSlow;
            }
            if (g.ActiveIdSource == ImGuiInputSource_Nav)
            {
                adjust_delta = GetNavInputAmount2d(0, ImGuiNavReadMode_RepeatFast, 1.0f/10.0f, 10.0f).x;
            }
            adjust_delta *= v_speed;
            g.DragLastMouseDelta.x = mouse_drag_delta.x;

            if (fabsf(adjust_delta) > 0.0f)
            {
                if (fabsf(power - 1.0f) > 0.001f)
                {
                    // Logarithmic curve on both side of 0.0
                    float v0_abs = v_cur >= 0.0f ? v_cur : -v_cur;
                    float v0_sign = v_cur >= 0.0f ? 1.0f : -1.0f;
                    float v1 = powf(v0_abs, 1.0f / power) + (adjust_delta * v0_sign);
                    float v1_abs = v1 >= 0.0f ? v1 : -v1;
                    float v1_sign = v1 >= 0.0f ? 1.0f : -1.0f;          // Crossed sign line
                    v_cur = powf(v1_abs, power) * v0_sign * v1_sign;    // Reapply sign
                }
                else
                {
                    v_cur += adjust_delta;
                }

                // Clamp
                if (v_min < v_max)
                    v_cur = ImClamp(v_cur, v_min, v_max);
                g.DragCurrentValue = v_cur;
            }

            // Round to user desired precision, then apply
            v_cur = RoundScalar(v_cur, decimal_precision);
            if (*v != v_cur)
            {
                *v = v_cur;
                value_changed = true;
            }
        }
        else
        {
            SetActiveID(0);
        }
    }

    return value_changed;
}

bool ImGui::DragFloat(const char* label, float* v, float v_speed, float v_min, float v_max, const char* display_format, float power)
{
    ImGuiWindow* window = GetCurrentWindow();
    if (window->SkipItems)
        return false;

    ImGuiContext& g = *GImGui;
    const ImGuiStyle& style = g.Style;
    const ImGuiID id = window->GetID(label);
    const float w = CalcItemWidth();

    const ImVec2 label_size = CalcTextSize(label, NULL, true);
    const ImRect frame_bb(window->DC.CursorPos, window->DC.CursorPos + ImVec2(w, label_size.y + style.FramePadding.y*2.0f));
    const ImRect inner_bb(frame_bb.Min + style.FramePadding, frame_bb.Max - style.FramePadding);
    const ImRect total_bb(frame_bb.Min, frame_bb.Max + ImVec2(label_size.x > 0.0f ? style.ItemInnerSpacing.x + label_size.x : 0.0f, 0.0f));

    // NB- we don't call ItemSize() yet because we may turn into a text edit box below
    if (!ItemAdd(total_bb, &id, &frame_bb))
    {
        ItemSize(total_bb, style.FramePadding.y);
        return false;
    }

    const bool hovered = IsHovered(frame_bb, id);
    if (hovered)
        SetHoveredID(id);

    if (!display_format)
        display_format = "%.3f";
    int decimal_precision = ParseFormatPrecision(display_format, 3);

    // Tabbing or CTRL-clicking on Drag turns it into an input box
    bool start_text_input = false;
    const bool tab_focus_requested = FocusableItemRegister(window, id);
    if (tab_focus_requested || (hovered && (g.IO.MouseClicked[0] || g.IO.MouseDoubleClicked[0])) || g.NavActivateId == id || g.NavInputId == id)
    {
        SetActiveID(id, window);
        FocusWindow(window);
        if (tab_focus_requested || g.IO.KeyCtrl || g.IO.MouseDoubleClicked[0] || g.NavInputId == id)
        {
            start_text_input = true;
            g.ScalarAsInputTextId = 0;
        }
    }
    if (start_text_input || (g.ActiveId == id && g.ScalarAsInputTextId == id))
        return InputScalarAsWidgetReplacement(frame_bb, label, ImGuiDataType_Float, v, id, decimal_precision);

    // Actual drag behavior
    ItemSize(total_bb, style.FramePadding.y);
    const bool value_changed = DragBehavior(frame_bb, id, v, v_speed, v_min, v_max, decimal_precision, power);

    // Display value using user-provided display format so user can add prefix/suffix/decorations to the value.
    char value_buf[64];
    const char* value_buf_end = value_buf + ImFormatString(value_buf, IM_ARRAYSIZE(value_buf), display_format, *v);
    RenderTextClipped(frame_bb.Min, frame_bb.Max, value_buf, value_buf_end, NULL, ImVec2(0.5f,0.5f));

    if (label_size.x > 0.0f)
        RenderText(ImVec2(frame_bb.Max.x + style.ItemInnerSpacing.x, inner_bb.Min.y), label);

    return value_changed;
}

bool ImGui::DragFloatN(const char* label, float* v, int components, float v_speed, float v_min, float v_max, const char* display_format, float power)
{
    ImGuiWindow* window = GetCurrentWindow();
    if (window->SkipItems)
        return false;

    ImGuiContext& g = *GImGui;
    bool value_changed = false;
    BeginGroup();
    PushID(label);
    PushMultiItemsWidths(components);
    for (int i = 0; i < components; i++)
    {
        PushID(i);
        value_changed |= DragFloat("##v", &v[i], v_speed, v_min, v_max, display_format, power);
        SameLine(0, g.Style.ItemInnerSpacing.x);
        PopID();
        PopItemWidth();
    }
    PopID();

    TextUnformatted(label, FindRenderedTextEnd(label));
    EndGroup();

    return value_changed;
}

bool ImGui::DragFloat2(const char* label, float v[2], float v_speed, float v_min, float v_max, const char* display_format, float power)
{
    return DragFloatN(label, v, 2, v_speed, v_min, v_max, display_format, power);
}

bool ImGui::DragFloat3(const char* label, float v[3], float v_speed, float v_min, float v_max, const char* display_format, float power)
{
    return DragFloatN(label, v, 3, v_speed, v_min, v_max, display_format, power);
}

bool ImGui::DragFloat4(const char* label, float v[4], float v_speed, float v_min, float v_max, const char* display_format, float power)
{
    return DragFloatN(label, v, 4, v_speed, v_min, v_max, display_format, power);
}

bool ImGui::DragFloatRange2(const char* label, float* v_current_min, float* v_current_max, float v_speed, float v_min, float v_max, const char* display_format, const char* display_format_max, float power)
{
    ImGuiWindow* window = GetCurrentWindow();
    if (window->SkipItems)
        return false;

    ImGuiContext& g = *GImGui;
    PushID(label);
    BeginGroup();
    PushMultiItemsWidths(2);

    bool value_changed = DragFloat("##min", v_current_min, v_speed, (v_min >= v_max) ? -FLT_MAX : v_min, (v_min >= v_max) ? *v_current_max : ImMin(v_max, *v_current_max), display_format, power);
    PopItemWidth();
    SameLine(0, g.Style.ItemInnerSpacing.x);
    value_changed |= DragFloat("##max", v_current_max, v_speed, (v_min >= v_max) ? *v_current_min : ImMax(v_min, *v_current_min), (v_min >= v_max) ? FLT_MAX : v_max, display_format_max ? display_format_max : display_format, power);
    PopItemWidth();
    SameLine(0, g.Style.ItemInnerSpacing.x);

    TextUnformatted(label, FindRenderedTextEnd(label));
    EndGroup();
    PopID();

    return value_changed;
}

// NB: v_speed is float to allow adjusting the drag speed with more precision
bool ImGui::DragInt(const char* label, int* v, float v_speed, int v_min, int v_max, const char* display_format)
{
    if (!display_format)
        display_format = "%.0f";
    float v_f = (float)*v;
    bool value_changed = DragFloat(label, &v_f, v_speed, (float)v_min, (float)v_max, display_format);
    *v = (int)v_f;
    return value_changed;
}

bool ImGui::DragIntN(const char* label, int* v, int components, float v_speed, int v_min, int v_max, const char* display_format)
{
    ImGuiWindow* window = GetCurrentWindow();
    if (window->SkipItems)
        return false;

    ImGuiContext& g = *GImGui;
    bool value_changed = false;
    BeginGroup();
    PushID(label);
    PushMultiItemsWidths(components);
    for (int i = 0; i < components; i++)
    {
        PushID(i);
        value_changed |= DragInt("##v", &v[i], v_speed, v_min, v_max, display_format);
        SameLine(0, g.Style.ItemInnerSpacing.x);
        PopID();
        PopItemWidth();
    }
    PopID();

    TextUnformatted(label, FindRenderedTextEnd(label));
    EndGroup();

    return value_changed;
}

bool ImGui::DragInt2(const char* label, int v[2], float v_speed, int v_min, int v_max, const char* display_format)
{
    return DragIntN(label, v, 2, v_speed, v_min, v_max, display_format);
}

bool ImGui::DragInt3(const char* label, int v[3], float v_speed, int v_min, int v_max, const char* display_format)
{
    return DragIntN(label, v, 3, v_speed, v_min, v_max, display_format);
}

bool ImGui::DragInt4(const char* label, int v[4], float v_speed, int v_min, int v_max, const char* display_format)
{
    return DragIntN(label, v, 4, v_speed, v_min, v_max, display_format);
}

bool ImGui::DragIntRange2(const char* label, int* v_current_min, int* v_current_max, float v_speed, int v_min, int v_max, const char* display_format, const char* display_format_max)
{
    ImGuiWindow* window = GetCurrentWindow();
    if (window->SkipItems)
        return false;

    ImGuiContext& g = *GImGui;
    PushID(label);
    BeginGroup();
    PushMultiItemsWidths(2);

    bool value_changed = DragInt("##min", v_current_min, v_speed, (v_min >= v_max) ? INT_MIN : v_min, (v_min >= v_max) ? *v_current_max : ImMin(v_max, *v_current_max), display_format);
    PopItemWidth();
    SameLine(0, g.Style.ItemInnerSpacing.x);
    value_changed |= DragInt("##max", v_current_max, v_speed, (v_min >= v_max) ? *v_current_min : ImMax(v_min, *v_current_min), (v_min >= v_max) ? INT_MAX : v_max, display_format_max ? display_format_max : display_format);
    PopItemWidth();
    SameLine(0, g.Style.ItemInnerSpacing.x);

    TextUnformatted(label, FindRenderedTextEnd(label));
    EndGroup();
    PopID();

    return value_changed;
}

void ImGui::PlotEx(ImGuiPlotType plot_type, const char* label, float (*values_getter)(void* data, int idx), void* data, int values_count, int values_offset, const char* overlay_text, float scale_min, float scale_max, ImVec2 graph_size)
{
    ImGuiWindow* window = GetCurrentWindow();
    if (window->SkipItems)
        return;

    ImGuiContext& g = *GImGui;
    const ImGuiStyle& style = g.Style;

    const ImVec2 label_size = CalcTextSize(label, NULL, true);
    if (graph_size.x == 0.0f)
        graph_size.x = CalcItemWidth();
    if (graph_size.y == 0.0f)
        graph_size.y = label_size.y + (style.FramePadding.y * 2);

    const ImRect frame_bb(window->DC.CursorPos, window->DC.CursorPos + ImVec2(graph_size.x, graph_size.y));
    const ImRect inner_bb(frame_bb.Min + style.FramePadding, frame_bb.Max - style.FramePadding);
    const ImRect total_bb(frame_bb.Min, frame_bb.Max + ImVec2(label_size.x > 0.0f ? style.ItemInnerSpacing.x + label_size.x : 0.0f, 0));
    ItemSize(total_bb, style.FramePadding.y);
    if (!ItemAdd(total_bb, NULL, &frame_bb))
        return;

    // Determine scale from values if not specified
    if (scale_min == FLT_MAX || scale_max == FLT_MAX)
    {
        float v_min = FLT_MAX;
        float v_max = -FLT_MAX;
        for (int i = 0; i < values_count; i++)
        {
            const float v = values_getter(data, i);
            v_min = ImMin(v_min, v);
            v_max = ImMax(v_max, v);
        }
        if (scale_min == FLT_MAX)
            scale_min = v_min;
        if (scale_max == FLT_MAX)
            scale_max = v_max;
    }

    RenderFrame(frame_bb.Min, frame_bb.Max, GetColorU32(ImGuiCol_FrameBg), true, style.FrameRounding);

    int res_w = ImMin((int)graph_size.x, values_count) + ((plot_type == ImGuiPlotType_Lines) ? -1 : 0);
    int item_count = values_count + ((plot_type == ImGuiPlotType_Lines) ? -1 : 0);

    // Tooltip on hover
    int v_hovered = -1;
    if (IsHovered(inner_bb, 0))
    {
        const float t = ImClamp((g.IO.MousePos.x - inner_bb.Min.x) / (inner_bb.Max.x - inner_bb.Min.x), 0.0f, 0.9999f);
        const int v_idx = (int)(t * item_count);
        IM_ASSERT(v_idx >= 0 && v_idx < values_count);

        const float v0 = values_getter(data, (v_idx + values_offset) % values_count);
        const float v1 = values_getter(data, (v_idx + 1 + values_offset) % values_count);
        if (plot_type == ImGuiPlotType_Lines)
            SetTooltip("%d: %8.4g\n%d: %8.4g", v_idx, v0, v_idx+1, v1);
        else if (plot_type == ImGuiPlotType_Histogram)
            SetTooltip("%d: %8.4g", v_idx, v0);
        v_hovered = v_idx;
    }

    const float t_step = 1.0f / (float)res_w;

    float v0 = values_getter(data, (0 + values_offset) % values_count);
    float t0 = 0.0f;
    ImVec2 tp0 = ImVec2( t0, 1.0f - ImSaturate((v0 - scale_min) / (scale_max - scale_min)) );    // Point in the normalized space of our target rectangle

    const ImU32 col_base = GetColorU32((plot_type == ImGuiPlotType_Lines) ? ImGuiCol_PlotLines : ImGuiCol_PlotHistogram);
    const ImU32 col_hovered = GetColorU32((plot_type == ImGuiPlotType_Lines) ? ImGuiCol_PlotLinesHovered : ImGuiCol_PlotHistogramHovered);

    for (int n = 0; n < res_w; n++)
    {
        const float t1 = t0 + t_step;
        const int v1_idx = (int)(t0 * item_count + 0.5f);
        IM_ASSERT(v1_idx >= 0 && v1_idx < values_count);
        const float v1 = values_getter(data, (v1_idx + values_offset + 1) % values_count);
        const ImVec2 tp1 = ImVec2( t1, 1.0f - ImSaturate((v1 - scale_min) / (scale_max - scale_min)) );

        // NB: Draw calls are merged together by the DrawList system. Still, we should render our batch are lower level to save a bit of CPU.
        ImVec2 pos0 = ImLerp(inner_bb.Min, inner_bb.Max, tp0);
        ImVec2 pos1 = ImLerp(inner_bb.Min, inner_bb.Max, (plot_type == ImGuiPlotType_Lines) ? tp1 : ImVec2(tp1.x, 1.0f));
        if (plot_type == ImGuiPlotType_Lines)
        {
            window->DrawList->AddLine(pos0, pos1, v_hovered == v1_idx ? col_hovered : col_base);
        }
        else if (plot_type == ImGuiPlotType_Histogram)
        {
            if (pos1.x >= pos0.x + 2.0f)
                pos1.x -= 1.0f;
            window->DrawList->AddRectFilled(pos0, pos1, v_hovered == v1_idx ? col_hovered : col_base);
        }

        t0 = t1;
        tp0 = tp1;
    }

    // Text overlay
    if (overlay_text)
        RenderTextClipped(ImVec2(frame_bb.Min.x, frame_bb.Min.y + style.FramePadding.y), frame_bb.Max, overlay_text, NULL, NULL, ImVec2(0.5f,0.0f));

    if (label_size.x > 0.0f)
        RenderText(ImVec2(frame_bb.Max.x + style.ItemInnerSpacing.x, inner_bb.Min.y), label);
}

struct ImGuiPlotArrayGetterData
{
    const float* Values;
    int Stride;

    ImGuiPlotArrayGetterData(const float* values, int stride) { Values = values; Stride = stride; }
};

static float Plot_ArrayGetter(void* data, int idx)
{
    ImGuiPlotArrayGetterData* plot_data = (ImGuiPlotArrayGetterData*)data;
    const float v = *(float*)(void*)((unsigned char*)plot_data->Values + (size_t)idx * plot_data->Stride);
    return v;
}

void ImGui::PlotLines(const char* label, const float* values, int values_count, int values_offset, const char* overlay_text, float scale_min, float scale_max, ImVec2 graph_size, int stride)
{
    ImGuiPlotArrayGetterData data(values, stride);
    PlotEx(ImGuiPlotType_Lines, label, &Plot_ArrayGetter, (void*)&data, values_count, values_offset, overlay_text, scale_min, scale_max, graph_size);
}

void ImGui::PlotLines(const char* label, float (*values_getter)(void* data, int idx), void* data, int values_count, int values_offset, const char* overlay_text, float scale_min, float scale_max, ImVec2 graph_size)
{
    PlotEx(ImGuiPlotType_Lines, label, values_getter, data, values_count, values_offset, overlay_text, scale_min, scale_max, graph_size);
}

void ImGui::PlotHistogram(const char* label, const float* values, int values_count, int values_offset, const char* overlay_text, float scale_min, float scale_max, ImVec2 graph_size, int stride)
{
    ImGuiPlotArrayGetterData data(values, stride);
    PlotEx(ImGuiPlotType_Histogram, label, &Plot_ArrayGetter, (void*)&data, values_count, values_offset, overlay_text, scale_min, scale_max, graph_size);
}

void ImGui::PlotHistogram(const char* label, float (*values_getter)(void* data, int idx), void* data, int values_count, int values_offset, const char* overlay_text, float scale_min, float scale_max, ImVec2 graph_size)
{
    PlotEx(ImGuiPlotType_Histogram, label, values_getter, data, values_count, values_offset, overlay_text, scale_min, scale_max, graph_size);
}

// size_arg (for each axis) < 0.0f: align to end, 0.0f: auto, > 0.0f: specified size
void ImGui::ProgressBar(float fraction, const ImVec2& size_arg, const char* overlay)
{
    ImGuiWindow* window = GetCurrentWindow();
    if (window->SkipItems)
        return;

    ImGuiContext& g = *GImGui;
    const ImGuiStyle& style = g.Style;

    ImVec2 pos = window->DC.CursorPos;
    ImRect bb(pos, pos + CalcItemSize(size_arg, CalcItemWidth(), g.FontSize + style.FramePadding.y*2.0f));
    ItemSize(bb, style.FramePadding.y);
    if (!ItemAdd(bb, NULL))
        return;

    // Render
    fraction = ImSaturate(fraction);
    RenderFrame(bb.Min, bb.Max, GetColorU32(ImGuiCol_FrameBg), true, style.FrameRounding);
    bb.Expand(ImVec2(-window->BorderSize, -window->BorderSize));
    const ImVec2 fill_br = ImVec2(ImLerp(bb.Min.x, bb.Max.x, fraction), bb.Max.y);
    RenderFrame(bb.Min, fill_br, GetColorU32(ImGuiCol_PlotHistogram), false, style.FrameRounding);

    // Default displaying the fraction as percentage string, but user can override it
    char overlay_buf[32];
    if (!overlay)
    {
        ImFormatString(overlay_buf, IM_ARRAYSIZE(overlay_buf), "%.0f%%", fraction*100+0.01f);
        overlay = overlay_buf;
    }

    ImVec2 overlay_size = CalcTextSize(overlay, NULL);
    if (overlay_size.x > 0.0f)
        RenderTextClipped(ImVec2(ImClamp(fill_br.x + style.ItemSpacing.x, bb.Min.x, bb.Max.x - overlay_size.x - style.ItemInnerSpacing.x), bb.Min.y), bb.Max, overlay, NULL, &overlay_size, ImVec2(0.0f,0.5f), &bb);
}

bool ImGui::Checkbox(const char* label, bool* v)
{
    ImGuiWindow* window = GetCurrentWindow();
    if (window->SkipItems)
        return false;

    ImGuiContext& g = *GImGui;
    const ImGuiStyle& style = g.Style;
    const ImGuiID id = window->GetID(label);
    const ImVec2 label_size = CalcTextSize(label, NULL, true);

    const ImRect check_bb(window->DC.CursorPos, window->DC.CursorPos + ImVec2(label_size.y + style.FramePadding.y*2, label_size.y + style.FramePadding.y*2));
    ItemSize(check_bb, style.FramePadding.y);

    ImRect total_bb = check_bb;
    if (label_size.x > 0)
        SameLine(0, style.ItemInnerSpacing.x);
    const ImRect text_bb(window->DC.CursorPos + ImVec2(0,style.FramePadding.y), window->DC.CursorPos + ImVec2(0,style.FramePadding.y) + label_size);
    if (label_size.x > 0)
    {
        ItemSize(ImVec2(text_bb.GetWidth(), check_bb.GetHeight()), style.FramePadding.y);
        total_bb = ImRect(ImMin(check_bb.Min, text_bb.Min), ImMax(check_bb.Max, text_bb.Max));
    }

    if (!ItemAdd(total_bb, &id))
        return false;

    bool hovered, held;
    bool pressed = ButtonBehavior(total_bb, id, &hovered, &held);
    if (pressed)
        *v = !(*v);

    RenderNavHighlight(total_bb, id);
    RenderFrame(check_bb.Min, check_bb.Max, GetColorU32((held && hovered) ? ImGuiCol_FrameBgActive : hovered ? ImGuiCol_FrameBgHovered : ImGuiCol_FrameBg), true, style.FrameRounding);
    if (*v)
    {
        const float check_sz = ImMin(check_bb.GetWidth(), check_bb.GetHeight());
        const float pad = ImMax(1.0f, (float)(int)(check_sz / 6.0f));
        window->DrawList->AddRectFilled(check_bb.Min+ImVec2(pad,pad), check_bb.Max-ImVec2(pad,pad), GetColorU32(ImGuiCol_CheckMark), style.FrameRounding);
    }

    if (g.LogEnabled)
        LogRenderedText(text_bb.GetTL(), *v ? "[x]" : "[ ]");
    if (label_size.x > 0.0f)
        RenderText(text_bb.GetTL(), label);

    return pressed;
}

bool ImGui::CheckboxFlags(const char* label, unsigned int* flags, unsigned int flags_value)
{
    bool v = ((*flags & flags_value) == flags_value);
    bool pressed = Checkbox(label, &v);
    if (pressed)
    {
        if (v)
            *flags |= flags_value;
        else
            *flags &= ~flags_value;
    }

    return pressed;
}

bool ImGui::RadioButton(const char* label, bool active)
{
    ImGuiWindow* window = GetCurrentWindow();
    if (window->SkipItems)
        return false;

    ImGuiContext& g = *GImGui;
    const ImGuiStyle& style = g.Style;
    const ImGuiID id = window->GetID(label);
    const ImVec2 label_size = CalcTextSize(label, NULL, true);

    const ImRect check_bb(window->DC.CursorPos, window->DC.CursorPos + ImVec2(label_size.y + style.FramePadding.y*2-1, label_size.y + style.FramePadding.y*2-1));
    ItemSize(check_bb, style.FramePadding.y);

    ImRect total_bb = check_bb;
    if (label_size.x > 0)
        SameLine(0, style.ItemInnerSpacing.x);
    const ImRect text_bb(window->DC.CursorPos + ImVec2(0, style.FramePadding.y), window->DC.CursorPos + ImVec2(0, style.FramePadding.y) + label_size);
    if (label_size.x > 0)
    {
        ItemSize(ImVec2(text_bb.GetWidth(), check_bb.GetHeight()), style.FramePadding.y);
        total_bb.Add(text_bb);
    }

    if (!ItemAdd(total_bb, &id))
        return false;

    ImVec2 center = check_bb.GetCenter();
    center.x = (float)(int)center.x + 0.5f;
    center.y = (float)(int)center.y + 0.5f;
    const float radius = check_bb.GetHeight() * 0.5f;

    bool hovered, held;
    bool pressed = ButtonBehavior(total_bb, id, &hovered, &held);

    RenderNavHighlight(total_bb, id);
    window->DrawList->AddCircleFilled(center, radius, GetColorU32((held && hovered) ? ImGuiCol_FrameBgActive : hovered ? ImGuiCol_FrameBgHovered : ImGuiCol_FrameBg), 16);
    if (active)
    {
        const float check_sz = ImMin(check_bb.GetWidth(), check_bb.GetHeight());
        const float pad = ImMax(1.0f, (float)(int)(check_sz / 6.0f));
        window->DrawList->AddCircleFilled(center, radius-pad, GetColorU32(ImGuiCol_CheckMark), 16);
    }

    if (window->Flags & ImGuiWindowFlags_ShowBorders)
    {
        window->DrawList->AddCircle(center+ImVec2(1,1), radius, GetColorU32(ImGuiCol_BorderShadow), 16);
        window->DrawList->AddCircle(center, radius, GetColorU32(ImGuiCol_Border), 16);
    }

    if (g.LogEnabled)
        LogRenderedText(text_bb.GetTL(), active ? "(x)" : "( )");
    if (label_size.x > 0.0f)
        RenderText(text_bb.GetTL(), label);

    return pressed;
}

bool ImGui::RadioButton(const char* label, int* v, int v_button)
{
    const bool pressed = RadioButton(label, *v == v_button);
    if (pressed)
    {
        *v = v_button;
    }
    return pressed;
}

static int InputTextCalcTextLenAndLineCount(const char* text_begin, const char** out_text_end)
{
    int line_count = 0;
    const char* s = text_begin;
    while (char c = *s++) // We are only matching for \n so we can ignore UTF-8 decoding
        if (c == '\n')
            line_count++;
    s--;
    if (s[0] != '\n' && s[0] != '\r')
        line_count++;
    *out_text_end = s;
    return line_count;
}

static ImVec2 InputTextCalcTextSizeW(const ImWchar* text_begin, const ImWchar* text_end, const ImWchar** remaining, ImVec2* out_offset, bool stop_on_new_line)
{
    ImFont* font = GImGui->Font;
    const float line_height = GImGui->FontSize;
    const float scale = line_height / font->FontSize;

    ImVec2 text_size = ImVec2(0,0);
    float line_width = 0.0f;

    const ImWchar* s = text_begin;
    while (s < text_end)
    {
        unsigned int c = (unsigned int)(*s++);
        if (c == '\n')
        {
            text_size.x = ImMax(text_size.x, line_width);
            text_size.y += line_height;
            line_width = 0.0f;
            if (stop_on_new_line)
                break;
            continue;
        }
        if (c == '\r')
            continue;

        const float char_width = font->GetCharAdvance((unsigned short)c) * scale;
        line_width += char_width;
    }

    if (text_size.x < line_width)
        text_size.x = line_width;

    if (out_offset)
        *out_offset = ImVec2(line_width, text_size.y + line_height);  // offset allow for the possibility of sitting after a trailing \n

    if (line_width > 0 || text_size.y == 0.0f)                        // whereas size.y will ignore the trailing \n
        text_size.y += line_height;

    if (remaining)
        *remaining = s;

    return text_size;
}

// Wrapper for stb_textedit.h to edit text (our wrapper is for: statically sized buffer, single-line, wchar characters. InputText converts between UTF-8 and wchar)
namespace ImGuiStb
{

static int     STB_TEXTEDIT_STRINGLEN(const STB_TEXTEDIT_STRING* obj)                             { return obj->CurLenW; }
static ImWchar STB_TEXTEDIT_GETCHAR(const STB_TEXTEDIT_STRING* obj, int idx)                      { return obj->Text[idx]; }
static float   STB_TEXTEDIT_GETWIDTH(STB_TEXTEDIT_STRING* obj, int line_start_idx, int char_idx)  { ImWchar c = obj->Text[line_start_idx+char_idx]; if (c == '\n') return STB_TEXTEDIT_GETWIDTH_NEWLINE; return GImGui->Font->GetCharAdvance(c) * (GImGui->FontSize / GImGui->Font->FontSize); }
static int     STB_TEXTEDIT_KEYTOTEXT(int key)                                                    { return key >= 0x10000 ? 0 : key; }
static ImWchar STB_TEXTEDIT_NEWLINE = '\n';
static void    STB_TEXTEDIT_LAYOUTROW(StbTexteditRow* r, STB_TEXTEDIT_STRING* obj, int line_start_idx)
{
    const ImWchar* text = obj->Text.Data;
    const ImWchar* text_remaining = NULL;
    const ImVec2 size = InputTextCalcTextSizeW(text + line_start_idx, text + obj->CurLenW, &text_remaining, NULL, true);
    r->x0 = 0.0f;
    r->x1 = size.x;
    r->baseline_y_delta = size.y;
    r->ymin = 0.0f;
    r->ymax = size.y;
    r->num_chars = (int)(text_remaining - (text + line_start_idx));
}

static bool is_separator(unsigned int c)                                        { return ImCharIsSpace(c) || c==',' || c==';' || c=='(' || c==')' || c=='{' || c=='}' || c=='[' || c==']' || c=='|'; }
static int  is_word_boundary_from_right(STB_TEXTEDIT_STRING* obj, int idx)      { return idx > 0 ? (is_separator( obj->Text[idx-1] ) && !is_separator( obj->Text[idx] ) ) : 1; }
static int  STB_TEXTEDIT_MOVEWORDLEFT_IMPL(STB_TEXTEDIT_STRING* obj, int idx)   { while (idx >= 0 && !is_word_boundary_from_right(obj, idx)) idx--; return idx < 0 ? 0 : idx; }
#ifdef __APPLE__    // FIXME: Move setting to IO structure
static int  is_word_boundary_from_left(STB_TEXTEDIT_STRING* obj, int idx)       { return idx > 0 ? (!is_separator( obj->Text[idx-1] ) && is_separator( obj->Text[idx] ) ) : 1; }
static int  STB_TEXTEDIT_MOVEWORDRIGHT_IMPL(STB_TEXTEDIT_STRING* obj, int idx)  { int len = obj->CurLenW; while (idx < len && !is_word_boundary_from_left(obj, idx)) idx++; return idx > len ? len : idx; }
#else
static int  STB_TEXTEDIT_MOVEWORDRIGHT_IMPL(STB_TEXTEDIT_STRING* obj, int idx)  { int len = obj->CurLenW; while (idx < len && !is_word_boundary_from_right(obj, idx)) idx++; return idx > len ? len : idx; }
#endif
#define STB_TEXTEDIT_MOVEWORDLEFT   STB_TEXTEDIT_MOVEWORDLEFT_IMPL    // They need to be #define for stb_textedit.h
#define STB_TEXTEDIT_MOVEWORDRIGHT  STB_TEXTEDIT_MOVEWORDRIGHT_IMPL

static void STB_TEXTEDIT_DELETECHARS(STB_TEXTEDIT_STRING* obj, int pos, int n)
{
    ImWchar* dst = obj->Text.Data + pos;

    // We maintain our buffer length in both UTF-8 and wchar formats
    obj->CurLenA -= ImTextCountUtf8BytesFromStr(dst, dst + n);
    obj->CurLenW -= n;

    // Offset remaining text
    const ImWchar* src = obj->Text.Data + pos + n;
    while (ImWchar c = *src++)
        *dst++ = c;
    *dst = '\0';
}

static bool STB_TEXTEDIT_INSERTCHARS(STB_TEXTEDIT_STRING* obj, int pos, const ImWchar* new_text, int new_text_len)
{
    const int text_len = obj->CurLenW;
    IM_ASSERT(pos <= text_len);
    if (new_text_len + text_len + 1 > obj->Text.Size)
        return false;

    const int new_text_len_utf8 = ImTextCountUtf8BytesFromStr(new_text, new_text + new_text_len);
    if (new_text_len_utf8 + obj->CurLenA + 1 > obj->BufSizeA)
        return false;

    ImWchar* text = obj->Text.Data;
    if (pos != text_len)
        memmove(text + pos + new_text_len, text + pos, (size_t)(text_len - pos) * sizeof(ImWchar));
    memcpy(text + pos, new_text, (size_t)new_text_len * sizeof(ImWchar));

    obj->CurLenW += new_text_len;
    obj->CurLenA += new_text_len_utf8;
    obj->Text[obj->CurLenW] = '\0';

    return true;
}

// We don't use an enum so we can build even with conflicting symbols (if another user of stb_textedit.h leak their STB_TEXTEDIT_K_* symbols)
#define STB_TEXTEDIT_K_LEFT         0x10000 // keyboard input to move cursor left
#define STB_TEXTEDIT_K_RIGHT        0x10001 // keyboard input to move cursor right
#define STB_TEXTEDIT_K_UP           0x10002 // keyboard input to move cursor up
#define STB_TEXTEDIT_K_DOWN         0x10003 // keyboard input to move cursor down
#define STB_TEXTEDIT_K_LINESTART    0x10004 // keyboard input to move cursor to start of line
#define STB_TEXTEDIT_K_LINEEND      0x10005 // keyboard input to move cursor to end of line
#define STB_TEXTEDIT_K_TEXTSTART    0x10006 // keyboard input to move cursor to start of text
#define STB_TEXTEDIT_K_TEXTEND      0x10007 // keyboard input to move cursor to end of text
#define STB_TEXTEDIT_K_DELETE       0x10008 // keyboard input to delete selection or character under cursor
#define STB_TEXTEDIT_K_BACKSPACE    0x10009 // keyboard input to delete selection or character left of cursor
#define STB_TEXTEDIT_K_UNDO         0x1000A // keyboard input to perform undo
#define STB_TEXTEDIT_K_REDO         0x1000B // keyboard input to perform redo
#define STB_TEXTEDIT_K_WORDLEFT     0x1000C // keyboard input to move cursor left one word
#define STB_TEXTEDIT_K_WORDRIGHT    0x1000D // keyboard input to move cursor right one word
#define STB_TEXTEDIT_K_SHIFT        0x20000

#define STB_TEXTEDIT_IMPLEMENTATION
#include "stb_textedit.h"

}

void ImGuiTextEditState::OnKeyPressed(int key)
{
    stb_textedit_key(this, &StbState, key);
    CursorFollow = true;
    CursorAnimReset();
}

// Public API to manipulate UTF-8 text
// We expose UTF-8 to the user (unlike the STB_TEXTEDIT_* functions which are manipulating wchar)
// FIXME: The existence of this rarely exercised code path is a bit of a nuisance.
void ImGuiTextEditCallbackData::DeleteChars(int pos, int bytes_count)
{
    IM_ASSERT(pos + bytes_count <= BufTextLen);
    char* dst = Buf + pos;
    const char* src = Buf + pos + bytes_count;
    while (char c = *src++)
        *dst++ = c;
    *dst = '\0';

    if (CursorPos + bytes_count >= pos)
        CursorPos -= bytes_count;
    else if (CursorPos >= pos)
        CursorPos = pos;
    SelectionStart = SelectionEnd = CursorPos;
    BufDirty = true;
    BufTextLen -= bytes_count;
}

void ImGuiTextEditCallbackData::InsertChars(int pos, const char* new_text, const char* new_text_end)
{
    const int new_text_len = new_text_end ? (int)(new_text_end - new_text) : (int)strlen(new_text);
    if (new_text_len + BufTextLen + 1 >= BufSize)
        return;

    if (BufTextLen != pos)
        memmove(Buf + pos + new_text_len, Buf + pos, (size_t)(BufTextLen - pos));
    memcpy(Buf + pos, new_text, (size_t)new_text_len * sizeof(char));
    Buf[BufTextLen + new_text_len] = '\0';

    if (CursorPos >= pos)
        CursorPos += new_text_len;
    SelectionStart = SelectionEnd = CursorPos;
    BufDirty = true;
    BufTextLen += new_text_len;
}

// Return false to discard a character.
static bool InputTextFilterCharacter(unsigned int* p_char, ImGuiInputTextFlags flags, ImGuiTextEditCallback callback, void* user_data)
{
    unsigned int c = *p_char;

    if (c < 128 && c != ' ' && !isprint((int)(c & 0xFF)))
    {
        bool pass = false;
        pass |= (c == '\n' && (flags & ImGuiInputTextFlags_Multiline));
        pass |= (c == '\t' && (flags & ImGuiInputTextFlags_AllowTabInput));
        if (!pass)
            return false;
    }

    if (c >= 0xE000 && c <= 0xF8FF) // Filter private Unicode range. I don't imagine anybody would want to input them. GLFW on OSX seems to send private characters for special keys like arrow keys.
        return false;

    if (flags & (ImGuiInputTextFlags_CharsDecimal | ImGuiInputTextFlags_CharsHexadecimal | ImGuiInputTextFlags_CharsUppercase | ImGuiInputTextFlags_CharsNoBlank))
    {
        if (flags & ImGuiInputTextFlags_CharsDecimal)
            if (!(c >= '0' && c <= '9') && (c != '.') && (c != '-') && (c != '+') && (c != '*') && (c != '/'))
                return false;

        if (flags & ImGuiInputTextFlags_CharsHexadecimal)
            if (!(c >= '0' && c <= '9') && !(c >= 'a' && c <= 'f') && !(c >= 'A' && c <= 'F'))
                return false;

        if (flags & ImGuiInputTextFlags_CharsUppercase)
            if (c >= 'a' && c <= 'z')
                *p_char = (c += (unsigned int)('A'-'a'));

        if (flags & ImGuiInputTextFlags_CharsNoBlank)
            if (ImCharIsSpace(c))
                return false;
    }

    if (flags & ImGuiInputTextFlags_CallbackCharFilter)
    {
        ImGuiTextEditCallbackData callback_data;
        memset(&callback_data, 0, sizeof(ImGuiTextEditCallbackData));
        callback_data.EventFlag = ImGuiInputTextFlags_CallbackCharFilter;
        callback_data.EventChar = (ImWchar)c;
        callback_data.Flags = flags;
        callback_data.UserData = user_data;
        if (callback(&callback_data) != 0)
            return false;
        *p_char = callback_data.EventChar;
        if (!callback_data.EventChar)
            return false;
    }

    return true;
}

// Edit a string of text
// NB: when active, hold on a privately held copy of the text (and apply back to 'buf'). So changing 'buf' while active has no effect.
// FIXME: Rather messy function partly because we are doing UTF8 > u16 > UTF8 conversions on the go to more easily handle stb_textedit calls. Ideally we should stay in UTF-8 all the time. See https://github.com/nothings/stb/issues/188
bool ImGui::InputTextEx(const char* label, char* buf, int buf_size, const ImVec2& size_arg, ImGuiInputTextFlags flags, ImGuiTextEditCallback callback, void* user_data)
{
    ImGuiWindow* window = GetCurrentWindow();
    if (window->SkipItems)
        return false;

    IM_ASSERT(!((flags & ImGuiInputTextFlags_CallbackHistory) && (flags & ImGuiInputTextFlags_Multiline))); // Can't use both together (they both use up/down keys)
    IM_ASSERT(!((flags & ImGuiInputTextFlags_CallbackCompletion) && (flags & ImGuiInputTextFlags_AllowTabInput))); // Can't use both together (they both use tab key)

    ImGuiContext& g = *GImGui;
    const ImGuiIO& io = g.IO;
    const ImGuiStyle& style = g.Style;

    const bool is_multiline = (flags & ImGuiInputTextFlags_Multiline) != 0;
    const bool is_editable = (flags & ImGuiInputTextFlags_ReadOnly) == 0;
    const bool is_password = (flags & ImGuiInputTextFlags_Password) != 0;

    if (is_multiline) // Open group before calling GetID() because groups tracks id created during their spawn
        BeginGroup();
    const ImGuiID id = window->GetID(label);
    const ImVec2 label_size = CalcTextSize(label, NULL, true);
    ImVec2 size = CalcItemSize(size_arg, CalcItemWidth(), (is_multiline ? GetTextLineHeight() * 8.0f : label_size.y) + style.FramePadding.y*2.0f); // Arbitrary default of 8 lines high for multi-line
    const ImRect frame_bb(window->DC.CursorPos, window->DC.CursorPos + size);
    const ImRect total_bb(frame_bb.Min, frame_bb.Max + ImVec2(label_size.x > 0.0f ? (style.ItemInnerSpacing.x + label_size.x) : 0.0f, 0.0f));

    ImGuiWindow* draw_window = window;
    if (is_multiline)
    {
        if (!BeginChildFrame(id, frame_bb.GetSize()))
        {
            EndChildFrame();
            EndGroup();
            return false;
        }
        draw_window = GetCurrentWindow();
        size.x -= draw_window->ScrollbarSizes.x;
    }
    else
    {
        ItemSize(total_bb, style.FramePadding.y);
        if (!ItemAdd(total_bb, &id, &frame_bb))
            return false;
    }

    // Password pushes a temporary font with only a fallback glyph
    if (is_password)
    {
        const ImFont::Glyph* glyph = g.Font->FindGlyph('*');
        ImFont* password_font = &g.InputTextPasswordFont;
        password_font->FontSize = g.Font->FontSize;
        password_font->Scale = g.Font->Scale;
        password_font->DisplayOffset = g.Font->DisplayOffset;
        password_font->Ascent = g.Font->Ascent;
        password_font->Descent = g.Font->Descent;
        password_font->ContainerAtlas = g.Font->ContainerAtlas;
        password_font->FallbackGlyph = glyph;
        password_font->FallbackXAdvance = glyph->XAdvance;
        IM_ASSERT(password_font->Glyphs.empty() && password_font->IndexXAdvance.empty() && password_font->IndexLookup.empty());
        PushFont(password_font);
    }

    // NB: we are only allowed to access 'edit_state' if we are the active widget.
    ImGuiTextEditState& edit_state = g.InputTextState;

    const bool focus_requested = FocusableItemRegister(window, id, (flags & (ImGuiInputTextFlags_CallbackCompletion|ImGuiInputTextFlags_AllowTabInput)) == 0);    // Using completion callback disable keyboard tabbing
    const bool focus_requested_by_code = focus_requested && (window->FocusIdxAllCounter == window->FocusIdxAllRequestCurrent);
    const bool focus_requested_by_tab = focus_requested && !focus_requested_by_code;

    const bool hovered = IsHovered(frame_bb, id);
    if (hovered)
    {
        SetHoveredID(id);
        g.MouseCursor = ImGuiMouseCursor_TextInput;
    }
    const bool user_clicked = hovered && io.MouseClicked[0];
    const bool user_scrolled = is_multiline && g.ActiveId == 0 && edit_state.Id == id && g.ActiveIdPreviousFrame == draw_window->GetIDNoKeepAlive("#SCROLLY");

    bool clear_active_id = false;

    bool select_all = (g.ActiveId != id) && (((flags & ImGuiInputTextFlags_AutoSelectAll) != 0) || (g.NavInputId == id));
    if (focus_requested || user_clicked || user_scrolled || g.NavInputId == id)
    {
        if (g.ActiveId != id)
        {
            // Start edition
            // Take a copy of the initial buffer value (both in original UTF-8 format and converted to wchar)
            // From the moment we focused we are ignoring the content of 'buf' (unless we are in read-only mode)
            const int prev_len_w = edit_state.CurLenW;
            edit_state.Text.resize(buf_size+1);        // wchar count <= UTF-8 count. we use +1 to make sure that .Data isn't NULL so it doesn't crash.
            edit_state.InitialText.resize(buf_size+1); // UTF-8. we use +1 to make sure that .Data isn't NULL so it doesn't crash.
            ImStrncpy(edit_state.InitialText.Data, buf, edit_state.InitialText.Size);
            const char* buf_end = NULL;
            edit_state.CurLenW = ImTextStrFromUtf8(edit_state.Text.Data, edit_state.Text.Size, buf, NULL, &buf_end);
            edit_state.CurLenA = (int)(buf_end - buf); // We can't get the result from ImFormatString() above because it is not UTF-8 aware. Here we'll cut off malformed UTF-8.
            edit_state.CursorAnimReset();

            // Preserve cursor position and undo/redo stack if we come back to same widget
            // FIXME: We should probably compare the whole buffer to be on the safety side. Comparing buf (utf8) and edit_state.Text (wchar).
            const bool recycle_state = (edit_state.Id == id) && (prev_len_w == edit_state.CurLenW);
            if (recycle_state)
            {
                // Recycle existing cursor/selection/undo stack but clamp position
                // Note a single mouse click will override the cursor/position immediately by calling stb_textedit_click handler.
                edit_state.CursorClamp();
            }
            else
            {
                edit_state.Id = id;
                edit_state.ScrollX = 0.0f;
                stb_textedit_initialize_state(&edit_state.StbState, !is_multiline);
                if (!is_multiline && focus_requested_by_code)
                    select_all = true;
            }
            if (flags & ImGuiInputTextFlags_AlwaysInsertMode)
                edit_state.StbState.insert_mode = true;
            if (!is_multiline && (focus_requested_by_tab || (user_clicked && io.KeyCtrl)))
                select_all = true;
        }
        SetActiveID(id, window);
        if (!is_multiline)
            g.ActiveIdAllowNavDirFlags = ((1 << ImGuiNavDir_Up) | (1 << ImGuiNavDir_Down));
        FocusWindow(window);
    }
    else if (io.MouseClicked[0])
    {
        // Release focus when we click outside
        clear_active_id = true;
    }

    bool value_changed = false;
    bool enter_pressed = false;

    if (g.ActiveId == id)
    {
        if (!is_editable && !g.ActiveIdIsJustActivated)
        {
            // When read-only we always use the live data passed to the function
            edit_state.Text.resize(buf_size+1);
            const char* buf_end = NULL;
            edit_state.CurLenW = ImTextStrFromUtf8(edit_state.Text.Data, edit_state.Text.Size, buf, NULL, &buf_end);
            edit_state.CurLenA = (int)(buf_end - buf);
            edit_state.CursorClamp();
        }

        edit_state.BufSizeA = buf_size;

        // Although we are active we don't prevent mouse from hovering other elements unless we are interacting right now with the widget.
        // Down the line we should have a cleaner library-wide concept of Selected vs Active.
        g.ActiveIdAllowOverlap = !io.MouseDown[0];

        // Edit in progress
        const float mouse_x = (io.MousePos.x - frame_bb.Min.x - style.FramePadding.x) + edit_state.ScrollX;
        const float mouse_y = (is_multiline ? (io.MousePos.y - draw_window->DC.CursorPos.y - style.FramePadding.y) : (g.FontSize*0.5f));

        const bool osx_double_click_selects_words = io.OSXBehaviors;      // OS X style: Double click selects by word instead of selecting whole text
        if (select_all || (hovered && !osx_double_click_selects_words && io.MouseDoubleClicked[0]))
        {
            edit_state.SelectAll();
            edit_state.SelectedAllMouseLock = true;
        }
        else if (hovered && osx_double_click_selects_words && io.MouseDoubleClicked[0])
        {
            // Select a word only, OS X style (by simulating keystrokes)
            edit_state.OnKeyPressed(STB_TEXTEDIT_K_WORDLEFT);
            edit_state.OnKeyPressed(STB_TEXTEDIT_K_WORDRIGHT | STB_TEXTEDIT_K_SHIFT);
        }
        else if (io.MouseClicked[0] && !edit_state.SelectedAllMouseLock)
        {
            stb_textedit_click(&edit_state, &edit_state.StbState, mouse_x, mouse_y);
            edit_state.CursorAnimReset();
        }
        else if (io.MouseDown[0] && !edit_state.SelectedAllMouseLock && (io.MouseDelta.x != 0.0f || io.MouseDelta.y != 0.0f))
        {
            stb_textedit_drag(&edit_state, &edit_state.StbState, mouse_x, mouse_y);
            edit_state.CursorAnimReset();
            edit_state.CursorFollow = true;
        }
        if (edit_state.SelectedAllMouseLock && !io.MouseDown[0])
            edit_state.SelectedAllMouseLock = false;

        if (io.InputCharacters[0])
        {
            // Process text input (before we check for Return because using some IME will effectively send a Return?)
            // We ignore CTRL inputs, but need to allow CTRL+ALT as some keyboards (e.g. German) use AltGR - which is Alt+Ctrl - to input certain characters.
            if (!(io.KeyCtrl && !io.KeyAlt) && is_editable)
            {
                for (int n = 0; n < IM_ARRAYSIZE(io.InputCharacters) && io.InputCharacters[n]; n++)
                    if (unsigned int c = (unsigned int)io.InputCharacters[n])
                    {
                        // Insert character if they pass filtering
                        if (!InputTextFilterCharacter(&c, flags, callback, user_data))
                            continue;
                        edit_state.OnKeyPressed((int)c);
                    }
            }

            // Consume characters
            memset(g.IO.InputCharacters, 0, sizeof(g.IO.InputCharacters));
        }
    }

    bool cancel_edit = false;
    if (g.ActiveId == id && !g.ActiveIdIsJustActivated && !clear_active_id)
    {
        // Handle key-presses
        const int k_mask = (io.KeyShift ? STB_TEXTEDIT_K_SHIFT : 0);
        const bool is_shortcut_key_only = (io.OSXBehaviors ? (io.KeySuper && !io.KeyCtrl) : (io.KeyCtrl && !io.KeySuper)) && !io.KeyAlt && !io.KeyShift; // OS X style: Shortcuts using Cmd/Super instead of Ctrl
        const bool is_wordmove_key_down = io.OSXBehaviors ? io.KeyAlt : io.KeyCtrl;                     // OS X style: Text editing cursor movement using Alt instead of Ctrl
        const bool is_startend_key_down = io.OSXBehaviors && io.KeySuper && !io.KeyCtrl && !io.KeyAlt;  // OS X style: Line/Text Start and End using Cmd+Arrows instead of Home/End

        if (IsKeyPressedMap(ImGuiKey_LeftArrow))                        { edit_state.OnKeyPressed((is_startend_key_down ? STB_TEXTEDIT_K_LINESTART : is_wordmove_key_down ? STB_TEXTEDIT_K_WORDLEFT : STB_TEXTEDIT_K_LEFT) | k_mask); }
        else if (IsKeyPressedMap(ImGuiKey_RightArrow))                  { edit_state.OnKeyPressed((is_startend_key_down ? STB_TEXTEDIT_K_LINEEND : is_wordmove_key_down ? STB_TEXTEDIT_K_WORDRIGHT : STB_TEXTEDIT_K_RIGHT) | k_mask); }
        else if (IsKeyPressedMap(ImGuiKey_UpArrow) && is_multiline)     { if (io.KeyCtrl) SetWindowScrollY(draw_window, ImMax(draw_window->Scroll.y - g.FontSize, 0.0f)); else edit_state.OnKeyPressed((is_startend_key_down ? STB_TEXTEDIT_K_TEXTSTART : STB_TEXTEDIT_K_UP) | k_mask); }
        else if (IsKeyPressedMap(ImGuiKey_DownArrow) && is_multiline)   { if (io.KeyCtrl) SetWindowScrollY(draw_window, ImMin(draw_window->Scroll.y + g.FontSize, GetScrollMaxY())); else edit_state.OnKeyPressed((is_startend_key_down ? STB_TEXTEDIT_K_TEXTEND : STB_TEXTEDIT_K_DOWN) | k_mask); }
        else if (IsKeyPressedMap(ImGuiKey_Home))                        { edit_state.OnKeyPressed(io.KeyCtrl ? STB_TEXTEDIT_K_TEXTSTART | k_mask : STB_TEXTEDIT_K_LINESTART | k_mask); }
        else if (IsKeyPressedMap(ImGuiKey_End))                         { edit_state.OnKeyPressed(io.KeyCtrl ? STB_TEXTEDIT_K_TEXTEND | k_mask : STB_TEXTEDIT_K_LINEEND | k_mask); }
        else if (IsKeyPressedMap(ImGuiKey_Delete) && is_editable)       { edit_state.OnKeyPressed(STB_TEXTEDIT_K_DELETE | k_mask); }
        else if (IsKeyPressedMap(ImGuiKey_Backspace) && is_editable)
        {
            if (!edit_state.HasSelection())
            {
                if (is_wordmove_key_down) edit_state.OnKeyPressed(STB_TEXTEDIT_K_WORDLEFT|STB_TEXTEDIT_K_SHIFT);
                else if (io.OSXBehaviors && io.KeySuper && !io.KeyAlt && !io.KeyCtrl) edit_state.OnKeyPressed(STB_TEXTEDIT_K_LINESTART|STB_TEXTEDIT_K_SHIFT);
            }
            edit_state.OnKeyPressed(STB_TEXTEDIT_K_BACKSPACE | k_mask);
        }
        else if (IsKeyPressedMap(ImGuiKey_Enter))
        {
            bool ctrl_enter_for_new_line = (flags & ImGuiInputTextFlags_CtrlEnterForNewLine) != 0;
            if (!is_multiline || (ctrl_enter_for_new_line && !io.KeyCtrl) || (!ctrl_enter_for_new_line && io.KeyCtrl))
            {
                enter_pressed = clear_active_id = true;
            }
            else if (is_editable)
            {
                unsigned int c = '\n'; // Insert new line
                if (InputTextFilterCharacter(&c, flags, callback, user_data))
                    edit_state.OnKeyPressed((int)c);
            }
        }
        else if ((flags & ImGuiInputTextFlags_AllowTabInput) && IsKeyPressedMap(ImGuiKey_Tab) && !io.KeyCtrl && !io.KeyShift && !io.KeyAlt && is_editable)
        {
            unsigned int c = '\t'; // Insert TAB
            if (InputTextFilterCharacter(&c, flags, callback, user_data))
                edit_state.OnKeyPressed((int)c);
        }
        else if (IsKeyPressedMap(ImGuiKey_Escape))                                      { clear_active_id = cancel_edit = true; }
        else if (is_shortcut_key_only && IsKeyPressedMap(ImGuiKey_Z) && is_editable)    { edit_state.OnKeyPressed(STB_TEXTEDIT_K_UNDO); edit_state.ClearSelection(); }
        else if (is_shortcut_key_only && IsKeyPressedMap(ImGuiKey_Y) && is_editable)    { edit_state.OnKeyPressed(STB_TEXTEDIT_K_REDO); edit_state.ClearSelection(); }
        else if (is_shortcut_key_only && IsKeyPressedMap(ImGuiKey_A))                   { edit_state.SelectAll(); edit_state.CursorFollow = true; }
        else if (is_shortcut_key_only && !is_password && ((IsKeyPressedMap(ImGuiKey_X) && is_editable) || IsKeyPressedMap(ImGuiKey_C)) && (!is_multiline || edit_state.HasSelection()))
        {
            // Cut, Copy
            const bool cut = IsKeyPressedMap(ImGuiKey_X);
            if (cut && !edit_state.HasSelection())
                edit_state.SelectAll();

            if (io.SetClipboardTextFn)
            {
                const int ib = edit_state.HasSelection() ? ImMin(edit_state.StbState.select_start, edit_state.StbState.select_end) : 0;
                const int ie = edit_state.HasSelection() ? ImMax(edit_state.StbState.select_start, edit_state.StbState.select_end) : edit_state.CurLenW;
                edit_state.TempTextBuffer.resize((ie-ib) * 4 + 1);
                ImTextStrToUtf8(edit_state.TempTextBuffer.Data, edit_state.TempTextBuffer.Size, edit_state.Text.Data+ib, edit_state.Text.Data+ie);
                io.SetClipboardTextFn(edit_state.TempTextBuffer.Data);
            }

            if (cut)
            {
                edit_state.CursorFollow = true;
                stb_textedit_cut(&edit_state, &edit_state.StbState);
            }
        }
        else if (is_shortcut_key_only && IsKeyPressedMap(ImGuiKey_V) && is_editable)
        {
            // Paste
            if (const char* clipboard = io.GetClipboardTextFn ? io.GetClipboardTextFn() : NULL)
            {
                // Filter pasted buffer
                const int clipboard_len = (int)strlen(clipboard);
                ImWchar* clipboard_filtered = (ImWchar*)ImGui::MemAlloc((clipboard_len+1) * sizeof(ImWchar));
                int clipboard_filtered_len = 0;
                for (const char* s = clipboard; *s; )
                {
                    unsigned int c;
                    s += ImTextCharFromUtf8(&c, s, NULL);
                    if (c == 0)
                        break;
                    if (c >= 0x10000 || !InputTextFilterCharacter(&c, flags, callback, user_data))
                        continue;
                    clipboard_filtered[clipboard_filtered_len++] = (ImWchar)c;
                }
                clipboard_filtered[clipboard_filtered_len] = 0;
                if (clipboard_filtered_len > 0) // If everything was filtered, ignore the pasting operation
                {
                    stb_textedit_paste(&edit_state, &edit_state.StbState, clipboard_filtered, clipboard_filtered_len);
                    edit_state.CursorFollow = true;
                }
                ImGui::MemFree(clipboard_filtered);
            }
        }
    }

    if (g.ActiveId == id)
    {
        if (cancel_edit)
        {
            // Restore initial value
            if (is_editable)
            {
                ImStrncpy(buf, edit_state.InitialText.Data, buf_size);
                value_changed = true;
            }
        }
        if (!cancel_edit && !clear_active_id)
        {
            // Apply new value immediately - copy modified buffer back
            // Note that as soon as the input box is active, the in-widget value gets priority over any underlying modification of the input buffer
            // FIXME: We actually always render 'buf' when calling DrawList->AddText, making the comment above incorrect.
            // FIXME-OPT: CPU waste to do this every time the widget is active, should mark dirty state from the stb_textedit callbacks.
            if (is_editable)
            {
                edit_state.TempTextBuffer.resize(edit_state.Text.Size * 4);
                ImTextStrToUtf8(edit_state.TempTextBuffer.Data, edit_state.TempTextBuffer.Size, edit_state.Text.Data, NULL);
            }

            // User callback
            if ((flags & (ImGuiInputTextFlags_CallbackCompletion | ImGuiInputTextFlags_CallbackHistory | ImGuiInputTextFlags_CallbackAlways)) != 0)
            {
                IM_ASSERT(callback != NULL);

                // The reason we specify the usage semantic (Completion/History) is that Completion needs to disable keyboard TABBING at the moment.
                ImGuiInputTextFlags event_flag = 0;
                ImGuiKey event_key = ImGuiKey_COUNT;
                if ((flags & ImGuiInputTextFlags_CallbackCompletion) != 0 && IsKeyPressedMap(ImGuiKey_Tab))
                {
                    event_flag = ImGuiInputTextFlags_CallbackCompletion;
                    event_key = ImGuiKey_Tab;
                }
                else if ((flags & ImGuiInputTextFlags_CallbackHistory) != 0 && IsKeyPressedMap(ImGuiKey_UpArrow))
                {
                    event_flag = ImGuiInputTextFlags_CallbackHistory;
                    event_key = ImGuiKey_UpArrow;
                }
                else if ((flags & ImGuiInputTextFlags_CallbackHistory) != 0 && IsKeyPressedMap(ImGuiKey_DownArrow))
                {
                    event_flag = ImGuiInputTextFlags_CallbackHistory;
                    event_key = ImGuiKey_DownArrow;
                }
                else if (flags & ImGuiInputTextFlags_CallbackAlways)
                    event_flag = ImGuiInputTextFlags_CallbackAlways;

                if (event_flag)
                {
                    ImGuiTextEditCallbackData callback_data;
                    memset(&callback_data, 0, sizeof(ImGuiTextEditCallbackData));
                    callback_data.EventFlag = event_flag;
                    callback_data.Flags = flags;
                    callback_data.UserData = user_data;
                    callback_data.ReadOnly = !is_editable;

                    callback_data.EventKey = event_key;
                    callback_data.Buf = edit_state.TempTextBuffer.Data;
                    callback_data.BufTextLen = edit_state.CurLenA;
                    callback_data.BufSize = edit_state.BufSizeA;
                    callback_data.BufDirty = false;

                    // We have to convert from wchar-positions to UTF-8-positions, which can be pretty slow (an incentive to ditch the ImWchar buffer, see https://github.com/nothings/stb/issues/188)
                    ImWchar* text = edit_state.Text.Data;
                    const int utf8_cursor_pos = callback_data.CursorPos = ImTextCountUtf8BytesFromStr(text, text + edit_state.StbState.cursor);
                    const int utf8_selection_start = callback_data.SelectionStart = ImTextCountUtf8BytesFromStr(text, text + edit_state.StbState.select_start);
                    const int utf8_selection_end = callback_data.SelectionEnd = ImTextCountUtf8BytesFromStr(text, text + edit_state.StbState.select_end);

                    // Call user code
                    callback(&callback_data);

                    // Read back what user may have modified
                    IM_ASSERT(callback_data.Buf == edit_state.TempTextBuffer.Data);  // Invalid to modify those fields
                    IM_ASSERT(callback_data.BufSize == edit_state.BufSizeA);
                    IM_ASSERT(callback_data.Flags == flags);
                    if (callback_data.CursorPos != utf8_cursor_pos)            edit_state.StbState.cursor = ImTextCountCharsFromUtf8(callback_data.Buf, callback_data.Buf + callback_data.CursorPos);
                    if (callback_data.SelectionStart != utf8_selection_start)  edit_state.StbState.select_start = ImTextCountCharsFromUtf8(callback_data.Buf, callback_data.Buf + callback_data.SelectionStart);
                    if (callback_data.SelectionEnd != utf8_selection_end)      edit_state.StbState.select_end = ImTextCountCharsFromUtf8(callback_data.Buf, callback_data.Buf + callback_data.SelectionEnd);
                    if (callback_data.BufDirty)
                    {
                        IM_ASSERT(callback_data.BufTextLen == (int)strlen(callback_data.Buf)); // You need to maintain BufTextLen if you change the text!
                        edit_state.CurLenW = ImTextStrFromUtf8(edit_state.Text.Data, edit_state.Text.Size, callback_data.Buf, NULL);
                        edit_state.CurLenA = callback_data.BufTextLen;  // Assume correct length and valid UTF-8 from user, saves us an extra strlen()
                        edit_state.CursorAnimReset();
                    }
                }
            }

            // Copy back to user buffer
            if (is_editable && strcmp(edit_state.TempTextBuffer.Data, buf) != 0)
            {
                ImStrncpy(buf, edit_state.TempTextBuffer.Data, buf_size);
                value_changed = true;
            }
        }
    }

    // Release active ID at the end of the function (so e.g. pressing Return still does a final application of the value)
    if (clear_active_id && g.ActiveId == id)
        SetActiveID(0);

    // Render
    // Select which buffer we are going to display. When ImGuiInputTextFlags_NoLiveEdit is set 'buf' might still be the old value. We set buf to NULL to prevent accidental usage from now on.
    const char* buf_display = (g.ActiveId == id && is_editable) ? edit_state.TempTextBuffer.Data : buf; buf = NULL; 

    RenderNavHighlight(frame_bb, id);
    if (!is_multiline)
        RenderFrame(frame_bb.Min, frame_bb.Max, GetColorU32(ImGuiCol_FrameBg), true, style.FrameRounding);

    const ImVec4 clip_rect(frame_bb.Min.x, frame_bb.Min.y, frame_bb.Min.x + size.x, frame_bb.Min.y + size.y); // Not using frame_bb.Max because we have adjusted size
    ImVec2 render_pos = is_multiline ? draw_window->DC.CursorPos : frame_bb.Min + style.FramePadding;
    ImVec2 text_size(0.f, 0.f);
    const bool is_currently_scrolling = (edit_state.Id == id && is_multiline && g.ActiveId == draw_window->GetIDNoKeepAlive("#SCROLLY"));
    if (g.ActiveId == id || is_currently_scrolling)
    {
        edit_state.CursorAnim += io.DeltaTime;

        // This is going to be messy. We need to:
        // - Display the text (this alone can be more easily clipped)
        // - Handle scrolling, highlight selection, display cursor (those all requires some form of 1d->2d cursor position calculation)
        // - Measure text height (for scrollbar)
        // We are attempting to do most of that in **one main pass** to minimize the computation cost (non-negligible for large amount of text) + 2nd pass for selection rendering (we could merge them by an extra refactoring effort)
        // FIXME: This should occur on buf_display but we'd need to maintain cursor/select_start/select_end for UTF-8.
        const ImWchar* text_begin = edit_state.Text.Data;
        ImVec2 cursor_offset, select_start_offset;

        {
            // Count lines + find lines numbers straddling 'cursor' and 'select_start' position.
            const ImWchar* searches_input_ptr[2];
            searches_input_ptr[0] = text_begin + edit_state.StbState.cursor;
            searches_input_ptr[1] = NULL;
            int searches_remaining = 1;
            int searches_result_line_number[2] = { -1, -999 };
            if (edit_state.StbState.select_start != edit_state.StbState.select_end)
            {
                searches_input_ptr[1] = text_begin + ImMin(edit_state.StbState.select_start, edit_state.StbState.select_end);
                searches_result_line_number[1] = -1;
                searches_remaining++;
            }

            // Iterate all lines to find our line numbers
            // In multi-line mode, we never exit the loop until all lines are counted, so add one extra to the searches_remaining counter.
            searches_remaining += is_multiline ? 1 : 0;
            int line_count = 0;
            for (const ImWchar* s = text_begin; *s != 0; s++)
                if (*s == '\n')
                {
                    line_count++;
                    if (searches_result_line_number[0] == -1 && s >= searches_input_ptr[0]) { searches_result_line_number[0] = line_count; if (--searches_remaining <= 0) break; }
                    if (searches_result_line_number[1] == -1 && s >= searches_input_ptr[1]) { searches_result_line_number[1] = line_count; if (--searches_remaining <= 0) break; }
                }
            line_count++;
            if (searches_result_line_number[0] == -1) searches_result_line_number[0] = line_count;
            if (searches_result_line_number[1] == -1) searches_result_line_number[1] = line_count;

            // Calculate 2d position by finding the beginning of the line and measuring distance
            cursor_offset.x = InputTextCalcTextSizeW(ImStrbolW(searches_input_ptr[0], text_begin), searches_input_ptr[0]).x;
            cursor_offset.y = searches_result_line_number[0] * g.FontSize;
            if (searches_result_line_number[1] >= 0)
            {
                select_start_offset.x = InputTextCalcTextSizeW(ImStrbolW(searches_input_ptr[1], text_begin), searches_input_ptr[1]).x;
                select_start_offset.y = searches_result_line_number[1] * g.FontSize;
            }

            // Calculate text height
            if (is_multiline)
                text_size = ImVec2(size.x, line_count * g.FontSize);
        }

        // Scroll
        if (edit_state.CursorFollow)
        {
            // Horizontal scroll in chunks of quarter width
            if (!(flags & ImGuiInputTextFlags_NoHorizontalScroll))
            {
                const float scroll_increment_x = size.x * 0.25f;
                if (cursor_offset.x < edit_state.ScrollX)
                    edit_state.ScrollX = (float)(int)ImMax(0.0f, cursor_offset.x - scroll_increment_x);
                else if (cursor_offset.x - size.x >= edit_state.ScrollX)
                    edit_state.ScrollX = (float)(int)(cursor_offset.x - size.x + scroll_increment_x);
            }
            else
            {
                edit_state.ScrollX = 0.0f;
            }

            // Vertical scroll
            if (is_multiline)
            {
                float scroll_y = draw_window->Scroll.y;
                if (cursor_offset.y - g.FontSize < scroll_y)
                    scroll_y = ImMax(0.0f, cursor_offset.y - g.FontSize);
                else if (cursor_offset.y - size.y >= scroll_y)
                    scroll_y = cursor_offset.y - size.y;
                draw_window->DC.CursorPos.y += (draw_window->Scroll.y - scroll_y);   // To avoid a frame of lag
                draw_window->Scroll.y = scroll_y;
                render_pos.y = draw_window->DC.CursorPos.y;
            }
        }
        edit_state.CursorFollow = false;
        const ImVec2 render_scroll = ImVec2(edit_state.ScrollX, 0.0f);

        // Draw selection
        if (edit_state.StbState.select_start != edit_state.StbState.select_end)
        {
            const ImWchar* text_selected_begin = text_begin + ImMin(edit_state.StbState.select_start, edit_state.StbState.select_end);
            const ImWchar* text_selected_end = text_begin + ImMax(edit_state.StbState.select_start, edit_state.StbState.select_end);

            float bg_offy_up = is_multiline ? 0.0f : -1.0f;    // FIXME: those offsets should be part of the style? they don't play so well with multi-line selection.
            float bg_offy_dn = is_multiline ? 0.0f : 2.0f;
            ImU32 bg_color = GetColorU32(ImGuiCol_TextSelectedBg);
            ImVec2 rect_pos = render_pos + select_start_offset - render_scroll;
            for (const ImWchar* p = text_selected_begin; p < text_selected_end; )
            {
                if (rect_pos.y > clip_rect.w + g.FontSize)
                    break;
                if (rect_pos.y < clip_rect.y)
                {
                    while (p < text_selected_end)
                        if (*p++ == '\n')
                            break;
                }
                else
                {
                    ImVec2 rect_size = InputTextCalcTextSizeW(p, text_selected_end, &p, NULL, true);
                    if (rect_size.x <= 0.0f) rect_size.x = (float)(int)(g.Font->GetCharAdvance((unsigned short)' ') * 0.50f); // So we can see selected empty lines
                    ImRect cursor_rect(rect_pos + ImVec2(0.0f, bg_offy_up - g.FontSize), rect_pos +ImVec2(rect_size.x, bg_offy_dn));
                    ImRect clip_rect_r(clip_rect);
                    clip_rect_r.Clip(cursor_rect);
                    if (cursor_rect.Overlaps(clip_rect_r))
                        draw_window->DrawList->AddRectFilled(cursor_rect.Min, cursor_rect.Max, bg_color);
                }
                rect_pos.x = render_pos.x - render_scroll.x;
                rect_pos.y += g.FontSize;
            }
        }

        draw_window->DrawList->AddText(g.Font, g.FontSize, render_pos - render_scroll, GetColorU32(ImGuiCol_Text), buf_display, buf_display + edit_state.CurLenA, 0.0f, is_multiline ? NULL : &clip_rect);

        // Draw blinking cursor
        bool cursor_is_visible = (g.InputTextState.CursorAnim <= 0.0f) || fmodf(g.InputTextState.CursorAnim, 1.20f) <= 0.80f;
        ImVec2 cursor_screen_pos = render_pos + cursor_offset - render_scroll;
        ImRect cursor_screen_rect(cursor_screen_pos.x, cursor_screen_pos.y-g.FontSize+0.5f, cursor_screen_pos.x+1.0f, cursor_screen_pos.y-1.5f);
        if (cursor_is_visible && cursor_screen_rect.Overlaps(clip_rect))
            draw_window->DrawList->AddLine(cursor_screen_rect.Min, cursor_screen_rect.GetBL(), GetColorU32(ImGuiCol_Text));

        // Notify OS of text input position for advanced IME (-1 x offset so that Windows IME can cover our cursor. Bit of an extra nicety.)
        if (is_editable)
            g.OsImePosRequest = ImVec2(cursor_screen_pos.x - 1, cursor_screen_pos.y - g.FontSize);
    }
    else
    {
        // Render text only
        const char* buf_end = NULL;
        if (is_multiline)
            text_size = ImVec2(size.x, InputTextCalcTextLenAndLineCount(buf_display, &buf_end) * g.FontSize); // We don't need width
        draw_window->DrawList->AddText(g.Font, g.FontSize, render_pos, GetColorU32(ImGuiCol_Text), buf_display, buf_end, 0.0f, is_multiline ? NULL : &clip_rect);
    }

    if (is_multiline)
    {
        Dummy(text_size + ImVec2(0.0f, g.FontSize)); // Always add room to scroll an extra line
        EndChildFrame();
        EndGroup();
    }

    if (is_password)
        PopFont();

    // Log as text
    if (g.LogEnabled && !is_password)
        LogRenderedText(render_pos, buf_display, NULL);

    if (label_size.x > 0)
        RenderText(ImVec2(frame_bb.Max.x + style.ItemInnerSpacing.x, frame_bb.Min.y + style.FramePadding.y), label);

    if ((flags & ImGuiInputTextFlags_EnterReturnsTrue) != 0)
        return enter_pressed;
    else
        return value_changed;
}

bool ImGui::InputText(const char* label, char* buf, size_t buf_size, ImGuiInputTextFlags flags, ImGuiTextEditCallback callback, void* user_data)
{
    IM_ASSERT(!(flags & ImGuiInputTextFlags_Multiline)); // call InputTextMultiline()
    return InputTextEx(label, buf, (int)buf_size, ImVec2(0,0), flags, callback, user_data);
}

bool ImGui::InputTextMultiline(const char* label, char* buf, size_t buf_size, const ImVec2& size, ImGuiInputTextFlags flags, ImGuiTextEditCallback callback, void* user_data)
{
    return InputTextEx(label, buf, (int)buf_size, size, flags | ImGuiInputTextFlags_Multiline, callback, user_data);
}

// NB: scalar_format here must be a simple "%xx" format string with no prefix/suffix (unlike the Drag/Slider functions "display_format" argument)
bool ImGui::InputScalarEx(const char* label, ImGuiDataType data_type, void* data_ptr, void* step_ptr, void* step_fast_ptr, const char* scalar_format, ImGuiInputTextFlags extra_flags)
{
    ImGuiWindow* window = GetCurrentWindow();
    if (window->SkipItems)
        return false;

    ImGuiContext& g = *GImGui;
    const ImGuiStyle& style = g.Style;
    const ImVec2 label_size = CalcTextSize(label, NULL, true);

    BeginGroup();
    PushID(label);
    const ImVec2 button_sz = ImVec2(g.FontSize, g.FontSize) + style.FramePadding*2.0f;
    if (step_ptr)
        PushItemWidth(ImMax(1.0f, CalcItemWidth() - (button_sz.x + style.ItemInnerSpacing.x)*2));

    char buf[64];
    DataTypeFormatString(data_type, data_ptr, scalar_format, buf, IM_ARRAYSIZE(buf));

    bool value_changed = false;
    if (!(extra_flags & ImGuiInputTextFlags_CharsHexadecimal))
        extra_flags |= ImGuiInputTextFlags_CharsDecimal;
    extra_flags |= ImGuiInputTextFlags_AutoSelectAll;
    if (InputText("", buf, IM_ARRAYSIZE(buf), extra_flags)) // PushId(label) + "" gives us the expected ID from outside point of view
        value_changed = DataTypeApplyOpFromText(buf, GImGui->InputTextState.InitialText.begin(), data_type, data_ptr, scalar_format);

    // Step buttons
    if (step_ptr)
    {
        PopItemWidth();
        SameLine(0, style.ItemInnerSpacing.x);
        if (ButtonEx("-", button_sz, ImGuiButtonFlags_Repeat | ImGuiButtonFlags_DontClosePopups))
        {
            DataTypeApplyOp(data_type, '-', data_ptr, g.IO.KeyCtrl && step_fast_ptr ? step_fast_ptr : step_ptr);
            value_changed = true;
        }
        SameLine(0, style.ItemInnerSpacing.x);
        if (ButtonEx("+", button_sz, ImGuiButtonFlags_Repeat | ImGuiButtonFlags_DontClosePopups))
        {
            DataTypeApplyOp(data_type, '+', data_ptr, g.IO.KeyCtrl && step_fast_ptr ? step_fast_ptr : step_ptr);
            value_changed = true;
        }
    }
    PopID();

    if (label_size.x > 0)
    {
        SameLine(0, style.ItemInnerSpacing.x);
        RenderText(ImVec2(window->DC.CursorPos.x, window->DC.CursorPos.y + style.FramePadding.y), label);
        ItemSize(label_size, style.FramePadding.y);
    }
    EndGroup();

    return value_changed;
}

bool ImGui::InputFloat(const char* label, float* v, float step, float step_fast, int decimal_precision, ImGuiInputTextFlags extra_flags)
{
    char display_format[16];
    if (decimal_precision < 0)
        strcpy(display_format, "%f");      // Ideally we'd have a minimum decimal precision of 1 to visually denote that this is a float, while hiding non-significant digits? %f doesn't have a minimum of 1
    else
        ImFormatString(display_format, 16, "%%.%df", decimal_precision);
    return InputScalarEx(label, ImGuiDataType_Float, (void*)v, (void*)(step>0.0f ? &step : NULL), (void*)(step_fast>0.0f ? &step_fast : NULL), display_format, extra_flags);
}

bool ImGui::InputInt(const char* label, int* v, int step, int step_fast, ImGuiInputTextFlags extra_flags)
{
    // Hexadecimal input provided as a convenience but the flag name is awkward. Typically you'd use InputText() to parse your own data, if you want to handle prefixes.
    const char* scalar_format = (extra_flags & ImGuiInputTextFlags_CharsHexadecimal) ? "%08X" : "%d";
    return InputScalarEx(label, ImGuiDataType_Int, (void*)v, (void*)(step>0.0f ? &step : NULL), (void*)(step_fast>0.0f ? &step_fast : NULL), scalar_format, extra_flags);
}

bool ImGui::InputFloatN(const char* label, float* v, int components, int decimal_precision, ImGuiInputTextFlags extra_flags)
{
    ImGuiWindow* window = GetCurrentWindow();
    if (window->SkipItems)
        return false;

    ImGuiContext& g = *GImGui;
    bool value_changed = false;
    BeginGroup();
    PushID(label);
    PushMultiItemsWidths(components);
    for (int i = 0; i < components; i++)
    {
        PushID(i);
        value_changed |= InputFloat("##v", &v[i], 0, 0, decimal_precision, extra_flags);
        SameLine(0, g.Style.ItemInnerSpacing.x);
        PopID();
        PopItemWidth();
    }
    PopID();

    window->DC.CurrentLineTextBaseOffset = ImMax(window->DC.CurrentLineTextBaseOffset, g.Style.FramePadding.y);
    TextUnformatted(label, FindRenderedTextEnd(label));
    EndGroup();

    return value_changed;
}

bool ImGui::InputFloat2(const char* label, float v[2], int decimal_precision, ImGuiInputTextFlags extra_flags)
{
    return InputFloatN(label, v, 2, decimal_precision, extra_flags);
}

bool ImGui::InputFloat3(const char* label, float v[3], int decimal_precision, ImGuiInputTextFlags extra_flags)
{
    return InputFloatN(label, v, 3, decimal_precision, extra_flags);
}

bool ImGui::InputFloat4(const char* label, float v[4], int decimal_precision, ImGuiInputTextFlags extra_flags)
{
    return InputFloatN(label, v, 4, decimal_precision, extra_flags);
}

bool ImGui::InputIntN(const char* label, int* v, int components, ImGuiInputTextFlags extra_flags)
{
    ImGuiWindow* window = GetCurrentWindow();
    if (window->SkipItems)
        return false;

    ImGuiContext& g = *GImGui;
    bool value_changed = false;
    BeginGroup();
    PushID(label);
    PushMultiItemsWidths(components);
    for (int i = 0; i < components; i++)
    {
        PushID(i);
        value_changed |= InputInt("##v", &v[i], 0, 0, extra_flags);
        SameLine(0, g.Style.ItemInnerSpacing.x);
        PopID();
        PopItemWidth();
    }
    PopID();

    window->DC.CurrentLineTextBaseOffset = ImMax(window->DC.CurrentLineTextBaseOffset, g.Style.FramePadding.y);
    TextUnformatted(label, FindRenderedTextEnd(label));
    EndGroup();

    return value_changed;
}

bool ImGui::InputInt2(const char* label, int v[2], ImGuiInputTextFlags extra_flags)
{
    return InputIntN(label, v, 2, extra_flags);
}

bool ImGui::InputInt3(const char* label, int v[3], ImGuiInputTextFlags extra_flags)
{
    return InputIntN(label, v, 3, extra_flags);
}

bool ImGui::InputInt4(const char* label, int v[4], ImGuiInputTextFlags extra_flags)
{
    return InputIntN(label, v, 4, extra_flags);
}

static bool Items_ArrayGetter(void* data, int idx, const char** out_text)
{
    const char** items = (const char**)data;
    if (out_text)
        *out_text = items[idx];
    return true;
}

static bool Items_SingleStringGetter(void* data, int idx, const char** out_text)
{
    // FIXME-OPT: we could pre-compute the indices to fasten this. But only 1 active combo means the waste is limited.
    const char* items_separated_by_zeros = (const char*)data;
    int items_count = 0;
    const char* p = items_separated_by_zeros;
    while (*p)
    {
        if (idx == items_count)
            break;
        p += strlen(p) + 1;
        items_count++;
    }
    if (!*p)
        return false;
    if (out_text)
        *out_text = p;
    return true;
}

// Combo box helper allowing to pass an array of strings.
bool ImGui::Combo(const char* label, int* current_item, const char** items, int items_count, int height_in_items)
{
    const bool value_changed = Combo(label, current_item, Items_ArrayGetter, (void*)items, items_count, height_in_items);
    return value_changed;
}

// Combo box helper allowing to pass all items in a single string.
bool ImGui::Combo(const char* label, int* current_item, const char* items_separated_by_zeros, int height_in_items)
{
    int items_count = 0;
    const char* p = items_separated_by_zeros;       // FIXME-OPT: Avoid computing this, or at least only when combo is open
    while (*p)
    {
        p += strlen(p) + 1;
        items_count++;
    }
    bool value_changed = Combo(label, current_item, Items_SingleStringGetter, (void*)items_separated_by_zeros, items_count, height_in_items);
    return value_changed;
}

// Combo box function.
bool ImGui::Combo(const char* label, int* current_item, bool (*items_getter)(void*, int, const char**), void* data, int items_count, int height_in_items)
{
    ImGuiWindow* window = GetCurrentWindow();
    if (window->SkipItems)
        return false;

    ImGuiContext& g = *GImGui;
    const ImGuiStyle& style = g.Style;
    const ImGuiID id = window->GetID(label);
    const float w = CalcItemWidth();

    const ImVec2 label_size = CalcTextSize(label, NULL, true);
    const ImRect frame_bb(window->DC.CursorPos, window->DC.CursorPos + ImVec2(w, label_size.y + style.FramePadding.y*2.0f));
    const ImRect total_bb(frame_bb.Min, frame_bb.Max + ImVec2(label_size.x > 0.0f ? style.ItemInnerSpacing.x + label_size.x : 0.0f, 0.0f));
    ItemSize(total_bb, style.FramePadding.y);
    if (!ItemAdd(total_bb, &id, &frame_bb))
        return false;

    const float arrow_size = (g.FontSize + style.FramePadding.x * 2.0f);
    const bool hovered = IsHovered(frame_bb, id);
    const bool navigated = g.NavId == id;
    bool popup_open = IsPopupOpen(id);

    const ImRect value_bb(frame_bb.Min, frame_bb.Max - ImVec2(arrow_size, 0.0f));
    RenderNavHighlight(frame_bb, id);
    RenderFrame(frame_bb.Min, frame_bb.Max, GetColorU32(ImGuiCol_FrameBg), true, style.FrameRounding);
    RenderFrame(ImVec2(frame_bb.Max.x-arrow_size, frame_bb.Min.y), frame_bb.Max, GetColorU32(popup_open || hovered || navigated ? ImGuiCol_ButtonHovered : ImGuiCol_Button), true, style.FrameRounding); // FIXME-ROUNDING
    RenderCollapseTriangle(ImVec2(frame_bb.Max.x-arrow_size, frame_bb.Min.y) + style.FramePadding, true);

    if (*current_item >= 0 && *current_item < items_count)
    {
        const char* item_text;
        if (items_getter(data, *current_item, &item_text))
            RenderTextClipped(frame_bb.Min + style.FramePadding, value_bb.Max, item_text, NULL, NULL, ImVec2(0.0f,0.0f));
    }

    if (label_size.x > 0)
        RenderText(ImVec2(frame_bb.Max.x + style.ItemInnerSpacing.x, frame_bb.Min.y + style.FramePadding.y), label);

    bool popup_toggled = false;
    if (hovered)
    {
        SetHoveredID(id);
        if (g.IO.MouseClicked[0])
        {
            SetActiveID(0);
            popup_toggled = true;
        }
    }
    if (g.NavActivateId == id)
        popup_toggled = true;
    if (popup_toggled)
    {
        if (IsPopupOpen(id))
        {
            ClosePopup(id);
        }
        else
        {
            if (window->DC.NavLayerCurrent == 0) 
                window->NavLastId = id;
            FocusWindow(window);
            OpenPopup(label);
            popup_open = true;
        }
    }

    bool value_changed = false;
    if (IsPopupOpen(id))
    {
        // Size default to hold ~7 items
        if (height_in_items < 0)
            height_in_items = 7;

        float popup_height = (label_size.y + style.ItemSpacing.y) * ImMin(items_count, height_in_items) + (style.FramePadding.y * 3);
        float popup_y1 = frame_bb.Max.y;
        float popup_y2 = ImClamp(popup_y1 + popup_height, popup_y1, g.IO.DisplaySize.y - style.DisplaySafeAreaPadding.y);
        if ((popup_y2 - popup_y1) < ImMin(popup_height, frame_bb.Min.y - style.DisplaySafeAreaPadding.y))
        {
            // Position our combo ABOVE because there's more space to fit! (FIXME: Handle in Begin() or use a shared helper. We have similar code in Begin() for popup placement)
            popup_y1 = ImClamp(frame_bb.Min.y - popup_height, style.DisplaySafeAreaPadding.y, frame_bb.Min.y);
            popup_y2 = frame_bb.Min.y;
        }
        ImRect popup_rect(ImVec2(frame_bb.Min.x, popup_y1), ImVec2(frame_bb.Max.x, popup_y2));
        SetNextWindowPos(popup_rect.Min);
        SetNextWindowSize(popup_rect.GetSize());
        PushStyleVar(ImGuiStyleVar_WindowPadding, style.FramePadding);

        const ImGuiWindowFlags flags = ImGuiWindowFlags_ComboBox | ((window->Flags & ImGuiWindowFlags_ShowBorders) ? ImGuiWindowFlags_ShowBorders : 0);
        if (BeginPopupEx(label, flags))
        {
            // Display items
            // FIXME-OPT: Use clipper
            Spacing();
            for (int i = 0; i < items_count; i++)
            {
                PushID((void*)(intptr_t)i);
                const bool item_selected = (i == *current_item);
                const char* item_text;
                if (!items_getter(data, i, &item_text))
                    item_text = "*Unknown item*";
                if (Selectable(item_text, item_selected))
                {
                    SetActiveID(0);
                    value_changed = true;
                    *current_item = i;
                }
                if (item_selected && popup_toggled)
                    SetItemDefaultFocus(); //SetScrollHere();
                PopID();
            }
            EndPopup();
        }
        PopStyleVar();
    }
    return value_changed;
}

// Tip: pass an empty label (e.g. "##dummy") then you can use the space to draw other text or image.
// But you need to make sure the ID is unique, e.g. enclose calls in PushID/PopID.
bool ImGui::Selectable(const char* label, bool selected, ImGuiSelectableFlags flags, const ImVec2& size_arg)
{
    ImGuiWindow* window = GetCurrentWindow();
    if (window->SkipItems)
        return false;

    ImGuiContext& g = *GImGui;
    const ImGuiStyle& style = g.Style;

    if ((flags & ImGuiSelectableFlags_SpanAllColumns) && window->DC.ColumnsCount > 1)
        PopClipRect();

    ImGuiID id = window->GetID(label);
    ImVec2 label_size = CalcTextSize(label, NULL, true);
    ImVec2 size(size_arg.x != 0.0f ? size_arg.x : label_size.x, size_arg.y != 0.0f ? size_arg.y : label_size.y);
    ImVec2 pos = window->DC.CursorPos;
    pos.y += window->DC.CurrentLineTextBaseOffset;
    ImRect bb(pos, pos + size);
    ItemSize(bb);

    // Fill horizontal space.
    ImVec2 window_padding = window->WindowPadding;
    float max_x = (flags & ImGuiSelectableFlags_SpanAllColumns) ? GetWindowContentRegionMax().x : GetContentRegionMax().x;
    float w_draw = ImMax(label_size.x, window->Pos.x + max_x - window_padding.x - window->DC.CursorPos.x);
    ImVec2 size_draw((size_arg.x != 0 && !(flags & ImGuiSelectableFlags_DrawFillAvailWidth)) ? size_arg.x : w_draw, size_arg.y != 0.0f ? size_arg.y : size.y);
    ImRect bb_with_spacing(pos, pos + size_draw);
    if (size_arg.x == 0.0f || (flags & ImGuiSelectableFlags_DrawFillAvailWidth))
        bb_with_spacing.Max.x += window_padding.x;

    // Selectables are tightly packed together, we extend the box to cover spacing between selectable.
    float spacing_L = (float)(int)(style.ItemSpacing.x * 0.5f);
    float spacing_U = (float)(int)(style.ItemSpacing.y * 0.5f);
    float spacing_R = style.ItemSpacing.x - spacing_L;
    float spacing_D = style.ItemSpacing.y - spacing_U;
    bb_with_spacing.Min.x -= spacing_L;
    bb_with_spacing.Min.y -= spacing_U;
    bb_with_spacing.Max.x += spacing_R;
    bb_with_spacing.Max.y += spacing_D;
    if (!ItemAdd(bb_with_spacing, (flags & ImGuiSelectableFlags_Disabled) ? NULL : &id))
    {
        if ((flags & ImGuiSelectableFlags_SpanAllColumns) && window->DC.ColumnsCount > 1)
            PushColumnClipRect();
        return false;
    }

    ImGuiButtonFlags button_flags = 0;
    if (flags & ImGuiSelectableFlags_Menu) button_flags |= ImGuiButtonFlags_PressedOnClick;
    if (flags & ImGuiSelectableFlags_MenuItem) button_flags |= ImGuiButtonFlags_PressedOnRelease;
    if (flags & ImGuiSelectableFlags_Disabled) button_flags |= ImGuiButtonFlags_Disabled;
    if (flags & ImGuiSelectableFlags_AllowDoubleClick) button_flags |= ImGuiButtonFlags_PressedOnClickRelease | ImGuiButtonFlags_PressedOnDoubleClick;
    bool hovered, held;
    bool pressed = ButtonBehavior(bb_with_spacing, id, &hovered, &held, button_flags);
    if (flags & ImGuiSelectableFlags_Disabled)
        selected = false;

    // Hovering selectable with mouse updates NavId accordingly so navigation can be resumed with gamepad/keyboard (this doesn't happen on most widgets)
    if (hovered && !g.NavDisableMouseHover && g.NavWindow == window && (g.IO.MouseDelta.x != 0.0f || g.IO.MouseDelta.y != 0.0f))
    {
        g.NavDisableHighlight = true;
        SetNavId(id);
    }

    // Render
    if (hovered || selected)
    {
        const ImU32 col = GetColorU32((held && hovered) ? ImGuiCol_HeaderActive : hovered ? ImGuiCol_HeaderHovered : ImGuiCol_Header);
        RenderFrame(bb_with_spacing.Min, bb_with_spacing.Max, col, false, 0.0f);
    }

    if ((flags & ImGuiSelectableFlags_SpanAllColumns) && window->DC.ColumnsCount > 1)
    {
        PushColumnClipRect();
        bb_with_spacing.Max.x -= (GetContentRegionMax().x - max_x);
    }

    if (flags & ImGuiSelectableFlags_Disabled) PushStyleColor(ImGuiCol_Text, g.Style.Colors[ImGuiCol_TextDisabled]);
    RenderTextClipped(bb.Min, bb_with_spacing.Max, label, NULL, &label_size, ImVec2(0.0f,0.0f));
    if (flags & ImGuiSelectableFlags_Disabled) PopStyleColor();

    // Automatically close popups
    if (pressed && (window->Flags & ImGuiWindowFlags_Popup) && !(flags & ImGuiSelectableFlags_DontClosePopups) && !((window->DC.ItemFlags & ImGuiItemFlags_SelectableDontClosePopup)))
        CloseCurrentPopup();
    return pressed;
}

bool ImGui::Selectable(const char* label, bool* p_selected, ImGuiSelectableFlags flags, const ImVec2& size_arg)
{
    if (Selectable(label, *p_selected, flags, size_arg))
    {
        *p_selected = !*p_selected;
        return true;
    }
    return false;
}

// Helper to calculate the size of a listbox and display a label on the right.
// Tip: To have a list filling the entire window width, PushItemWidth(-1) and pass an empty label "##empty"
bool ImGui::ListBoxHeader(const char* label, const ImVec2& size_arg)
{
    ImGuiWindow* window = GetCurrentWindow();
    if (window->SkipItems)
        return false;

    const ImGuiStyle& style = GetStyle();
    const ImGuiID id = GetID(label);
    const ImVec2 label_size = CalcTextSize(label, NULL, true);

    // Size default to hold ~7 items. Fractional number of items helps seeing that we can scroll down/up without looking at scrollbar.
    ImVec2 size = CalcItemSize(size_arg, CalcItemWidth(), GetTextLineHeightWithSpacing() * 7.4f + style.ItemSpacing.y);
    ImVec2 frame_size = ImVec2(size.x, ImMax(size.y, label_size.y));
    ImRect frame_bb(window->DC.CursorPos, window->DC.CursorPos + frame_size);
    ImRect bb(frame_bb.Min, frame_bb.Max + ImVec2(label_size.x > 0.0f ? style.ItemInnerSpacing.x + label_size.x : 0.0f, 0.0f));
    window->DC.LastItemRect = bb;

    BeginGroup();
    if (label_size.x > 0)
        RenderText(ImVec2(frame_bb.Max.x + style.ItemInnerSpacing.x, frame_bb.Min.y + style.FramePadding.y), label);

    BeginChildFrame(id, frame_bb.GetSize());
    return true;
}

bool ImGui::ListBoxHeader(const char* label, int items_count, int height_in_items)
{
    // Size default to hold ~7 items. Fractional number of items helps seeing that we can scroll down/up without looking at scrollbar.
    // However we don't add +0.40f if items_count <= height_in_items. It is slightly dodgy, because it means a dynamic list of items will make the widget resize occasionally when it crosses that size.
    // I am expecting that someone will come and complain about this behavior in a remote future, then we can advise on a better solution.
    if (height_in_items < 0)
        height_in_items = ImMin(items_count, 7);
    float height_in_items_f = height_in_items < items_count ? (height_in_items + 0.40f) : (height_in_items + 0.00f);

    // We include ItemSpacing.y so that a list sized for the exact number of items doesn't make a scrollbar appears. We could also enforce that by passing a flag to BeginChild().
    ImVec2 size;
    size.x = 0.0f;
    size.y = GetTextLineHeightWithSpacing() * height_in_items_f + GetStyle().ItemSpacing.y;
    return ListBoxHeader(label, size);
}

void ImGui::ListBoxFooter()
{
    ImGuiWindow* parent_window = GetParentWindow();
    const ImRect bb = parent_window->DC.LastItemRect;
    const ImGuiStyle& style = GetStyle();

    EndChildFrame();

    // Redeclare item size so that it includes the label (we have stored the full size in LastItemRect)
    // We call SameLine() to restore DC.CurrentLine* data
    SameLine();
    parent_window->DC.CursorPos = bb.Min;
    ItemSize(bb, style.FramePadding.y);
    EndGroup();
}

bool ImGui::ListBox(const char* label, int* current_item, const char** items, int items_count, int height_items)
{
    const bool value_changed = ListBox(label, current_item, Items_ArrayGetter, (void*)items, items_count, height_items);
    return value_changed;
}

bool ImGui::ListBox(const char* label, int* current_item, bool (*items_getter)(void*, int, const char**), void* data, int items_count, int height_in_items)
{
    if (!ListBoxHeader(label, items_count, height_in_items))
        return false;

    // Assume all items have even height (= 1 line of text). If you need items of different or variable sizes you can create a custom version of ListBox() in your code without using the clipper.
    bool value_changed = false;
    ImGuiListClipper clipper(items_count, GetTextLineHeightWithSpacing()); // We know exactly our line height here so we pass it as a minor optimization, but generally you don't need to.
    while (clipper.Step())
        for (int i = clipper.DisplayStart; i < clipper.DisplayEnd; i++)
        {
            const bool item_selected = (i == *current_item);
            const char* item_text;
            if (!items_getter(data, i, &item_text))
                item_text = "*Unknown item*";

            PushID(i);
            if (Selectable(item_text, item_selected))
            {
                *current_item = i;
                value_changed = true;
            }
            if (item_selected)
                SetItemDefaultFocus();
            PopID();
        }
    ListBoxFooter();
    return value_changed;
}

bool ImGui::MenuItem(const char* label, const char* shortcut, bool selected, bool enabled)
{
    ImGuiWindow* window = GetCurrentWindow();
    if (window->SkipItems)
        return false;

    ImGuiContext& g = *GImGui;
    ImVec2 pos = window->DC.CursorPos;
    ImVec2 label_size = CalcTextSize(label, NULL, true);
    ImVec2 shortcut_size = shortcut ? CalcTextSize(shortcut, NULL) : ImVec2(0.0f, 0.0f);
    float w = window->MenuColumns.DeclColumns(label_size.x, shortcut_size.x, (float)(int)(g.FontSize * 1.20f)); // Feedback for next frame
    float extra_w = ImMax(0.0f, GetContentRegionAvail().x - w);

    bool pressed = Selectable(label, false, ImGuiSelectableFlags_MenuItem | ImGuiSelectableFlags_DrawFillAvailWidth | (enabled ? 0 : ImGuiSelectableFlags_Disabled), ImVec2(w, 0.0f));
    if (shortcut_size.x > 0.0f)
    {
        PushStyleColor(ImGuiCol_Text, g.Style.Colors[ImGuiCol_TextDisabled]);
        RenderText(pos + ImVec2(window->MenuColumns.Pos[1] + extra_w, 0.0f), shortcut, NULL, false);
        PopStyleColor();
    }

    if (selected)
        RenderCheckMark(pos + ImVec2(window->MenuColumns.Pos[2] + extra_w + g.FontSize * 0.20f, 0.0f), GetColorU32(enabled ? ImGuiCol_Text : ImGuiCol_TextDisabled));

    return pressed;
}

bool ImGui::MenuItem(const char* label, const char* shortcut, bool* p_selected, bool enabled)
{
    if (MenuItem(label, shortcut, p_selected ? *p_selected : false, enabled))
    {
        if (p_selected)
            *p_selected = !*p_selected;
        return true;
    }
    return false;
}

bool ImGui::BeginMainMenuBar()
{
    ImGuiContext& g = *GImGui;
    SetNextWindowPos(ImVec2(0.0f, 0.0f));
    SetNextWindowSize(ImVec2(g.IO.DisplaySize.x, g.FontBaseSize + g.Style.FramePadding.y * 2.0f));
    PushStyleVar(ImGuiStyleVar_WindowRounding, 0.0f);
    PushStyleVar(ImGuiStyleVar_WindowMinSize, ImVec2(0,0));
    if (!Begin("##MainMenuBar", NULL, ImGuiWindowFlags_NoTitleBar|ImGuiWindowFlags_NoResize|ImGuiWindowFlags_NoMove|ImGuiWindowFlags_NoScrollbar|ImGuiWindowFlags_NoSavedSettings|ImGuiWindowFlags_MenuBar)
        || !BeginMenuBar())
    {
        End();
        PopStyleVar(2);
        return false;
    }
    g.CurrentWindow->DC.MenuBarOffsetX += g.Style.DisplaySafeAreaPadding.x;
    return true;
}

void ImGui::EndMainMenuBar()
{
    EndMenuBar();
    End();
    PopStyleVar(2);
}

bool ImGui::BeginMenuBar()
{
    ImGuiWindow* window = GetCurrentWindow();
    if (window->SkipItems)
        return false;
    if (!(window->Flags & ImGuiWindowFlags_MenuBar))
        return false;

    IM_ASSERT(!window->DC.MenuBarAppending);
    BeginGroup(); // Save position
    PushID("##menubar");
    ImRect rect = window->MenuBarRect();
    PushClipRect(ImVec2(ImFloor(rect.Min.x+0.5f), ImFloor(rect.Min.y + window->BorderSize + 0.5f)), ImVec2(ImFloor(rect.Max.x+0.5f), ImFloor(rect.Max.y+0.5f)), false);
    window->DC.CursorPos = ImVec2(rect.Min.x + window->DC.MenuBarOffsetX, rect.Min.y);// + g.Style.FramePadding.y);
    window->DC.LayoutType = ImGuiLayoutType_Horizontal;
    window->DC.NavLayerCurrent++;
    window->DC.MenuBarAppending = true;
    AlignFirstTextHeightToWidgets();
    return true;
}

void ImGui::EndMenuBar()
{
    ImGuiWindow* window = GetCurrentWindow();
    if (window->SkipItems)
        return;

    IM_ASSERT(window->Flags & ImGuiWindowFlags_MenuBar);
    IM_ASSERT(window->DC.MenuBarAppending);
    PopClipRect();
    PopID();
    window->DC.MenuBarOffsetX = window->DC.CursorPos.x - window->MenuBarRect().Min.x;
    window->DC.GroupStack.back().AdvanceCursor = false;
    EndGroup();
    window->DC.LayoutType = ImGuiLayoutType_Vertical;
    window->DC.NavLayerCurrent--;
    window->DC.MenuBarAppending = false;
}

bool ImGui::BeginMenu(const char* label, bool enabled)
{
    ImGuiWindow* window = GetCurrentWindow();
    if (window->SkipItems)
        return false;

    ImGuiContext& g = *GImGui;
    const ImGuiStyle& style = g.Style;
    const ImGuiID id = window->GetID(label);

    ImVec2 label_size = CalcTextSize(label, NULL, true);

    bool pressed;
    bool menu_is_open = IsPopupOpen(id);
    bool menuset_is_open = !(window->Flags & ImGuiWindowFlags_Popup) && (g.OpenPopupStack.Size > g.CurrentPopupStack.Size && g.OpenPopupStack[g.CurrentPopupStack.Size].ParentMenuSet == window->GetID("##menus"));
    ImGuiWindow* backed_nav_window = g.NavWindow;
    if (menuset_is_open)
        g.NavWindow = window;  // Odd hack to allow hovering across menus of a same menu-set (otherwise we wouldn't be able to hover parent)

    ImVec2 popup_pos, pos = window->DC.CursorPos;
    if (window->DC.LayoutType == ImGuiLayoutType_Horizontal)
    {
        popup_pos = ImVec2(pos.x - window->WindowPadding.x, pos.y - style.FramePadding.y + window->MenuBarHeight());
        window->DC.CursorPos.x += (float)(int)(style.ItemSpacing.x * 0.5f);
        PushStyleVar(ImGuiStyleVar_ItemSpacing, style.ItemSpacing * 2.0f);
        float w = label_size.x;
        pressed = Selectable(label, menu_is_open, ImGuiSelectableFlags_Menu | ImGuiSelectableFlags_DontClosePopups | (!enabled ? ImGuiSelectableFlags_Disabled : 0), ImVec2(w, 0.0f));
        PopStyleVar();
        SameLine();
        window->DC.CursorPos.x += (float)(int)(style.ItemSpacing.x * 0.5f);
    }
    else
    {
        popup_pos = ImVec2(pos.x, pos.y - style.WindowPadding.y);
        float w = window->MenuColumns.DeclColumns(label_size.x, 0.0f, (float)(int)(g.FontSize * 1.20f)); // Feedback to next frame
        float extra_w = ImMax(0.0f, GetContentRegionAvail().x - w);
        pressed = Selectable(label, menu_is_open, ImGuiSelectableFlags_Menu | ImGuiSelectableFlags_DontClosePopups | ImGuiSelectableFlags_DrawFillAvailWidth | (!enabled ? ImGuiSelectableFlags_Disabled : 0), ImVec2(w, 0.0f));
        if (!enabled) PushStyleColor(ImGuiCol_Text, g.Style.Colors[ImGuiCol_TextDisabled]);
        RenderCollapseTriangle(pos + ImVec2(window->MenuColumns.Pos[2] + extra_w + g.FontSize * 0.20f, 0.0f), false);
        if (!enabled) PopStyleColor();
    }

    bool hovered = enabled && IsHovered(window->DC.LastItemRect, id); // FIXME: Why not using window->DC.LastItemHoveredAndUsable / IsItemHovered() ?

    if (menuset_is_open)
        g.NavWindow = backed_nav_window;

    bool want_open = false, want_close = false;
    if (window->Flags & (ImGuiWindowFlags_Popup|ImGuiWindowFlags_ChildMenu))
    {
        // Implement http://bjk5.com/post/44698559168/breaking-down-amazons-mega-dropdown to avoid using timers, so menus feels more reactive.
        bool moving_within_opened_triangle = false;
        if (g.HoveredWindow == window && g.OpenPopupStack.Size > g.CurrentPopupStack.Size && g.OpenPopupStack[g.CurrentPopupStack.Size].ParentWindow == window && !(window->Flags & ImGuiWindowFlags_MenuBar))
        {
            if (ImGuiWindow* next_window = g.OpenPopupStack[g.CurrentPopupStack.Size].Window)
            {
                ImRect next_window_rect = next_window->Rect();
                ImVec2 ta = g.IO.MousePos - g.IO.MouseDelta;
                ImVec2 tb = (window->Pos.x < next_window->Pos.x) ? next_window_rect.GetTL() : next_window_rect.GetTR();
                ImVec2 tc = (window->Pos.x < next_window->Pos.x) ? next_window_rect.GetBL() : next_window_rect.GetBR();
                float extra = ImClamp(fabsf(ta.x - tb.x) * 0.30f, 5.0f, 30.0f); // add a bit of extra slack.
                ta.x += (window->Pos.x < next_window->Pos.x) ? -0.5f : +0.5f;   // to avoid numerical issues
                tb.y = ta.y + ImMax((tb.y - extra) - ta.y, -100.0f);            // triangle is maximum 200 high to limit the slope and the bias toward large sub-menus // FIXME: Multiply by fb_scale?
                tc.y = ta.y + ImMin((tc.y + extra) - ta.y, +100.0f);
                moving_within_opened_triangle = ImIsPointInTriangle(g.IO.MousePos, ta, tb, tc);
                //window->DrawList->PushClipRectFullScreen(); window->DrawList->AddTriangleFilled(ta, tb, tc, moving_within_opened_triangle ? 0x80008000 : 0x80000080); window->DrawList->PopClipRect(); // Debug
            }
        }

        want_close = (menu_is_open && !hovered && g.HoveredWindow == window && g.HoveredIdPreviousFrame != 0 && g.HoveredIdPreviousFrame != id && !moving_within_opened_triangle);
        want_open = (!menu_is_open && hovered && !moving_within_opened_triangle) || (!menu_is_open && hovered && pressed);

        if (g.NavActivateId == id)
        {
            want_close = menu_is_open;
            want_open = !menu_is_open;
        }
        if (g.NavId == id && g.NavMoveRequest && g.NavMoveDir == ImGuiNavDir_Right) // Nav-Right to open
        {
            want_open = true;
            g.NavMoveRequest = false;
        }
        if (g.NavWindow && g.NavWindow->ParentWindow == window && g.NavMoveRequest && g.NavMoveDir == ImGuiNavDir_Left && IsPopupOpen(id)) // Nav-Left to close
        {
            want_close = true;
            g.NavMoveRequest = false;
        }
    }
    else if (menu_is_open && pressed && menuset_is_open) // Menu bar: click an open menu again to close it
    {
        want_close = true;
        want_open = menu_is_open = false;
    }
    else if (pressed || (hovered && menuset_is_open && !menu_is_open)) // Menu bar: click to open a first menu, then hover to open others
        want_open = true;
    else if (g.NavId == id && g.NavMoveRequest && g.NavMoveDir == ImGuiNavDir_Down) // Menu bar: Nav-Down to open
    {
        g.NavMoveRequest = false;
        want_open = true;
    }

    if (!enabled) // explicitly close if an open menu becomes disabled, facilitate users code a lot in pattern such as 'if (BeginMenu("options", has_object)) { ..use object.. }'
        want_close = true;
    if (want_close && IsPopupOpen(id))
        ClosePopupToLevel(GImGui->CurrentPopupStack.Size);

    if (!menu_is_open && want_open && g.OpenPopupStack.Size > g.CurrentPopupStack.Size)
    {
        // Don't recycle same menu level in the same frame, first close the other menu and yield for a frame.
        OpenPopup(label);
        return false;
    }

    menu_is_open |= want_open;
    if (want_open)
        OpenPopup(label);

    if (menu_is_open)
    {
        SetNextWindowPos(popup_pos, ImGuiSetCond_Always);
        ImGuiWindowFlags flags = ImGuiWindowFlags_ShowBorders | ((window->Flags & (ImGuiWindowFlags_Popup|ImGuiWindowFlags_ChildMenu)) ? ImGuiWindowFlags_ChildMenu|ImGuiWindowFlags_ChildWindow : ImGuiWindowFlags_ChildMenu);
        menu_is_open = BeginPopupEx(label, flags); // menu_is_open can be 'false' when the popup is completely clipped (e.g. zero size display)
    }

    return menu_is_open;
}

void ImGui::EndMenu()
{
    EndPopup();
}

// A little colored square. Return true when clicked.
// FIXME: May want to display/ignore the alpha component in the color display? Yet show it in the tooltip.
bool ImGui::ColorButton(const ImVec4& col, bool small_height, bool outline_border)
{
    ImGuiWindow* window = GetCurrentWindow();
    if (window->SkipItems)
        return false;

    ImGuiContext& g = *GImGui;
    const ImGuiStyle& style = g.Style;
    const ImGuiID id = window->GetID("#colorbutton");
    const float square_size = g.FontSize;
    const ImRect bb(window->DC.CursorPos, window->DC.CursorPos + ImVec2(square_size + style.FramePadding.y*2, square_size + (small_height ? 0 : style.FramePadding.y*2)));
    ItemSize(bb, small_height ? 0.0f : style.FramePadding.y);
    if (!ItemAdd(bb, &id))
        return false;

    bool hovered, held;
    bool pressed = ButtonBehavior(bb, id, &hovered, &held);
    RenderNavHighlight(bb, id);
    RenderFrame(bb.Min, bb.Max, GetColorU32(col), outline_border, style.FrameRounding);

    if (IsItemHovered())
        SetTooltip("Color:\n(%.2f,%.2f,%.2f,%.2f)\n#%02X%02X%02X%02X", col.x, col.y, col.z, col.w, IM_F32_TO_INT8_SAT(col.x), IM_F32_TO_INT8_SAT(col.y), IM_F32_TO_INT8_SAT(col.z), IM_F32_TO_INT8_SAT(col.z));

    return pressed;
}

bool ImGui::ColorEdit3(const char* label, float col[3])
{
    float col4[4];
    col4[0] = col[0];
    col4[1] = col[1];
    col4[2] = col[2];
    col4[3] = 1.0f;
    const bool value_changed = ColorEdit4(label, col4, false);
    col[0] = col4[0];
    col[1] = col4[1];
    col[2] = col4[2];
    return value_changed;
}

// Edit colors components (each component in 0.0f..1.0f range
// Use CTRL-Click to input value and TAB to go to next item.
bool ImGui::ColorEdit4(const char* label, float col[4], bool alpha)
{
    ImGuiWindow* window = GetCurrentWindow();
    if (window->SkipItems)
        return false;

    ImGuiContext& g = *GImGui;
    const ImGuiStyle& style = g.Style;
    const ImGuiID id = window->GetID(label);
    const float w_full = CalcItemWidth();
    const float square_sz = (g.FontSize + style.FramePadding.y * 2.0f);

    ImGuiColorEditMode edit_mode = window->DC.ColorEditMode;
    if (edit_mode == ImGuiColorEditMode_UserSelect || edit_mode == ImGuiColorEditMode_UserSelectShowButton)
        edit_mode = g.ColorEditModeStorage.GetInt(id, 0) % 3;

    float f[4] = { col[0], col[1], col[2], col[3] };
    if (edit_mode == ImGuiColorEditMode_HSV)
        ColorConvertRGBtoHSV(f[0], f[1], f[2], f[0], f[1], f[2]);

    int i[4] = { IM_F32_TO_INT8_UNBOUND(f[0]), IM_F32_TO_INT8_UNBOUND(f[1]), IM_F32_TO_INT8_UNBOUND(f[2]), IM_F32_TO_INT8_UNBOUND(f[3]) };

    int components = alpha ? 4 : 3;
    bool value_changed = false;

    BeginGroup();
    PushID(label);

    const bool hsv = (edit_mode == 1);
    switch (edit_mode)
    {
    case ImGuiColorEditMode_RGB:
    case ImGuiColorEditMode_HSV:
        {
            // RGB/HSV 0..255 Sliders
            const float w_items_all = w_full - (square_sz + style.ItemInnerSpacing.x);
            const float w_item_one  = ImMax(1.0f, (float)(int)((w_items_all - (style.ItemInnerSpacing.x) * (components-1)) / (float)components));
            const float w_item_last = ImMax(1.0f, (float)(int)(w_items_all - (w_item_one + style.ItemInnerSpacing.x) * (components-1)));

            const bool hide_prefix = (w_item_one <= CalcTextSize("M:999").x);
            const char* ids[4] = { "##X", "##Y", "##Z", "##W" };
            const char* fmt_table[3][4] =
            {
                {   "%3.0f",   "%3.0f",   "%3.0f",   "%3.0f" },
                { "R:%3.0f", "G:%3.0f", "B:%3.0f", "A:%3.0f" },
                { "H:%3.0f", "S:%3.0f", "V:%3.0f", "A:%3.0f" }
            };
            const char** fmt = hide_prefix ? fmt_table[0] : hsv ? fmt_table[2] : fmt_table[1];

            PushItemWidth(w_item_one);
            for (int n = 0; n < components; n++)
            {
                if (n > 0)
                    SameLine(0, style.ItemInnerSpacing.x);
                if (n + 1 == components)
                    PushItemWidth(w_item_last);
                value_changed |= DragInt(ids[n], &i[n], 1.0f, 0, 255, fmt[n]);
            }
            PopItemWidth();
            PopItemWidth();
        }
        break;
    case ImGuiColorEditMode_HEX:
        {
            // RGB Hexadecimal Input
            const float w_slider_all = w_full - square_sz;
            char buf[64];
            if (alpha)
                ImFormatString(buf, IM_ARRAYSIZE(buf), "#%02X%02X%02X%02X", i[0], i[1], i[2], i[3]);
            else
                ImFormatString(buf, IM_ARRAYSIZE(buf), "#%02X%02X%02X", i[0], i[1], i[2]);
            PushItemWidth(w_slider_all - style.ItemInnerSpacing.x);
            if (InputText("##Text", buf, IM_ARRAYSIZE(buf), ImGuiInputTextFlags_CharsHexadecimal | ImGuiInputTextFlags_CharsUppercase))
            {
                value_changed |= true;
                char* p = buf;
                while (*p == '#' || ImCharIsSpace(*p))
                    p++;
                i[0] = i[1] = i[2] = i[3] = 0;
                if (alpha)
                    sscanf(p, "%02X%02X%02X%02X", (unsigned int*)&i[0], (unsigned int*)&i[1], (unsigned int*)&i[2], (unsigned int*)&i[3]); // Treat at unsigned (%X is unsigned)
                else
                    sscanf(p, "%02X%02X%02X", (unsigned int*)&i[0], (unsigned int*)&i[1], (unsigned int*)&i[2]);
            }
            PopItemWidth();
        }
        break;
    }

    SameLine(0, style.ItemInnerSpacing.x);

    const ImVec4 col_display(col[0], col[1], col[2], 1.0f);
    if (ColorButton(col_display))
        g.ColorEditModeStorage.SetInt(id, (edit_mode + 1) % 3); // Don't set local copy of 'edit_mode' right away!

    // Recreate our own tooltip over's ColorButton() one because we want to display correct alpha here
    if (IsItemHovered())
        SetTooltip("Color:\n(%.2f,%.2f,%.2f,%.2f)\n#%02X%02X%02X%02X", col[0], col[1], col[2], col[3], IM_F32_TO_INT8_SAT(col[0]), IM_F32_TO_INT8_SAT(col[1]), IM_F32_TO_INT8_SAT(col[2]), IM_F32_TO_INT8_SAT(col[3]));

    if (window->DC.ColorEditMode == ImGuiColorEditMode_UserSelectShowButton)
    {
        SameLine(0, style.ItemInnerSpacing.x);
        const char* button_titles[3] = { "RGB", "HSV", "HEX" };
        if (ButtonEx(button_titles[edit_mode], ImVec2(0,0), ImGuiButtonFlags_DontClosePopups))
            g.ColorEditModeStorage.SetInt(id, (edit_mode + 1) % 3); // Don't set local copy of 'edit_mode' right away!
    }

    const char* label_display_end = FindRenderedTextEnd(label);
    if (label != label_display_end)
    {
        SameLine(0, (window->DC.ColorEditMode == ImGuiColorEditMode_UserSelectShowButton) ? -1.0f : style.ItemInnerSpacing.x);
        TextUnformatted(label, label_display_end);
    }

    // Convert back
    for (int n = 0; n < 4; n++)
        f[n] = i[n] / 255.0f;
    if (edit_mode == 1)
        ColorConvertHSVtoRGB(f[0], f[1], f[2], f[0], f[1], f[2]);

    if (value_changed)
    {
        col[0] = f[0];
        col[1] = f[1];
        col[2] = f[2];
        if (alpha)
            col[3] = f[3];
    }

    PopID();
    EndGroup();

    return value_changed;
}

void ImGui::ColorEditMode(ImGuiColorEditMode mode)
{
    ImGuiWindow* window = GetCurrentWindow();
    window->DC.ColorEditMode = mode;
}

// Horizontal separating line.
void ImGui::Separator()
{
    ImGuiWindow* window = GetCurrentWindow();
    if (window->SkipItems)
        return;

    if (window->DC.ColumnsCount > 1)
        PopClipRect();

    float x1 = window->Pos.x;
    float x2 = window->Pos.x + window->Size.x;
    if (!window->DC.GroupStack.empty())
        x1 += window->DC.IndentX;

    const ImRect bb(ImVec2(x1, window->DC.CursorPos.y), ImVec2(x2, window->DC.CursorPos.y));
    ItemSize(ImVec2(0.0f, 0.0f)); // NB: we don't provide our width so that it doesn't get feed back into AutoFit   // FIXME: Height should be 1.0f not 0.0f ?
    if (!ItemAdd(bb, NULL))
    {
        if (window->DC.ColumnsCount > 1)
            PushColumnClipRect();
        return;
    }

    window->DrawList->AddLine(bb.Min, bb.Max, GetColorU32(ImGuiCol_Border));

    ImGuiContext& g = *GImGui;
    if (g.LogEnabled)
        LogText(IM_NEWLINE "--------------------------------");

    if (window->DC.ColumnsCount > 1)
    {
        PushColumnClipRect();
        window->DC.ColumnsCellMinY = window->DC.CursorPos.y;
    }
}

void ImGui::Spacing()
{
    ImGuiWindow* window = GetCurrentWindow();
    if (window->SkipItems)
        return;
    ItemSize(ImVec2(0,0));
}

void ImGui::Dummy(const ImVec2& size)
{
    ImGuiWindow* window = GetCurrentWindow();
    if (window->SkipItems)
        return;

    const ImRect bb(window->DC.CursorPos, window->DC.CursorPos + size);
    ItemSize(bb);
    ItemAdd(bb, NULL);
}

bool ImGui::IsRectVisible(const ImVec2& size)
{
    ImGuiWindow* window = GetCurrentWindowRead();
    return window->ClipRect.Overlaps(ImRect(window->DC.CursorPos, window->DC.CursorPos + size));
}

bool ImGui::IsRectVisible(const ImVec2& rect_min, const ImVec2& rect_max)
{
    ImGuiWindow* window = GetCurrentWindowRead();
    return window->ClipRect.Overlaps(ImRect(rect_min, rect_max));
}

// Lock horizontal starting position + capture group bounding box into one "item" (so you can use IsItemHovered() or layout primitives such as SameLine() on whole group, etc.)
void ImGui::BeginGroup()
{
    ImGuiWindow* window = GetCurrentWindow();

    window->DC.GroupStack.resize(window->DC.GroupStack.Size + 1);
    ImGuiGroupData& group_data = window->DC.GroupStack.back();
    group_data.BackupCursorPos = window->DC.CursorPos;
    group_data.BackupCursorMaxPos = window->DC.CursorMaxPos;
    group_data.BackupIndentX = window->DC.IndentX;
    group_data.BackupGroupOffsetX = window->DC.GroupOffsetX;
    group_data.BackupCurrentLineHeight = window->DC.CurrentLineHeight;
    group_data.BackupCurrentLineTextBaseOffset = window->DC.CurrentLineTextBaseOffset;
    group_data.BackupLogLinePosY = window->DC.LogLinePosY;
    group_data.BackupActiveIdIsAlive = GImGui->ActiveIdIsAlive;
    group_data.AdvanceCursor = true;

    window->DC.GroupOffsetX = window->DC.CursorPos.x - window->Pos.x - window->DC.ColumnsOffsetX;
    window->DC.IndentX = window->DC.GroupOffsetX;
    window->DC.CursorMaxPos = window->DC.CursorPos;
    window->DC.CurrentLineHeight = 0.0f;
    window->DC.LogLinePosY = window->DC.CursorPos.y - 9999.0f;
}

void ImGui::EndGroup()
{
    ImGuiContext& g = *GImGui;
    ImGuiWindow* window = GetCurrentWindow();

    IM_ASSERT(!window->DC.GroupStack.empty());	// Mismatched BeginGroup()/EndGroup() calls

    ImGuiGroupData& group_data = window->DC.GroupStack.back();

    ImRect group_bb(group_data.BackupCursorPos, window->DC.CursorMaxPos);
    group_bb.Max.y -= g.Style.ItemSpacing.y;      // Cancel out last vertical spacing because we are adding one ourselves.
    group_bb.Max = ImMax(group_bb.Min, group_bb.Max);

    window->DC.CursorPos = group_data.BackupCursorPos;
    window->DC.CursorMaxPos = ImMax(group_data.BackupCursorMaxPos, window->DC.CursorMaxPos);
    window->DC.CurrentLineHeight = group_data.BackupCurrentLineHeight;
    window->DC.CurrentLineTextBaseOffset = group_data.BackupCurrentLineTextBaseOffset;
    window->DC.IndentX = group_data.BackupIndentX;
    window->DC.GroupOffsetX = group_data.BackupGroupOffsetX;
    window->DC.LogLinePosY = window->DC.CursorPos.y - 9999.0f;

    if (group_data.AdvanceCursor)
    {
        window->DC.CurrentLineTextBaseOffset = ImMax(window->DC.PrevLineTextBaseOffset, group_data.BackupCurrentLineTextBaseOffset);      // FIXME: Incorrect, we should grab the base offset from the *first line* of the group but it is hard to obtain now.
        ItemSize(group_bb.GetSize(), group_data.BackupCurrentLineTextBaseOffset);
        ItemAdd(group_bb, NULL);
    }

    // If the current ActiveId was declared within the boundary of our group, we copy it to LastItemId so IsItemActive() will function on the entire group.
    // It would be be neater if we replaced window.DC.LastItemId by e.g. 'bool LastItemIsActive', but if you search for LastItemId you'll notice it is only used in that context.
    if (!group_data.BackupActiveIdIsAlive && g.ActiveIdIsAlive && g.ActiveId && g.ActiveIdWindow->RootWindow == window->RootWindow)
        window->DC.LastItemId = g.ActiveId;

    window->DC.GroupStack.pop_back();

    //window->DrawList->AddRect(group_bb.Min, group_bb.Max, 0xFFFF00FF);   // Debug
}

// Gets back to previous line and continue with horizontal layout
//      pos_x == 0      : follow right after previous item
//      pos_x != 0      : align to specified x position (relative to window/group left)
//      spacing_w < 0   : use default spacing if pos_x == 0, no spacing if pos_x != 0
//      spacing_w >= 0  : enforce spacing amount
void ImGui::SameLine(float pos_x, float spacing_w)
{
    ImGuiWindow* window = GetCurrentWindow();
    if (window->SkipItems)
        return;

    ImGuiContext& g = *GImGui;
    if (pos_x != 0.0f)
    {
        if (spacing_w < 0.0f) spacing_w = 0.0f;
        window->DC.CursorPos.x = window->Pos.x - window->Scroll.x + pos_x + spacing_w + window->DC.GroupOffsetX + window->DC.ColumnsOffsetX;
        window->DC.CursorPos.y = window->DC.CursorPosPrevLine.y;
    }
    else
    {
        if (spacing_w < 0.0f) spacing_w = g.Style.ItemSpacing.x;
        window->DC.CursorPos.x = window->DC.CursorPosPrevLine.x + spacing_w;
        window->DC.CursorPos.y = window->DC.CursorPosPrevLine.y;
    }
    window->DC.CurrentLineHeight = window->DC.PrevLineHeight;
    window->DC.CurrentLineTextBaseOffset = window->DC.PrevLineTextBaseOffset;
}

void ImGui::NewLine()
{
    ImGuiWindow* window = GetCurrentWindow();
    if (window->SkipItems)
        return;
    if (window->DC.CurrentLineHeight > 0.0f)     // In the event that we are on a line with items that is smaller that FontSize high, we will preserve its height.
        ItemSize(ImVec2(0,0));
    else
        ItemSize(ImVec2(0.0f, GImGui->FontSize));
}

void ImGui::NextColumn()
{
    ImGuiWindow* window = GetCurrentWindow();
    if (window->SkipItems || window->DC.ColumnsCount <= 1)
        return;

    ImGuiContext& g = *GImGui;
    PopItemWidth();
    PopClipRect();

    window->DC.ColumnsCellMaxY = ImMax(window->DC.ColumnsCellMaxY, window->DC.CursorPos.y);
    if (++window->DC.ColumnsCurrent < window->DC.ColumnsCount)
    {
        // Columns 1+ cancel out IndentX
        window->DC.ColumnsOffsetX = GetColumnOffset(window->DC.ColumnsCurrent) - window->DC.IndentX + g.Style.ItemSpacing.x;
        window->DrawList->ChannelsSetCurrent(window->DC.ColumnsCurrent);
    }
    else
    {
        window->DC.ColumnsCurrent = 0;
        window->DC.ColumnsOffsetX = 0.0f;
        window->DC.ColumnsCellMinY = window->DC.ColumnsCellMaxY;
        window->DrawList->ChannelsSetCurrent(0);
    }
    window->DC.CursorPos.x = (float)(int)(window->Pos.x + window->DC.IndentX + window->DC.ColumnsOffsetX);
    window->DC.CursorPos.y = window->DC.ColumnsCellMinY;
    window->DC.CurrentLineHeight = 0.0f;
    window->DC.CurrentLineTextBaseOffset = 0.0f;

    PushColumnClipRect();
    PushItemWidth(GetColumnWidth() * 0.65f);  // FIXME: Move on columns setup
}

int ImGui::GetColumnIndex()
{
    ImGuiWindow* window = GetCurrentWindowRead();
    return window->DC.ColumnsCurrent;
}

int ImGui::GetColumnsCount()
{
    ImGuiWindow* window = GetCurrentWindowRead();
    return window->DC.ColumnsCount;
}

static float GetDraggedColumnOffset(int column_index)
{
    // Active (dragged) column always follow mouse. The reason we need this is that dragging a column to the right edge of an auto-resizing
    // window creates a feedback loop because we store normalized positions. So while dragging we enforce absolute positioning.
    ImGuiContext& g = *GImGui;
    ImGuiWindow* window = ImGui::GetCurrentWindowRead();
    IM_ASSERT(column_index > 0); // We cannot drag column 0. If you get this assert you may have a conflict between the ID of your columns and another widgets.
    IM_ASSERT(g.ActiveId == window->DC.ColumnsSetId + ImGuiID(column_index));

    float x = g.IO.MousePos.x - g.ActiveIdClickOffset.x - window->Pos.x;
    x = ImClamp(x, ImGui::GetColumnOffset(column_index-1)+g.Style.ColumnsMinSpacing, ImGui::GetColumnOffset(column_index+1)-g.Style.ColumnsMinSpacing);

    return (float)(int)x;
}

float ImGui::GetColumnOffset(int column_index)
{
    ImGuiContext& g = *GImGui;
    ImGuiWindow* window = GetCurrentWindowRead();
    if (column_index < 0)
        column_index = window->DC.ColumnsCurrent;

    if (g.ActiveId)
    {
        const ImGuiID column_id = window->DC.ColumnsSetId + ImGuiID(column_index);
        if (g.ActiveId == column_id)
            return GetDraggedColumnOffset(column_index);
    }

    IM_ASSERT(column_index < window->DC.ColumnsData.Size);
    const float t = window->DC.ColumnsData[column_index].OffsetNorm;
    const float x_offset = window->DC.ColumnsMinX + t * (window->DC.ColumnsMaxX - window->DC.ColumnsMinX);
    return (float)(int)x_offset;
}

void ImGui::SetColumnOffset(int column_index, float offset)
{
    ImGuiWindow* window = GetCurrentWindow();
    if (column_index < 0)
        column_index = window->DC.ColumnsCurrent;

    IM_ASSERT(column_index < window->DC.ColumnsData.Size);
    const float t = (offset - window->DC.ColumnsMinX) / (window->DC.ColumnsMaxX - window->DC.ColumnsMinX);
    window->DC.ColumnsData[column_index].OffsetNorm = t;

    const ImGuiID column_id = window->DC.ColumnsSetId + ImGuiID(column_index);
    window->DC.StateStorage->SetFloat(column_id, t);
}

float ImGui::GetColumnWidth(int column_index)
{
    ImGuiWindow* window = GetCurrentWindowRead();
    if (column_index < 0)
        column_index = window->DC.ColumnsCurrent;

    float w = GetColumnOffset(column_index+1) - GetColumnOffset(column_index);
    return w;
}

static void PushColumnClipRect(int column_index)
{
    ImGuiWindow* window = ImGui::GetCurrentWindow();
    if (column_index < 0)
        column_index = window->DC.ColumnsCurrent;

    float x1 = ImFloor(0.5f + window->Pos.x + ImGui::GetColumnOffset(column_index) - 1.0f);
    float x2 = ImFloor(0.5f + window->Pos.x + ImGui::GetColumnOffset(column_index+1) - 1.0f);
    ImGui::PushClipRect(ImVec2(x1,-FLT_MAX), ImVec2(x2,+FLT_MAX), true);
}

void ImGui::Columns(int columns_count, const char* id, bool border)
{
    ImGuiContext& g = *GImGui;
    ImGuiWindow* window = GetCurrentWindow();
    IM_ASSERT(columns_count >= 1);

    if (window->DC.ColumnsCount != 1)
    {
        if (window->DC.ColumnsCurrent != 0)
            ItemSize(ImVec2(0,0));   // Advance to column 0
        PopItemWidth();
        PopClipRect();
        window->DrawList->ChannelsMerge();

        window->DC.ColumnsCellMaxY = ImMax(window->DC.ColumnsCellMaxY, window->DC.CursorPos.y);
        window->DC.CursorPos.y = window->DC.ColumnsCellMaxY;
    }

    // Draw columns borders and handle resize at the time of "closing" a columns set
    if (window->DC.ColumnsCount != columns_count && window->DC.ColumnsCount != 1 && window->DC.ColumnsShowBorders && !window->SkipItems)
    {
        const float y1 = window->DC.ColumnsStartPosY;
        const float y2 = window->DC.CursorPos.y;
        for (int i = 1; i < window->DC.ColumnsCount; i++)
        {
            float x = window->Pos.x + GetColumnOffset(i);
            const ImGuiID column_id = window->DC.ColumnsSetId + ImGuiID(i);
            const ImRect column_rect(ImVec2(x-4,y1),ImVec2(x+4,y2));
            if (IsClippedEx(column_rect, &column_id, false))
                continue;

            bool hovered, held;
            ButtonBehavior(column_rect, column_id, &hovered, &held);
            if (hovered || held)
                g.MouseCursor = ImGuiMouseCursor_ResizeEW;

            // Draw before resize so our items positioning are in sync with the line being drawn
            const ImU32 col = GetColorU32(held ? ImGuiCol_ColumnActive : hovered ? ImGuiCol_ColumnHovered : ImGuiCol_Column);
            const float xi = (float)(int)x;
            window->DrawList->AddLine(ImVec2(xi, y1+1.0f), ImVec2(xi, y2), col);

            if (held)
            {
                if (g.ActiveIdIsJustActivated)
                    g.ActiveIdClickOffset.x -= 4;   // Store from center of column line (we used a 8 wide rect for columns clicking)
                x = GetDraggedColumnOffset(i);
                SetColumnOffset(i, x);
            }
        }
    }

    // Differentiate column ID with an arbitrary prefix for cases where users name their columns set the same as another widget.
    // In addition, when an identifier isn't explicitly provided we include the number of columns in the hash to make it uniquer.
    PushID(0x11223347 + (id ? 0 : columns_count));
    window->DC.ColumnsSetId = window->GetID(id ? id : "columns");
    PopID();

    // Set state for first column
    window->DC.ColumnsCurrent = 0;
    window->DC.ColumnsCount = columns_count;
    window->DC.ColumnsShowBorders = border;

    const float content_region_width = (window->SizeContentsExplicit.x != 0.0f) ? window->SizeContentsExplicit.x : window->Size.x;
    window->DC.ColumnsMinX = window->DC.IndentX; // Lock our horizontal range
    window->DC.ColumnsMaxX = content_region_width - window->Scroll.x - ((window->Flags & ImGuiWindowFlags_NoScrollbar) ? 0 : g.Style.ScrollbarSize);// - window->WindowPadding().x;
    window->DC.ColumnsStartPosY = window->DC.CursorPos.y;
    window->DC.ColumnsCellMinY = window->DC.ColumnsCellMaxY = window->DC.CursorPos.y;
    window->DC.ColumnsOffsetX = 0.0f;
    window->DC.CursorPos.x = (float)(int)(window->Pos.x + window->DC.IndentX + window->DC.ColumnsOffsetX);

    if (window->DC.ColumnsCount != 1)
    {
        // Cache column offsets
        window->DC.ColumnsData.resize(columns_count + 1);
        for (int column_index = 0; column_index < columns_count + 1; column_index++)
        {
            const ImGuiID column_id = window->DC.ColumnsSetId + ImGuiID(column_index);
            KeepAliveID(column_id);
            const float default_t = column_index / (float)window->DC.ColumnsCount;
            const float t = window->DC.StateStorage->GetFloat(column_id, default_t);      // Cheaply store our floating point value inside the integer (could store a union into the map?)
            window->DC.ColumnsData[column_index].OffsetNorm = t;
        }
        window->DrawList->ChannelsSplit(window->DC.ColumnsCount);
        PushColumnClipRect();
        PushItemWidth(GetColumnWidth() * 0.65f);
    }
    else
    {
        window->DC.ColumnsData.resize(0);
    }
}

void ImGui::Indent(float indent_w)
{
    ImGuiContext& g = *GImGui;
    ImGuiWindow* window = GetCurrentWindow();
    window->DC.IndentX += (indent_w > 0.0f) ? indent_w : g.Style.IndentSpacing;
    window->DC.CursorPos.x = window->Pos.x + window->DC.IndentX + window->DC.ColumnsOffsetX;
}

void ImGui::Unindent(float indent_w)
{
    ImGuiContext& g = *GImGui;
    ImGuiWindow* window = GetCurrentWindow();
    window->DC.IndentX -= (indent_w > 0.0f) ? indent_w : g.Style.IndentSpacing;
    window->DC.CursorPos.x = window->Pos.x + window->DC.IndentX + window->DC.ColumnsOffsetX;
}

void ImGui::TreePush(const char* str_id)
{
    ImGuiWindow* window = GetCurrentWindow();
    Indent();
    window->DC.TreeDepth++;
    PushID(str_id ? str_id : "#TreePush");
}

void ImGui::TreePush(const void* ptr_id)
{
    ImGuiWindow* window = GetCurrentWindow();
    Indent();
    window->DC.TreeDepth++;
    PushID(ptr_id ? ptr_id : (const void*)"#TreePush");
}

void ImGui::TreePushRawID(ImGuiID id)
{
    ImGuiWindow* window = GetCurrentWindow();
    Indent();
    window->DC.TreeDepth++;
    window->IDStack.push_back(id);
}

void ImGui::TreePop()
{
    ImGuiWindow* window = GetCurrentWindow();
    Unindent();
    window->DC.TreeDepth--;
    PopID();
}

void ImGui::Value(const char* prefix, bool b)
{
    Text("%s: %s", prefix, (b ? "true" : "false"));
}

void ImGui::Value(const char* prefix, int v)
{
    Text("%s: %d", prefix, v);
}

void ImGui::Value(const char* prefix, unsigned int v)
{
    Text("%s: %d", prefix, v);
}

void ImGui::Value(const char* prefix, float v, const char* float_format)
{
    if (float_format)
    {
        char fmt[64];
        ImFormatString(fmt, IM_ARRAYSIZE(fmt), "%%s: %s", float_format);
        Text(fmt, prefix, v);
    }
    else
    {
        Text("%s: %.3f", prefix, v);
    }
}

// FIXME: May want to remove those helpers?
void ImGui::ValueColor(const char* prefix, const ImVec4& v)
{
    Text("%s: (%.2f,%.2f,%.2f,%.2f)", prefix, v.x, v.y, v.z, v.w);
    SameLine();
    ColorButton(v, true);
}

void ImGui::ValueColor(const char* prefix, ImU32 v)
{
    Text("%s: %08X", prefix, v);
    SameLine();

    ImVec4 col;
    col.x = (float)((v >> 0) & 0xFF) / 255.0f;
    col.y = (float)((v >> 8) & 0xFF) / 255.0f;
    col.z = (float)((v >> 16) & 0xFF) / 255.0f;
    col.w = (float)((v >> 24) & 0xFF) / 255.0f;
    ColorButton(col, true);
}

//-----------------------------------------------------------------------------
// PLATFORM DEPENDENT HELPERS
//-----------------------------------------------------------------------------

#if defined(_WIN32) && !defined(_WINDOWS_) && (!defined(IMGUI_DISABLE_WIN32_DEFAULT_CLIPBOARD_FUNCS) || !defined(IMGUI_DISABLE_WIN32_DEFAULT_IME_FUNCS))
#undef WIN32_LEAN_AND_MEAN
#define WIN32_LEAN_AND_MEAN
#include <windows.h>
#endif

// Win32 API clipboard implementation
#if defined(_WIN32) && !defined(IMGUI_DISABLE_WIN32_DEFAULT_CLIPBOARD_FUNCS)

#ifdef _MSC_VER
#pragma comment(lib, "user32")
#endif

static const char* GetClipboardTextFn_DefaultImpl()
{
    static ImVector<char> buf_local;
    buf_local.clear();
    if (!OpenClipboard(NULL))
        return NULL;
    HANDLE wbuf_handle = GetClipboardData(CF_UNICODETEXT);
    if (wbuf_handle == NULL)
        return NULL;
    if (ImWchar* wbuf_global = (ImWchar*)GlobalLock(wbuf_handle))
    {
        int buf_len = ImTextCountUtf8BytesFromStr(wbuf_global, NULL) + 1;
        buf_local.resize(buf_len);
        ImTextStrToUtf8(buf_local.Data, buf_len, wbuf_global, NULL);
    }
    GlobalUnlock(wbuf_handle);
    CloseClipboard();
    return buf_local.Data;
}

static void SetClipboardTextFn_DefaultImpl(const char* text)
{
    if (!OpenClipboard(NULL))
        return;
    const int wbuf_length = ImTextCountCharsFromUtf8(text, NULL) + 1;
    HGLOBAL wbuf_handle = GlobalAlloc(GMEM_MOVEABLE, (SIZE_T)wbuf_length * sizeof(ImWchar));
    if (wbuf_handle == NULL)
        return;
    ImWchar* wbuf_global = (ImWchar*)GlobalLock(wbuf_handle);
    ImTextStrFromUtf8(wbuf_global, wbuf_length, text, NULL);
    GlobalUnlock(wbuf_handle);
    EmptyClipboard();
    SetClipboardData(CF_UNICODETEXT, wbuf_handle);
    CloseClipboard();
}

#else

// Local ImGui-only clipboard implementation, if user hasn't defined better clipboard handlers
static const char* GetClipboardTextFn_DefaultImpl()
{
    ImGuiContext& g = *GImGui;
    return g.PrivateClipboard.empty() ? NULL : g.PrivateClipboard.begin();
}

// Local ImGui-only clipboard implementation, if user hasn't defined better clipboard handlers
static void SetClipboardTextFn_DefaultImpl(const char* text)
{
    ImGuiContext& g = *GImGui;
    g.PrivateClipboard.clear();
    const char* text_end = text + strlen(text);
    g.PrivateClipboard.resize((size_t)(text_end - text) + 1);
    memcpy(&g.PrivateClipboard[0], text, (size_t)(text_end - text));
    g.PrivateClipboard[(int)(text_end - text)] = 0;
}

#endif

// Win32 API IME support (for Asian languages, etc.)
#if defined(_WIN32) && !defined(__GNUC__) && !defined(IMGUI_DISABLE_WIN32_DEFAULT_IME_FUNCS)

#include <imm.h>
#ifdef _MSC_VER
#pragma comment(lib, "imm32")
#endif

static void ImeSetInputScreenPosFn_DefaultImpl(int x, int y)
{
    // Notify OS Input Method Editor of text input position
    if (HWND hwnd = (HWND)GImGui->IO.ImeWindowHandle)
        if (HIMC himc = ImmGetContext(hwnd))
        {
            COMPOSITIONFORM cf;
            cf.ptCurrentPos.x = x;
            cf.ptCurrentPos.y = y;
            cf.dwStyle = CFS_FORCE_POSITION;
            ImmSetCompositionWindow(himc, &cf);
        }
}

#else

static void ImeSetInputScreenPosFn_DefaultImpl(int, int) {}

#endif

//-----------------------------------------------------------------------------
// HELP
//-----------------------------------------------------------------------------

void ImGui::ShowMetricsWindow(bool* p_open)
{
    if (ImGui::Begin("ImGui Metrics", p_open))
    {
        ImGui::Text("ImGui %s", ImGui::GetVersion());
        ImGui::Text("Application average %.3f ms/frame (%.1f FPS)", 1000.0f / ImGui::GetIO().Framerate, ImGui::GetIO().Framerate);
        ImGui::Text("%d vertices, %d indices (%d triangles)", ImGui::GetIO().MetricsRenderVertices, ImGui::GetIO().MetricsRenderIndices, ImGui::GetIO().MetricsRenderIndices / 3);
        ImGui::Text("%d allocations", ImGui::GetIO().MetricsAllocs);
        ImGui::Text("sizeof(ImGuiContext) = %u, sizeof(ImGuiWindow) = %u", (int)sizeof(ImGuiContext), (int)sizeof(ImGuiWindow));
        static bool show_clip_rects = true;
        ImGui::Checkbox("Show clipping rectangles when hovering a ImDrawCmd", &show_clip_rects);
        ImGui::Separator();

        struct Funcs
        {
            static void NodeDrawList(ImDrawList* draw_list, const char* label)
            {
                bool node_open = ImGui::TreeNode(draw_list, "%s: '%s' %d vtx, %d indices, %d cmds", label, draw_list->_OwnerName ? draw_list->_OwnerName : "", draw_list->VtxBuffer.Size, draw_list->IdxBuffer.Size, draw_list->CmdBuffer.Size);
                if (draw_list == ImGui::GetWindowDrawList())
                {
                    ImGui::SameLine();
                    ImGui::TextColored(ImColor(255,100,100), "CURRENTLY APPENDING"); // Can't display stats for active draw list! (we don't have the data double-buffered)
                    if (node_open) ImGui::TreePop();
                    return;
                }
                if (!node_open)
                    return;

                ImDrawList* overlay_draw_list = &GImGui->OverlayDrawList;   // Render additional visuals into the top-most draw list
                overlay_draw_list->PushClipRectFullScreen();
                int elem_offset = 0;
                for (const ImDrawCmd* pcmd = draw_list->CmdBuffer.begin(); pcmd < draw_list->CmdBuffer.end(); elem_offset += pcmd->ElemCount, pcmd++)
                {
                    if (pcmd->UserCallback)
                    {
                        ImGui::BulletText("Callback %p, user_data %p", pcmd->UserCallback, pcmd->UserCallbackData);
                        continue;
                    }
                    ImDrawIdx* idx_buffer = (draw_list->IdxBuffer.Size > 0) ? draw_list->IdxBuffer.Data : NULL;
                    bool pcmd_node_open = ImGui::TreeNode((void*)(pcmd - draw_list->CmdBuffer.begin()), "Draw %-4d %s vtx, tex = %p, clip_rect = (%.0f,%.0f)..(%.0f,%.0f)", pcmd->ElemCount, draw_list->IdxBuffer.Size > 0 ? "indexed" : "non-indexed", pcmd->TextureId, pcmd->ClipRect.x, pcmd->ClipRect.y, pcmd->ClipRect.z, pcmd->ClipRect.w);
                    if (show_clip_rects && ImGui::IsItemHovered())
                    {
                        ImRect clip_rect = pcmd->ClipRect;
                        ImRect vtxs_rect;
                        for (int i = elem_offset; i < elem_offset + (int)pcmd->ElemCount; i++)
                            vtxs_rect.Add(draw_list->VtxBuffer[idx_buffer ? idx_buffer[i] : i].pos);
                        clip_rect.Floor(); overlay_draw_list->AddRect(clip_rect.Min, clip_rect.Max, IM_COL32(255,255,0,255));
                        vtxs_rect.Floor(); overlay_draw_list->AddRect(vtxs_rect.Min, vtxs_rect.Max, IM_COL32(255,0,255,255));
                    }
                    if (!pcmd_node_open)
                        continue;
                    ImGuiListClipper clipper(pcmd->ElemCount/3); // Manually coarse clip our print out of individual vertices to save CPU, only items that may be visible.
                    while (clipper.Step())
                        for (int prim = clipper.DisplayStart, vtx_i = elem_offset + clipper.DisplayStart*3; prim < clipper.DisplayEnd; prim++)
                        {
                            char buf[300], *buf_p = buf;
                            ImVec2 triangles_pos[3];
                            for (int n = 0; n < 3; n++, vtx_i++)
                            {
                                ImDrawVert& v = draw_list->VtxBuffer[idx_buffer ? idx_buffer[vtx_i] : vtx_i];
                                triangles_pos[n] = v.pos;
                                buf_p += sprintf(buf_p, "%s %04d { pos = (%8.2f,%8.2f), uv = (%.6f,%.6f), col = %08X }\n", (n == 0) ? "vtx" : "   ", vtx_i, v.pos.x, v.pos.y, v.uv.x, v.uv.y, v.col);
                            }
                            ImGui::Selectable(buf, false);
                            if (ImGui::IsItemHovered())
                                overlay_draw_list->AddPolyline(triangles_pos, 3, IM_COL32(255,255,0,255), true, 1.0f, false);  // Add triangle without AA, more readable for large-thin triangle
                        }
                    ImGui::TreePop();
                }
                overlay_draw_list->PopClipRect();
                ImGui::TreePop();
            }

            static void NodeWindows(ImVector<ImGuiWindow*>& windows, const char* label)
            {
                if (!ImGui::TreeNode(label, "%s (%d)", label, windows.Size))
                    return;
                for (int i = 0; i < windows.Size; i++)
                    Funcs::NodeWindow(windows[i], "Window");
                ImGui::TreePop();
            }

            static void NodeWindow(ImGuiWindow* window, const char* label)
            {
                if (!ImGui::TreeNode(window, "%s '%s', %d @ 0x%p", label, window->Name, window->Active || window->WasActive, window))
                    return;
                NodeDrawList(window->DrawList, "DrawList");
                ImGui::BulletText("Pos: (%.1f,%.1f)", window->Pos.x, window->Pos.y);
                ImGui::BulletText("Size: (%.1f,%.1f), SizeContents (%.1f,%.1f)", window->Size.x, window->Size.y, window->SizeContents.x, window->SizeContents.y);
                ImGui::BulletText("Scroll: (%.2f,%.2f)", window->Scroll.x, window->Scroll.y);
                ImGui::BulletText("NavLastId: 0x%08x, NavLayerActiveFlags: %02X", window->NavLastId, window->DC.NavLayerActiveFlags);
                if (window->RootWindow != window) NodeWindow(window->RootWindow, "RootWindow");
                if (window->DC.ChildWindows.Size > 0) NodeWindows(window->DC.ChildWindows, "ChildWindows");
                ImGui::BulletText("Storage: %d bytes", window->StateStorage.Data.Size * (int)sizeof(ImGuiStorage::Pair));
                ImGui::TreePop();
            }
        };

        ImGuiContext& g = *GImGui;                // Access private state
        Funcs::NodeWindows(g.Windows, "Windows");
        if (ImGui::TreeNode("DrawList", "Active DrawLists (%d)", g.RenderDrawLists[0].Size))
        {
            for (int i = 0; i < g.RenderDrawLists[0].Size; i++)
                Funcs::NodeDrawList(g.RenderDrawLists[0][i], "DrawList");
            ImGui::TreePop();
        }
        if (ImGui::TreeNode("Popups", "Open Popups Stack (%d)", g.OpenPopupStack.Size))
        {
            for (int i = 0; i < g.OpenPopupStack.Size; i++)
            {
                ImGuiWindow* window = g.OpenPopupStack[i].Window;
                ImGui::BulletText("PopupID: %08x, Window: '%s'%s%s", g.OpenPopupStack[i].PopupId, window ? window->Name : "NULL", window && (window->Flags & ImGuiWindowFlags_ChildWindow) ? " ChildWindow" : "", window && (window->Flags & ImGuiWindowFlags_ChildMenu) ? " ChildMenu" : "");
            }
            ImGui::TreePop();
        }
        if (ImGui::TreeNode("Basic state"))
        {
            const char* input_source_names[] = { "None", "Mouse", "Nav" }; IM_ASSERT(IM_ARRAYSIZE(input_source_names) == ImGuiInputSource_Count_);
            ImGui::Text("HoveredWindow: '%s'", g.HoveredWindow ? g.HoveredWindow->Name : "NULL");
            ImGui::Text("HoveredRootWindow: '%s'", g.HoveredRootWindow ? g.HoveredRootWindow->Name : "NULL");
            ImGui::Text("HoveredId: 0x%08X/0x%08X", g.HoveredId, g.HoveredIdPreviousFrame); // Data is "in-flight" so depending on when the Metrics window is called we may see current frame information or not
            ImGui::Text("ActiveId: 0x%08X/0x%08X, ActiveIdSource: %s", g.ActiveId, g.ActiveIdPreviousFrame, input_source_names[g.ActiveIdSource]);
            ImGui::Text("ActiveIdWindow: '%s", g.ActiveIdWindow ? g.ActiveIdWindow->Name : "NULL");
            ImGui::Text("NavWindow: '%s', NavId: 0x%08X, NavLayer: %d", g.NavWindow ? g.NavWindow->Name : "NULL", g.NavId, g.NavLayer);
            ImGui::Text("NavRefRectRel: (%.1f,%.1f)(%.1f,%.1f)", g.NavRefRectRel.Min.x, g.NavRefRectRel.Min.y, g.NavRefRectRel.Max.x, g.NavRefRectRel.Max.y);
            ImGui::Text("NavUsable: %d, NavActive: %d", g.IO.NavUsable, g.IO.NavActive);
            ImGui::Text("NavDisableHighlight: %d, NavDisableMouseHover: %d", g.NavDisableHighlight, g.NavDisableMouseHover);
            ImGui::TreePop();
        }
    }
    ImGui::End();
}

//-----------------------------------------------------------------------------

// Include imgui_user.inl at the end of imgui.cpp to access private data/functions that aren't exposed.
// Prefer just including imgui_internal.h from your code rather than using this define. If a declaration is missing from imgui_internal.h add it or request it on the github.
#ifdef IMGUI_INCLUDE_IMGUI_USER_INL
#include "imgui_user.inl"
#endif

//-----------------------------------------------------------------------------<|MERGE_RESOLUTION|>--- conflicted
+++ resolved
@@ -1916,12 +1916,7 @@
     g.ActiveId = id;
     g.ActiveIdAllowNavDirFlags = 0;
     g.ActiveIdAllowOverlap = false;
-<<<<<<< HEAD
-=======
-    g.ActiveIdIsJustActivated = true;
-    if (id)
-        g.ActiveIdIsAlive = true;
->>>>>>> 6def01be
+    g.ActiveIdIsAlive |= (id != 0);
     g.ActiveIdWindow = window;
     g.ActiveIdSource = (g.NavActivateId == id || g.NavInputId == id) ? ImGuiInputSource_Nav : ImGuiInputSource_Mouse;
 }
@@ -5138,19 +5133,7 @@
             window->DC.NavLayerCurrent--;
             window->DC.ItemFlags = backup_item_options;
 
-<<<<<<< HEAD
             // Title text (FIXME: refactor text alignment facilities along with RenderText helpers)
-            ImVec2 text_min = window->Pos + style.FramePadding;
-            ImVec2 text_max = window->Pos + ImVec2(window->Size.x - style.FramePadding.x, style.FramePadding.y*2 + text_size.y);
-            ImVec2 clip_max = ImVec2(window->Pos.x + window->Size.x - (p_open ? title_bar_rect.GetHeight() - 3 : style.FramePadding.x), text_max.y); // Match the size of CloseWindowButton()
-            bool pad_left = (flags & ImGuiWindowFlags_NoCollapse) == 0;
-            bool pad_right = (p_open != NULL);
-            if (style.WindowTitleAlign & ImGuiAlign_Center) pad_right = pad_left;
-            if (pad_left) text_min.x += g.FontSize + style.ItemInnerSpacing.x;
-            if (pad_right) text_max.x -= g.FontSize + style.ItemInnerSpacing.x;
-            ImVec2 clip_min = ImVec2(text_min.x, window->Pos.y);
-            RenderTextClipped(text_min, text_max, name, NULL, &text_size, style.WindowTitleAlign, &clip_min, &clip_max);
-=======
             ImVec2 text_min = window->Pos;
             ImVec2 text_max = window->Pos + ImVec2(window->Size.x, style.FramePadding.y*2 + text_size.y);
             ImRect clip_rect;
@@ -5162,7 +5145,6 @@
             text_max.x -= pad_right;
             clip_rect.Min = ImVec2(text_min.x, window->Pos.y);
             RenderTextClipped(text_min, text_max, name, NULL, &text_size, style.WindowTitleAlign, &clip_rect);
->>>>>>> 6def01be
         }
 
         // Save clipped aabb so we can access it in constant-time in FindHoveredWindow()
