--- conflicted
+++ resolved
@@ -861,15 +861,6 @@
     IniSavingRate = 5.0f;
     IniFilename = "imgui.ini";
     LogFilename = "imgui_log.txt";
-<<<<<<< HEAD
-=======
-    Fonts = &GImDefaultFontAtlas;
-    FontGlobalScale = 1.0f;
-    FontDefault = NULL;
-    DisplayFramebufferScale = ImVec2(1.0f, 1.0f);
-    MousePos = ImVec2(-1,-1);
-    MousePosPrev = ImVec2(-1,-1);
->>>>>>> faafcf41
     MouseDoubleClickTime = 0.30f;
     MouseDoubleClickMaxDist = 6.0f;
     for (int i = 0; i < ImGuiKey_COUNT; i++)
@@ -881,6 +872,7 @@
 
     Fonts = &GImDefaultFontAtlas;
     FontGlobalScale = 1.0f;
+    FontDefault = NULL;
     FontAllowUserScaling = false;
     DisplayFramebufferScale = ImVec2(1.0f, 1.0f);
     DisplayVisibleMin = DisplayVisibleMax = ImVec2(0.0f, 0.0f);
@@ -4343,11 +4335,7 @@
 
 static bool BeginChildEx(const char* name, ImGuiID id, const ImVec2& size_arg, bool border, ImGuiWindowFlags extra_flags)
 {
-<<<<<<< HEAD
-    ImGuiWindow* parent_window = GetCurrentWindow();
-=======
-    ImGuiWindow* window = ImGui::GetCurrentWindow();
->>>>>>> faafcf41
+    ImGuiWindow* parent_window = ImGui::GetCurrentWindow();
     ImGuiWindowFlags flags = ImGuiWindowFlags_NoTitleBar|ImGuiWindowFlags_NoResize|ImGuiWindowFlags_NoSavedSettings|ImGuiWindowFlags_ChildWindow;
 
     const ImVec2 content_avail = ImGui::GetContentRegionAvail();
@@ -4362,35 +4350,26 @@
     flags |= extra_flags;
 
     char title[256];
-<<<<<<< HEAD
-    ImFormatString(title, IM_ARRAYSIZE(title), "%s.%s", parent_window->Name, str_id);
-=======
     if (name)
-        ImFormatString(title, IM_ARRAYSIZE(title), "%s.%s.%08X", window->Name, name, id);
+        ImFormatString(title, IM_ARRAYSIZE(title), "%s.%s.%08X", parent_window->Name, name, id);
     else
-        ImFormatString(title, IM_ARRAYSIZE(title), "%s.%08X", window->Name, id);
->>>>>>> faafcf41
+        ImFormatString(title, IM_ARRAYSIZE(title), "%s.%08X", parent_window->Name, id);
 
     bool ret = ImGui::Begin(title, NULL, size, -1.0f, flags);
-    ImGuiWindow* child_window = GetCurrentWindow();
+    ImGuiWindow* child_window = ImGui::GetCurrentWindow();
     child_window->AutoFitChildAxises = auto_fit_axises;
     if (!(parent_window->Flags & ImGuiWindowFlags_ShowBorders))
         child_window->Flags &= ~ImGuiWindowFlags_ShowBorders;
 
-<<<<<<< HEAD
     // Process navigation-in immediately so NavInit can run on first frame
-    const ImGuiID id = parent_window->GetChildID(child_window);
+    //const ImGuiID id = parent_window->GetChildID(child_window);
     if (/*!(flags & ImGuiWindowFlags_NavFlattened) &&*/ (child_window->DC.NavLayerActiveFlags != 0 || child_window->DC.NavHasScroll) && GImGui->NavActivateId == id)
     {
-        FocusWindow(child_window);
+        ImGui::FocusWindow(child_window);
         NavInitWindow(child_window, false);
-        SetActiveIDNoNav(id+1, child_window); // Steal ActiveId with a dummy id so that key-press won't activate child item
+        ImGui::SetActiveIDNoNav(id+1, child_window); // Steal ActiveId with a dummy id so that key-press won't activate child item
         GImGui->ActiveIdSource = ImGuiInputSource_Nav;
     }
-=======
-    if (!(window->Flags & ImGuiWindowFlags_ShowBorders))
-        ImGui::GetCurrentWindow()->Flags &= ~ImGuiWindowFlags_ShowBorders;
->>>>>>> faafcf41
 
     return ret;
 }
