// dear imgui, v1.50 WIP
// (main code and documentation)

// See ImGui::ShowTestWindow() in imgui_demo.cpp for demo code.
// Newcomers, read 'Programmer guide' below for notes on how to setup ImGui in your codebase.
// Get latest version at https://github.com/ocornut/imgui
// Releases change-log at https://github.com/ocornut/imgui/releases
// Developed by Omar Cornut and every direct or indirect contributors to the GitHub.
// This library is free but I need your support to sustain development and maintenance.
// If you work for a company, please consider financial support, e.g: https://www.patreon.com/imgui

/*

 Index
 - MISSION STATEMENT
 - END-USER GUIDE
 - PROGRAMMER GUIDE (read me!)
 - API BREAKING CHANGES (read me when you update!)
 - FREQUENTLY ASKED QUESTIONS (FAQ), TIPS
   - How can I help?
   - How do I update to a newer version of ImGui?
   - What is ImTextureID and how do I display an image?
   - I integrated ImGui in my engine and the text or lines are blurry..
   - I integrated ImGui in my engine and some elements are clipping or disappearing when I move windows around..
   - How can I have multiple widgets with the same label? Can I have widget without a label? (Yes). A primer on the purpose of labels/IDs.
   - How can I tell when ImGui wants my mouse/keyboard inputs and when I can pass them to my application?
   - How can I load a different font than the default?
   - How can I load multiple fonts?
   - How can I display and input non-latin characters such as Chinese, Japanese, Korean, Cyrillic?
   - How can I use the drawing facilities without an ImGui window? (using ImDrawList API)
 - ISSUES & TODO-LIST
 - CODE


 MISSION STATEMENT
 =================

 - easy to use to create code-driven and data-driven tools
 - easy to use to create ad hoc short-lived tools and long-lived, more elaborate tools
 - easy to hack and improve
 - minimize screen real-estate usage
 - minimize setup and maintenance
 - minimize state storage on user side
 - portable, minimize dependencies, run on target (consoles, phones, etc.)
 - efficient runtime (NB- we do allocate when "growing" content - creating a window / opening a tree node for the first time, etc. - but a typical frame won't allocate anything)
 - read about immediate-mode gui principles @ http://mollyrocket.com/861, http://mollyrocket.com/forums/index.html

 Designed for developers and content-creators, not the typical end-user! Some of the weaknesses includes:
 - doesn't look fancy, doesn't animate
 - limited layout features, intricate layouts are typically crafted in code
 - occasionally uses statically sized buffers for string manipulations - won't crash, but some very long pieces of text may be clipped. functions like ImGui::TextUnformatted() don't have such restriction.


 END-USER GUIDE
 ==============

 - double-click title bar to collapse window
 - click upper right corner to close a window, available when 'bool* p_open' is passed to ImGui::Begin()
 - click and drag on lower right corner to resize window
 - click and drag on any empty space to move window
 - double-click/double-tap on lower right corner grip to auto-fit to content
 - TAB/SHIFT+TAB to cycle through keyboard editable fields
 - use mouse wheel to scroll
 - use CTRL+mouse wheel to zoom window contents (if IO.FontAllowScaling is true)
 - CTRL+Click on a slider or drag box to input value as text
 - text editor:
   - Hold SHIFT or use mouse to select text.
   - CTRL+Left/Right to word jump
   - CTRL+Shift+Left/Right to select words
   - CTRL+A our Double-Click to select all
   - CTRL+X,CTRL+C,CTRL+V to use OS clipboard
   - CTRL+Z,CTRL+Y to undo/redo
   - ESCAPE to revert text to its original value
   - You can apply arithmetic operators +,*,/ on numerical values. Use +- to subtract (because - would set a negative value!)


 PROGRAMMER GUIDE
 ================

 - read the FAQ below this section!
 - your code creates the UI, if your code doesn't run the UI is gone! == very dynamic UI, no construction/destructions steps, less data retention on your side, no state duplication, less sync, less bugs.
 - call and read ImGui::ShowTestWindow() for demo code demonstrating most features.
 - see examples/ folder for standalone sample applications. Prefer reading examples/opengl_example/ first as it is the simplest.
   you may be able to grab and copy a ready made imgui_impl_*** file from the examples/.
 - customization: PushStyleColor()/PushStyleVar() or the style editor to tweak the look of the interface (e.g. if you want a more compact UI or a different color scheme).

 - getting started:
   - init: call ImGui::GetIO() to retrieve the ImGuiIO structure and fill the fields marked 'Settings'.
   - init: call io.Fonts->GetTexDataAsRGBA32(...) and load the font texture pixels into graphics memory.
   - every frame:
      1/ in your mainloop or right after you got your keyboard/mouse info, call ImGui::GetIO() and fill the fields marked 'Input'
      2/ call ImGui::NewFrame() as early as you can!
      3/ use any ImGui function you want between NewFrame() and Render()
      4/ call ImGui::Render() as late as you can to end the frame and finalize render data. it will call your RenderDrawListFn handler that you set in the IO structure.
         (if you don't need to render, you still need to call Render() and ignore the callback, or call EndFrame() instead. if you call neither some aspects of windows focusing/moving will appear broken.)
   - all rendering information are stored into command-lists until ImGui::Render() is called.
   - ImGui never touches or know about your GPU state. the only function that knows about GPU is the RenderDrawListFn handler that you provide.
   - effectively it means you can create widgets at any time in your code, regardless of considerations of being in "update" vs "render" phases of your own application.
   - refer to the examples applications in the examples/ folder for instruction on how to setup your code.
   - a typical application skeleton may be:

        // Application init
        ImGuiIO& io = ImGui::GetIO();
        io.DisplaySize.x = 1920.0f;
        io.DisplaySize.y = 1280.0f;
        io.IniFilename = "imgui.ini";
        io.RenderDrawListsFn = my_render_function;  // Setup a render function, or set to NULL and call GetDrawData() after Render() to access the render data.
        // TODO: Fill others settings of the io structure

        // Load texture atlas
        // There is a default font so you don't need to care about choosing a font yet
        unsigned char* pixels;
        int width, height;
        io.Fonts->GetTexDataAsRGBA32(pixels, &width, &height);
        // TODO: At this points you've got a texture pointed to by 'pixels' and you need to upload that your your graphic system
        // TODO: Store your texture pointer/identifier (whatever your engine uses) in 'io.Fonts->TexID'

        // Application main loop
        while (true)
        {
            // 1) get low-level inputs (e.g. on Win32, GetKeyboardState(), or poll your events, etc.)
            // TODO: fill all fields of IO structure and call NewFrame
            ImGuiIO& io = ImGui::GetIO();
            io.DeltaTime = 1.0f/60.0f;
            io.MousePos = mouse_pos;
            io.MouseDown[0] = mouse_button_0;
            io.MouseDown[1] = mouse_button_1;
            io.KeysDown[i] = ...

            // 2) call NewFrame(), after this point you can use ImGui::* functions anytime
            ImGui::NewFrame();

            // 3) most of your application code here
            MyGameUpdate(); // may use any ImGui functions, e.g. ImGui::Begin("My window"); ImGui::Text("Hello, world!"); ImGui::End();
            MyGameRender(); // may use any ImGui functions

            // 4) render & swap video buffers
            ImGui::Render();
            SwapBuffers();
        }

   - You can read back 'io.WantCaptureMouse', 'io.WantCaptureKeybord' etc. flags from the IO structure to tell how ImGui intends to use your
     inputs and to know if you should share them or hide them from the rest of your application. Read the FAQ below for more information.


 API BREAKING CHANGES
 ====================

 Occasionally introducing changes that are breaking the API. The breakage are generally minor and easy to fix.
 Here is a change-log of API breaking changes, if you are using one of the functions listed, expect to have to fix some code.
 Also read releases logs https://github.com/ocornut/imgui/releases for more details.

 - 2016/08/xx (1.XX) - removed ColorEditMode() and ImGuiColorEditMode in favor of ImGuiColorEditFlags and parameters to ColorEdit*() functions
                       replaced ColorEdit4() third parameter 'bool show_alpha=true' to 'ImGuiColorEditFlags flags=0x01' where ImGuiColorEditFlags_Alpha=0x01 for dodgy compatibility
 - 2016/07/30 (1.50) - SameLine(x) with x>0.0f is now relative to left of column/group if any, and not always to left of window. This was sort of always the intent and hopefully breakage should be minimal.
 - 2016/05/12 (1.49) - title bar (using ImGuiCol_TitleBg/ImGuiCol_TitleBgActive colors) isn't rendered over a window background (ImGuiCol_WindowBg color) anymore. 
                       If your TitleBg/TitleBgActive alpha was 1.0f or you are using the default theme it will not affect you. 
                       However if your TitleBg/TitleBgActive alpha was <1.0f you need to tweak your custom theme to readjust for the fact that we don't draw a WindowBg background behind the title bar.
                       This helper function will convert an old TitleBg/TitleBgActive color into a new one with the same visual output, given the OLD color and the OLD WindowBg color.
                           ImVec4 ConvertTitleBgCol(const ImVec4& win_bg_col, const ImVec4& title_bg_col)
                           {
                               float new_a = 1.0f - ((1.0f - win_bg_col.w) * (1.0f - title_bg_col.w)), k = title_bg_col.w / new_a;
                               return ImVec4((win_bg_col.x * win_bg_col.w + title_bg_col.x) * k, (win_bg_col.y * win_bg_col.w + title_bg_col.y) * k, (win_bg_col.z * win_bg_col.w + title_bg_col.z) * k, new_a);
                           }
                       If this is confusing, pick the RGB value from title bar from an old screenshot and apply this as TitleBg/TitleBgActive. Or you may just create TitleBgActive from a tweaked TitleBg color.
 - 2016/05/07 (1.49) - removed confusing set of GetInternalState(), GetInternalStateSize(), SetInternalState() functions. Now using CreateContext(), DestroyContext(), GetCurrentContext(), SetCurrentContext().
 - 2016/05/02 (1.49) - renamed SetNextTreeNodeOpened() to SetNextTreeNodeOpen(), no redirection.
 - 2016/05/01 (1.49) - obsoleted old signature of CollapsingHeader(const char* label, const char* str_id = NULL, bool display_frame = true, bool default_open = false) as extra parameters were badly designed and rarely used. You can replace the "default_open = true" flag in new API with CollapsingHeader(label, ImGuiTreeNodeFlags_DefaultOpen).
 - 2016/04/26 (1.49) - changed ImDrawList::PushClipRect(ImVec4 rect) to ImDraw::PushClipRect(Imvec2 min,ImVec2 max,bool intersect_with_current_clip_rect=false). Note that higher-level ImGui::PushClipRect() is preferable because it will clip at logic/widget level, whereas ImDrawList::PushClipRect() only affect your renderer.
 - 2016/04/03 (1.48) - removed style.WindowFillAlphaDefault setting which was redundant. Bake default BG alpha inside style.Colors[ImGuiCol_WindowBg] and all other Bg color values. (ref github issue #337).
 - 2016/04/03 (1.48) - renamed ImGuiCol_TooltipBg to ImGuiCol_PopupBg, used by popups/menus and tooltips. popups/menus were previously using ImGuiCol_WindowBg. (ref github issue #337)
 - 2016/03/21 (1.48) - renamed GetWindowFont() to GetFont(), GetWindowFontSize() to GetFontSize(). Kept inline redirection function (will obsolete).
 - 2016/03/02 (1.48) - InputText() completion/history/always callbacks: if you modify the text buffer manually (without using DeleteChars()/InsertChars() helper) you need to maintain the BufTextLen field. added an assert.
 - 2016/01/23 (1.48) - fixed not honoring exact width passed to PushItemWidth(), previously it would add extra FramePadding.x*2 over that width. if you had manual pixel-perfect alignment in place it might affect you.
 - 2015/12/27 (1.48) - fixed ImDrawList::AddRect() which used to render a rectangle 1 px too large on each axis.
 - 2015/12/04 (1.47) - renamed Color() helpers to ValueColor() - dangerously named, rarely used and probably to be made obsolete.
 - 2015/08/29 (1.45) - with the addition of horizontal scrollbar we made various fixes to inconsistencies with dealing with cursor position.
                       GetCursorPos()/SetCursorPos() functions now include the scrolled amount. It shouldn't affect the majority of users, but take note that SetCursorPosX(100.0f) puts you at +100 from the starting x position which may include scrolling, not at +100 from the window left side.
                       GetContentRegionMax()/GetWindowContentRegionMin()/GetWindowContentRegionMax() functions allow include the scrolled amount. Typically those were used in cases where no scrolling would happen so it may not be a problem, but watch out!
 - 2015/08/29 (1.45) - renamed style.ScrollbarWidth to style.ScrollbarSize
 - 2015/08/05 (1.44) - split imgui.cpp into extra files: imgui_demo.cpp imgui_draw.cpp imgui_internal.h that you need to add to your project.
 - 2015/07/18 (1.44) - fixed angles in ImDrawList::PathArcTo(), PathArcToFast() (introduced in 1.43) being off by an extra PI for no justifiable reason
 - 2015/07/14 (1.43) - add new ImFontAtlas::AddFont() API. For the old AddFont***, moved the 'font_no' parameter of ImFontAtlas::AddFont** functions to the ImFontConfig structure.
                       you need to render your textured triangles with bilinear filtering to benefit from sub-pixel positioning of text.
 - 2015/07/08 (1.43) - switched rendering data to use indexed rendering. this is saving a fair amount of CPU/GPU and enables us to get anti-aliasing for a marginal cost.
                       this necessary change will break your rendering function! the fix should be very easy. sorry for that :(
                     - if you are using a vanilla copy of one of the imgui_impl_XXXX.cpp provided in the example, you just need to update your copy and you can ignore the rest.
                     - the signature of the io.RenderDrawListsFn handler has changed!
                            ImGui_XXXX_RenderDrawLists(ImDrawList** const cmd_lists, int cmd_lists_count)
                       became:
                            ImGui_XXXX_RenderDrawLists(ImDrawData* draw_data).
                              argument   'cmd_lists'        -> 'draw_data->CmdLists'
                              argument   'cmd_lists_count'  -> 'draw_data->CmdListsCount'
                              ImDrawList 'commands'         -> 'CmdBuffer'
                              ImDrawList 'vtx_buffer'       -> 'VtxBuffer'
                              ImDrawList  n/a               -> 'IdxBuffer' (new)
                              ImDrawCmd  'vtx_count'        -> 'ElemCount'
                              ImDrawCmd  'clip_rect'        -> 'ClipRect'
                              ImDrawCmd  'user_callback'    -> 'UserCallback'
                              ImDrawCmd  'texture_id'       -> 'TextureId'
                     - each ImDrawList now contains both a vertex buffer and an index buffer. For each command, render ElemCount/3 triangles using indices from the index buffer.
                     - if you REALLY cannot render indexed primitives, you can call the draw_data->DeIndexAllBuffers() method to de-index the buffers. This is slow and a waste of CPU/GPU. Prefer using indexed rendering!
                     - refer to code in the examples/ folder or ask on the GitHub if you are unsure of how to upgrade. please upgrade!
 - 2015/07/10 (1.43) - changed SameLine() parameters from int to float.
 - 2015/07/02 (1.42) - renamed SetScrollPosHere() to SetScrollFromCursorPos(). Kept inline redirection function (will obsolete).
 - 2015/07/02 (1.42) - renamed GetScrollPosY() to GetScrollY(). Necessary to reduce confusion along with other scrolling functions, because positions (e.g. cursor position) are not equivalent to scrolling amount.
 - 2015/06/14 (1.41) - changed ImageButton() default bg_col parameter from (0,0,0,1) (black) to (0,0,0,0) (transparent) - makes a difference when texture have transparence
 - 2015/06/14 (1.41) - changed Selectable() API from (label, selected, size) to (label, selected, flags, size). Size override should have been rarely be used. Sorry!
 - 2015/05/31 (1.40) - renamed GetWindowCollapsed() to IsWindowCollapsed() for consistency. Kept inline redirection function (will obsolete).
 - 2015/05/31 (1.40) - renamed IsRectClipped() to IsRectVisible() for consistency. Note that return value is opposite! Kept inline redirection function (will obsolete).
 - 2015/05/27 (1.40) - removed the third 'repeat_if_held' parameter from Button() - sorry! it was rarely used and inconsistent. Use PushButtonRepeat(true) / PopButtonRepeat() to enable repeat on desired buttons.
 - 2015/05/11 (1.40) - changed BeginPopup() API, takes a string identifier instead of a bool. ImGui needs to manage the open/closed state of popups. Call OpenPopup() to actually set the "open" state of a popup. BeginPopup() returns true if the popup is opened.
 - 2015/05/03 (1.40) - removed style.AutoFitPadding, using style.WindowPadding makes more sense (the default values were already the same).
 - 2015/04/13 (1.38) - renamed IsClipped() to IsRectClipped(). Kept inline redirection function until 1.50.
 - 2015/04/09 (1.38) - renamed ImDrawList::AddArc() to ImDrawList::AddArcFast() for compatibility with future API
 - 2015/04/03 (1.38) - removed ImGuiCol_CheckHovered, ImGuiCol_CheckActive, replaced with the more general ImGuiCol_FrameBgHovered, ImGuiCol_FrameBgActive.
 - 2014/04/03 (1.38) - removed support for passing -FLT_MAX..+FLT_MAX as the range for a SliderFloat(). Use DragFloat() or Inputfloat() instead.
 - 2015/03/17 (1.36) - renamed GetItemBoxMin()/GetItemBoxMax()/IsMouseHoveringBox() to GetItemRectMin()/GetItemRectMax()/IsMouseHoveringRect(). Kept inline redirection function until 1.50.
 - 2015/03/15 (1.36) - renamed style.TreeNodeSpacing to style.IndentSpacing, ImGuiStyleVar_TreeNodeSpacing to ImGuiStyleVar_IndentSpacing
 - 2015/03/13 (1.36) - renamed GetWindowIsFocused() to IsWindowFocused(). Kept inline redirection function until 1.50.
 - 2015/03/08 (1.35) - renamed style.ScrollBarWidth to style.ScrollbarWidth (casing)
 - 2015/02/27 (1.34) - renamed OpenNextNode(bool) to SetNextTreeNodeOpened(bool, ImGuiSetCond). Kept inline redirection function until 1.50.
 - 2015/02/27 (1.34) - renamed ImGuiSetCondition_*** to ImGuiSetCond_***, and _FirstUseThisSession becomes _Once.
 - 2015/02/11 (1.32) - changed text input callback ImGuiTextEditCallback return type from void-->int. reserved for future use, return 0 for now.
 - 2015/02/10 (1.32) - renamed GetItemWidth() to CalcItemWidth() to clarify its evolving behavior
 - 2015/02/08 (1.31) - renamed GetTextLineSpacing() to GetTextLineHeightWithSpacing()
 - 2015/02/01 (1.31) - removed IO.MemReallocFn (unused)
 - 2015/01/19 (1.30) - renamed ImGuiStorage::GetIntPtr()/GetFloatPtr() to GetIntRef()/GetIntRef() because Ptr was conflicting with actual pointer storage functions.
 - 2015/01/11 (1.30) - big font/image API change! now loads TTF file. allow for multiple fonts. no need for a PNG loader.
              (1.30) - removed GetDefaultFontData(). uses io.Fonts->GetTextureData*() API to retrieve uncompressed pixels.
                       this sequence:
                           const void* png_data;
                           unsigned int png_size;
                           ImGui::GetDefaultFontData(NULL, NULL, &png_data, &png_size);
                           // <Copy to GPU>
                       became:
                           unsigned char* pixels;
                           int width, height;
                           io.Fonts->GetTexDataAsRGBA32(&pixels, &width, &height);
                           // <Copy to GPU>
                           io.Fonts->TexID = (your_texture_identifier);
                       you now have much more flexibility to load multiple TTF fonts and manage the texture buffer for internal needs.
                       it is now recommended that you sample the font texture with bilinear interpolation.
              (1.30) - added texture identifier in ImDrawCmd passed to your render function (we can now render images). make sure to set io.Fonts->TexID.
              (1.30) - removed IO.PixelCenterOffset (unnecessary, can be handled in user projection matrix)
              (1.30) - removed ImGui::IsItemFocused() in favor of ImGui::IsItemActive() which handles all widgets
 - 2014/12/10 (1.18) - removed SetNewWindowDefaultPos() in favor of new generic API SetNextWindowPos(pos, ImGuiSetCondition_FirstUseEver)
 - 2014/11/28 (1.17) - moved IO.Font*** options to inside the IO.Font-> structure (FontYOffset, FontTexUvForWhite, FontBaseScale, FontFallbackGlyph)
 - 2014/11/26 (1.17) - reworked syntax of IMGUI_ONCE_UPON_A_FRAME helper macro to increase compiler compatibility
 - 2014/11/07 (1.15) - renamed IsHovered() to IsItemHovered()
 - 2014/10/02 (1.14) - renamed IMGUI_INCLUDE_IMGUI_USER_CPP to IMGUI_INCLUDE_IMGUI_USER_INL and imgui_user.cpp to imgui_user.inl (more IDE friendly)
 - 2014/09/25 (1.13) - removed 'text_end' parameter from IO.SetClipboardTextFn (the string is now always zero-terminated for simplicity)
 - 2014/09/24 (1.12) - renamed SetFontScale() to SetWindowFontScale()
 - 2014/09/24 (1.12) - moved IM_MALLOC/IM_REALLOC/IM_FREE preprocessor defines to IO.MemAllocFn/IO.MemReallocFn/IO.MemFreeFn
 - 2014/08/30 (1.09) - removed IO.FontHeight (now computed automatically)
 - 2014/08/30 (1.09) - moved IMGUI_FONT_TEX_UV_FOR_WHITE preprocessor define to IO.FontTexUvForWhite
 - 2014/08/28 (1.09) - changed the behavior of IO.PixelCenterOffset following various rendering fixes


 FREQUENTLY ASKED QUESTIONS (FAQ), TIPS
 ======================================

 Q: How can I help?
 A: - If you are experienced enough with ImGui and with C/C++, look at the todo list and see how you want/can help!
    - Become a Patron/donate. Convince your company to become a Patron or provide serious funding for development time.

 Q: How do I update to a newer version of ImGui?
 A: Overwrite the following files:
      imgui.cpp
      imgui.h
      imgui_demo.cpp
      imgui_draw.cpp
      imgui_internal.h
      stb_rect_pack.h
      stb_textedit.h
      stb_truetype.h
    Don't overwrite imconfig.h if you have made modification to your copy.
    Check the "API BREAKING CHANGES" sections for a list of occasional API breaking changes. If you have a problem with a function, search for its name
    in the code, there will likely be a comment about it. Please report any issue to the GitHub page!


 Q: What is ImTextureID and how do I display an image?
 A: ImTextureID is a void* used to pass renderer-agnostic texture references around until it hits your render function.
    ImGui knows nothing about what those bits represent, it just passes them around. It is up to you to decide what you want the void* to carry!
    It could be an identifier to your OpenGL texture (cast GLuint to void*), a pointer to your custom engine material (cast MyMaterial* to void*), etc.
    At the end of the chain, your renderer takes this void* to cast it back into whatever it needs to select a current texture to render.
    Refer to examples applications, where each renderer (in a imgui_impl_xxxx.cpp file) is treating ImTextureID as a different thing.
    (c++ tip: OpenGL uses integers to identify textures. You can safely store an integer into a void*, just cast it to void*, don't take it's address!)
    To display a custom image/texture within an ImGui window, you may use ImGui::Image(), ImGui::ImageButton(), ImDrawList::AddImage() functions.
    ImGui will generate the geometry and draw calls using the ImTextureID that you passed and which your renderer can use.
    It is your responsibility to get textures uploaded to your GPU.

 Q: I integrated ImGui in my engine and the text or lines are blurry..
 A: In your Render function, try translating your projection matrix by (0.5f,0.5f) or (0.375f,0.375f).
    Also make sure your orthographic projection matrix and io.DisplaySize matches your actual framebuffer dimension.

 Q: I integrated ImGui in my engine and some elements are clipping or disappearing when I move windows around..
 A: Most likely you are mishandling the clipping rectangles in your render function. Rectangles provided by ImGui are defined as (x1,y1,x2,y2) and NOT as (x1,y1,width,height).

 Q: Can I have multiple widgets with the same label? Can I have widget without a label? (Yes)
 A: Yes. A primer on the use of labels/IDs in ImGui..

   - Elements that are not clickable, such as Text() items don't need an ID.

   - Interactive widgets require state to be carried over multiple frames (most typically ImGui often needs to remember what is the "active" widget).
     to do so they need an unique ID. unique ID are typically derived from a string label, an integer index or a pointer.

       Button("OK");        // Label = "OK",     ID = hash of "OK"
       Button("Cancel");    // Label = "Cancel", ID = hash of "Cancel"

   - ID are uniquely scoped within windows, tree nodes, etc. so no conflict can happen if you have two buttons called "OK" in two different windows
     or in two different locations of a tree.

   - If you have a same ID twice in the same location, you'll have a conflict:

       Button("OK");
       Button("OK");           // ID collision! Both buttons will be treated as the same.

     Fear not! this is easy to solve and there are many ways to solve it!

   - When passing a label you can optionally specify extra unique ID information within string itself. This helps solving the simpler collision cases.
     use "##" to pass a complement to the ID that won't be visible to the end-user:

       Button("Play");         // Label = "Play",   ID = hash of "Play"
       Button("Play##foo1");   // Label = "Play",   ID = hash of "Play##foo1" (different from above)
       Button("Play##foo2");   // Label = "Play",   ID = hash of "Play##foo2" (different from above)

   - If you want to completely hide the label, but still need an ID:

       Checkbox("##On", &b);   // Label = "",       ID = hash of "##On" (no label!)

   - Occasionally/rarely you might want change a label while preserving a constant ID. This allows you to animate labels.
     For example you may want to include varying information in a window title bar (and windows are uniquely identified by their ID.. obviously)
     Use "###" to pass a label that isn't part of ID:

       Button("Hello###ID";   // Label = "Hello",  ID = hash of "ID"
       Button("World###ID";   // Label = "World",  ID = hash of "ID" (same as above)

       sprintf(buf, "My game (%f FPS)###MyGame");
       Begin(buf);            // Variable label,   ID = hash of "MyGame"

   - Use PushID() / PopID() to create scopes and avoid ID conflicts within the same Window.
     This is the most convenient way of distinguishing ID if you are iterating and creating many UI elements.
     You can push a pointer, a string or an integer value. Remember that ID are formed from the concatenation of everything in the ID stack!

       for (int i = 0; i < 100; i++)
       {
         PushID(i);
         Button("Click");   // Label = "Click",  ID = hash of integer + "label" (unique)
         PopID();
       }

       for (int i = 0; i < 100; i++)
       {
         MyObject* obj = Objects[i];
         PushID(obj);
         Button("Click");   // Label = "Click",  ID = hash of pointer + "label" (unique)
         PopID();
       }

       for (int i = 0; i < 100; i++)
       {
         MyObject* obj = Objects[i];
         PushID(obj->Name);
         Button("Click");   // Label = "Click",  ID = hash of string + "label" (unique)
         PopID();
       }

   - More example showing that you can stack multiple prefixes into the ID stack:

       Button("Click");     // Label = "Click",  ID = hash of "Click"
       PushID("node");
       Button("Click");     // Label = "Click",  ID = hash of "node" + "Click"
         PushID(my_ptr);
           Button("Click"); // Label = "Click",  ID = hash of "node" + ptr + "Click"
         PopID();
       PopID();

   - Tree nodes implicitly creates a scope for you by calling PushID().

       Button("Click");     // Label = "Click",  ID = hash of "Click"
       if (TreeNode("node"))
       {
         Button("Click");   // Label = "Click",  ID = hash of "node" + "Click"
         TreePop();
       }

   - When working with trees, ID are used to preserve the open/close state of each tree node.
     Depending on your use cases you may want to use strings, indices or pointers as ID.
      e.g. when displaying a single object that may change over time (1-1 relationship), using a static string as ID will preserve your node open/closed state when the targeted object change.
      e.g. when displaying a list of objects, using indices or pointers as ID will preserve the node open/closed state differently. experiment and see what makes more sense!

 Q: How can I tell when ImGui wants my mouse/keyboard inputs and when I can pass them to my application?
 A: You can read the 'io.WantCaptureXXX' flags in the ImGuiIO structure. Preferably read them after calling ImGui::NewFrame() to avoid those flags lagging by one frame, but either should be fine.
    When 'io.WantCaptureMouse' or 'io.WantCaptureKeyboard' flags are set you may want to discard/hide the inputs from the rest of your application.
    When 'io.WantInputsCharacters' is set to may want to notify your OS to popup an on-screen keyboard, if available.
    ImGui is tracking dragging and widget activity that may occur outside the boundary of a window, so 'io.WantCaptureMouse' is a more accurate and complete than testing for ImGui::IsMouseHoveringAnyWindow().
    (Advanced note: text input releases focus on Return 'KeyDown', so the following Return 'KeyUp' event that your application receive will typically have 'io.WantcaptureKeyboard=false'. 
     Depending on your application logic it may or not be inconvenient. You might want to track which key-downs were for ImGui (e.g. with an array of bool) and filter out the corresponding key-ups.)

 Q: How can I load a different font than the default? (default is an embedded version of ProggyClean.ttf, rendered at size 13)
 A: Use the font atlas to load the TTF file you want:

      ImGuiIO& io = ImGui::GetIO();
      io.Fonts->AddFontFromFileTTF("myfontfile.ttf", size_in_pixels);
      io.Fonts->GetTexDataAsRGBA32() or GetTexDataAsAlpha8()

 Q: How can I load multiple fonts?
 A: Use the font atlas to pack them into a single texture:
    (Read extra_fonts/README.txt and the code in ImFontAtlas for more details.)

      ImGuiIO& io = ImGui::GetIO();
      ImFont* font0 = io.Fonts->AddFontDefault();
      ImFont* font1 = io.Fonts->AddFontFromFileTTF("myfontfile.ttf", size_in_pixels);
      ImFont* font2 = io.Fonts->AddFontFromFileTTF("myfontfile2.ttf", size_in_pixels);
      io.Fonts->GetTexDataAsRGBA32() or GetTexDataAsAlpha8()
      // the first loaded font gets used by default
      // use ImGui::PushFont()/ImGui::PopFont() to change the font at runtime

      // Options
      ImFontConfig config;
      config.OversampleH = 3;
      config.OversampleV = 1;
      config.GlyphExtraSpacing.x = 1.0f;
      io.Fonts->LoadFromFileTTF("myfontfile.ttf", size_pixels, &config);

      // Combine multiple fonts into one
      ImWchar ranges[] = { 0xf000, 0xf3ff, 0 };
      ImFontConfig config;
      config.MergeMode = true;
      io.Fonts->AddFontDefault();
      io.Fonts->LoadFromFileTTF("fontawesome-webfont.ttf", 16.0f, &config, ranges);
      io.Fonts->LoadFromFileTTF("myfontfile.ttf", size_pixels, NULL, &config, io.Fonts->GetGlyphRangesJapanese());

 Q: How can I display and input non-Latin characters such as Chinese, Japanese, Korean, Cyrillic?
 A: When loading a font, pass custom Unicode ranges to specify the glyphs to load. 
    All your strings needs to use UTF-8 encoding. Specifying literal in your source code using a local code page (such as CP-923 for Japanese or CP-1251 for Cyrillic) will not work.
    In C++11 you can encode a string literal in UTF-8 by using the u8"hello" syntax. Otherwise you can convert yourself to UTF-8 or load text data from file already saved as UTF-8.
    You can also try to remap your local codepage characters to their Unicode codepoint using font->AddRemapChar(), but international users may have problems reading/editing your source code.

      io.Fonts->AddFontFromFileTTF("myfontfile.ttf", size_in_pixels, NULL, io.Fonts->GetGlyphRangesJapanese());  // Load Japanese characters
      io.Fonts->GetTexDataAsRGBA32() or GetTexDataAsAlpha8()
      io.ImeWindowHandle = MY_HWND;      // To input using Microsoft IME, give ImGui the hwnd of your application

    As for text input, depends on you passing the right character code to io.AddInputCharacter(). The example applications do that.

 Q: How can I use the drawing facilities without an ImGui window? (using ImDrawList API)
 A: The easiest way is to create a dummy window. Call Begin() with NoTitleBar|NoResize|NoMove|NoScrollbar|NoSavedSettings|NoInputs flag, zero background alpha, 
    then retrieve the ImDrawList* via GetWindowDrawList() and draw to it in any way you like.

 - tip: the construct 'IMGUI_ONCE_UPON_A_FRAME { ... }' will run the block of code only once a frame. You can use it to quickly add custom UI in the middle of a deep nested inner loop in your code.
 - tip: you can create widgets without a Begin()/End() block, they will go in an implicit window called "Debug"
 - tip: you can call Begin() multiple times with the same name during the same frame, it will keep appending to the same window. this is also useful to set yourself in the context of another window (to get/set other settings)
 - tip: you can call Render() multiple times (e.g for VR renders).
 - tip: call and read the ShowTestWindow() code in imgui_demo.cpp for more example of how to use ImGui!


 ISSUES & TODO-LIST
 ==================
 Issue numbers (#) refer to github issues listed at https://github.com/ocornut/imgui/issues
 The list below consist mostly of notes of things to do before they are requested/discussed by users (at that point it usually happens on the github)

 - doc: add a proper documentation+regression testing system (#435)
 - window: add a way for very transient windows (non-saved, temporary overlay over hundreds of objects) to "clean" up from the global window list. perhaps a lightweight explicit cleanup pass.
 - window: calling SetNextWindowSize() every frame with <= 0 doesn't do anything, may be useful to allow (particularly when used for a single axis) (#690)
 - window: auto-fit feedback loop when user relies on any dynamic layout (window width multiplier, column) appears weird to end-user. clarify.
 - window: allow resizing of child windows (possibly given min/max for each axis?)
 - window: background options for child windows, border option (disable rounding)
 - window: add a way to clear an existing window instead of appending (e.g. for tooltip override using a consistent api rather than the deferred tooltip)
 - window: resizing from any sides? + mouse cursor directives for app.
!- window: begin with *p_open == false should return false.
 - window: get size/pos helpers given names (see discussion in #249)
 - window: a collapsed window can be stuck behind the main menu bar?
 - window: when window is small, prioritize resize button over close button.
 - window: detect extra End() call that pop the "Debug" window out and assert at call site instead of later.
 - window/tooltip: allow to set the width of a tooltip to allow TextWrapped() etc. while keeping the height automatic.
 - window: increase minimum size of a window with menus or fix the menu rendering so that it doesn't look odd.
 - draw-list: maintaining bounding box per command would allow to merge draw command when clipping isn't relied on (typical non-scrolling window or non-overflowing column would merge with previous command).
!- scrolling: allow immediately effective change of scroll if we haven't appended items yet
 - splitter/separator: formalize the splitter idiom into an official api (we want to handle n-way split) (#319)
 - widgets: display mode: widget-label, label-widget (aligned on column or using fixed size), label-newline-tab-widget etc.
 - widgets: clean up widgets internal toward exposing everything.
 - widgets: add disabled and read-only modes (#211)
 - main: considering adding an Init() function? some constructs are awkward in the implementation because of the lack of them.
!- main: make it so that a frame with no window registered won't refocus every window on subsequent frames (~bump LastFrameActive of all windows).
 - main: IsItemHovered() make it more consistent for various type of widgets, widgets with multiple components, etc. also effectively IsHovered() region sometimes differs from hot region, e.g tree nodes
 - main: IsItemHovered() info stored in a stack? so that 'if TreeNode() { Text; TreePop; } if IsHovered' return the hover state of the TreeNode?
 - input text: clean up the mess caused by converting UTF-8 <> wchar. the code is rather inefficient right now.
 - input text: reorganize event handling, allow CharFilter to modify buffers, allow multiple events? (#541)
 - input text: flag to disable live update of the user buffer (also applies to float/int text input) 
 - input text: resize behavior - field could stretch when being edited? hover tooltip shows more text?
 - input text: add ImGuiInputTextFlags_EnterToApply? (off #218)
 - input text: add discard flag (e.g. ImGuiInputTextFlags_DiscardActiveBuffer) or make it easier to clear active focus for text replacement during edition (#725)
 - input text multi-line: don't directly call AddText() which does an unnecessary vertex reserve for character count prior to clipping. and/or more line-based clipping to AddText(). and/or reorganize TextUnformatted/RenderText for more efficiency for large text (e.g TextUnformatted could clip and log separately, etc).
 - input text multi-line: way to dynamically grow the buffer without forcing the user to initially allocate for worse case (follow up on #200)
 - input text multi-line: line numbers? status bar? (follow up on #200)
 - input text multi-line: behave better when user changes input buffer while editing is active (even though it is illegal behavior). namely, the change of buffer can create a scrollbar glitch (#725)
 - input text: allow centering/positioning text so that ctrl+clicking Drag or Slider keeps the textual value at the same pixel position.
 - input number: optional range min/max for Input*() functions
 - input number: holding [-]/[+] buttons could increase the step speed non-linearly (or user-controlled)
 - input number: use mouse wheel to step up/down
 - input number: applying arithmetics ops (+,-,*,/) messes up with text edit undo stack.
 - button: provide a button that looks framed.
 - text: proper alignment options
 - image/image button: misalignment on padded/bordered button?
 - image/image button: parameters are confusing, image() has tint_col,border_col whereas imagebutton() has bg_col/tint_col. Even thou they are different parameters ordering could be more consistent. can we fix that?
 - layout: horizontal layout helper (#97)
 - layout: horizontal flow until no space left (#404)
 - layout: more generic alignment state (left/right/centered) for single items?
 - layout: clean up the InputFloatN/SliderFloatN/ColorEdit4 layout code. item width should include frame padding.
 - layout: BeginGroup() needs a border option.
 - columns: declare column set (each column: fixed size, %, fill, distribute default size among fills) (#513, #125)
 - columns: add a conditional parameter to SetColumnOffset() (#513, #125)
 - columns: separator function or parameter that works within the column (currently Separator() bypass all columns) (#125)
 - columns: columns header to act as button (~sort op) and allow resize/reorder (#513, #125)
 - columns: user specify columns size (#513, #125)
 - columns: flag to add horizontal separator above/below?
 - columns/layout: setup minimum line height (equivalent of automatically calling AlignFirstTextHeightToWidgets)
 - combo: sparse combo boxes (via function call?) / iterators
 - combo: contents should extends to fit label if combo widget is small
 - combo/listbox: keyboard control. need InputText-like non-active focus + key handling. considering keyboard for custom listbox (pr #203)
 - listbox: multiple selection
 - listbox: user may want to initial scroll to focus on the one selected value?
 - listbox: keyboard navigation.
 - listbox: scrolling should track modified selection.
!- popups/menus: clarify usage of popups id, how MenuItem/Selectable closing parent popups affects the ID, etc. this is quite fishy needs improvement! (#331, #402)
 - popups: add variant using global identifier similar to Begin/End (#402)
 - popups: border options. richer api like BeginChild() perhaps? (#197)
 - tooltip: tooltip that doesn't fit in entire screen seems to lose their "last prefered button" and may teleport when moving mouse
 - menus: local shortcuts, global shortcuts (#456, #126)
 - menus: icons
 - menus: menubars: some sort of priority / effect of main menu-bar on desktop size?
 - menus: calling BeginMenu() twice with a same name doesn't seem to append nicely
 - statusbar: add a per-window status bar helper similar to what menubar does.
 - tabs (#261, #351)
 - separator: separator on the initial position of a window is not visible (cursorpos.y <= clippos.y)
!- color: the color helpers/typing is a mess and needs sorting out.
 - color: add a better color picker (#346)
 - node/graph editor (#306)
 - pie menus patterns (#434)
 - drag'n drop, dragging helpers (carry dragging info, visualize drag source before clicking, drop target, etc.) (#143, #479)
 - plot: PlotLines() should use the polygon-stroke facilities (currently issues with averaging normals)
 - plot: make it easier for user to draw extra stuff into the graph (e.g: draw basis, highlight certain points, 2d plots, multiple plots)
 - plot: "smooth" automatic scale over time, user give an input 0.0(full user scale) 1.0(full derived from value)
 - plot: add a helper e.g. Plot(char* label, float value, float time_span=2.0f) that stores values and Plot them for you - probably another function name. and/or automatically allow to plot ANY displayed value (more reliance on stable ID)
 - slider: allow using the [-]/[+] buttons used by InputFloat()/InputInt()
 - slider: initial absolute click is imprecise. change to relative movement slider (same as scrollbar).
 - slider: add dragging-based widgets to edit values with mouse (on 2 axises), saving screen real-estate.
 - slider: tint background based on value (e.g. v_min -> v_max, or use 0.0f either side of the sign)
 - slider & drag: int data passing through a float
 - drag float: up/down axis
 - drag float: added leeway on edge (e.g. a few invisible steps past the clamp limits)
 - tree node / optimization: avoid formatting when clipped.
 - tree node: tree-node/header right-most side doesn't take account of horizontal scrolling.
 - tree node: add treenode/treepush int variants? not there because (void*) cast from int warns on some platforms/settings?
 - tree node: try to apply scrolling at time of TreePop() if node was just opened and end of node is past scrolling limits?
 - tree node / selectable render mismatch which is visible if you use them both next to each other (e.g. cf. property viewer)
 - tree node: tweak color scheme to distinguish headers from selected tree node (#581)
 - textwrapped: figure out better way to use TextWrapped() in an always auto-resize context (tooltip, etc.) (#249)
 - settings: write more decent code to allow saving/loading new fields
 - settings: api for per-tool simple persistent data (bool,int,float,columns sizes,etc.) in .ini file
 - style: add window shadows.
 - style/optimization: store rounded corners in texture to use 1 quad per corner (filled and wireframe) to lower the cost of rounding.
 - style: color-box not always square?
 - style: a concept of "compact style" that the end-user can easily rely on (e.g. PushStyleCompact()?) that maps to other settings? avoid implementing duplicate helpers such as SmallCheckbox(), etc.
 - style: try to make PushStyleVar() more robust to incorrect parameters (to be more friendly to edit & continues situation).
 - style/opt: PopStyleVar could be optimized by having GetStyleVar returns the type, using a table mapping stylevar enum to data type.
 - style: global scale setting.
 - style: WindowPadding needs to be EVEN needs the 0.5 multiplier probably have a subtle effect on clip rectangle
 - text: simple markup language for color change?
 - font: dynamic font atlas to avoid baking huge ranges into bitmap and make scaling easier.
 - font: small opt: for monospace font (like the defalt one) we can trim IndexXAdvance as long as trailing value is == FallbackXAdvance
 - font: add support for kerning, probably optional. perhaps default to (32..128)^2 matrix ~ 36KB then hash fallback.
 - font: add a simpler CalcTextSizeA() api? current one ok but not welcome if user needs to call it directly (without going through ImGui::CalcTextSize)
 - font: fix AddRemapChar() to work before font has been built.
 - log: LogButtons() options for specifying depth and/or hiding depth slider
 - log: have more control over the log scope (e.g. stop logging when leaving current tree node scope)
 - log: be able to log anything (e.g. right-click on a window/tree-node, shows context menu? log into tty/file/clipboard)
 - log: let user copy any window content to clipboard easily (CTRL+C on windows? while moving it? context menu?). code is commented because it fails with multiple Begin/End pairs.
 - filters: set a current filter that tree node can automatically query to hide themselves
 - filters: handle wildcards (with implicit leading/trailing *), regexps
 - shortcuts: add a shortcut api, e.g. parse "&Save" and/or "Save (CTRL+S)", pass in to widgets or provide simple ways to use (button=activate, input=focus)
!- keyboard: tooltip & combo boxes are messing up / not honoring keyboard tabbing
 - keyboard: full keyboard navigation and focus. (#323)
 - focus: preserve ActiveId/focus stack state, e.g. when opening a menu and close it, previously selected InputText() focus gets restored (#622)
 - focus: SetKeyboardFocusHere() on with >= 0 offset could be done on same frame (else latch and modulate on beginning of next frame)
 - input: rework IO system to be able to pass actual ordered/timestamped events. (~#335, #71)
 - input: allow to decide and pass explicit double-clicks (e.g. for windows by the CS_DBLCLKS style).
 - input: support track pad style scrolling & slider edit.
 - misc: provide a way to compile out the entire implementation while providing a dummy API (e.g. #define IMGUI_DUMMY_IMPL)
 - misc: double-clicking on title bar to minimize isn't consistent, perhaps move to single-click on left-most collapse icon?
 - misc: provide HoveredTime and ActivatedTime to ease the creation of animations.
 - style editor: have a more global HSV setter (e.g. alter hue on all elements). consider replacing active/hovered by offset in HSV space? (#438)
 - style editor: color child window height expressed in multiple of line height.
 - remote: make a system like RemoteImGui first-class citizen/project (#75)
 - drawlist: move Font, FontSize, FontTexUvWhitePixel inside ImDrawList and make it self-contained (apart from drawing settings?)
 - drawlist: end-user probably can't call Clear() directly because we expect a texture to be pushed in the stack.
 - examples: directx9: save/restore device state more thoroughly.
 - examples: window minimize, maximize (#583)
 - optimization: add a flag to disable most of rendering, for the case where the user expect to skip it (#335)
 - optimization: use another hash function than crc32, e.g. FNV1a
 - optimization/render: merge command-lists with same clip-rect into one even if they aren't sequential? (as long as in-between clip rectangle don't overlap)?
 - optimization: turn some the various stack vectors into statically-sized arrays
 - optimization: better clipping for multi-component widgets
*/

#if defined(_MSC_VER) && !defined(_CRT_SECURE_NO_WARNINGS)
#define _CRT_SECURE_NO_WARNINGS
#endif

#include "imgui.h"
#define IMGUI_DEFINE_MATH_OPERATORS
#define IMGUI_DEFINE_PLACEMENT_NEW
#include "imgui_internal.h"

#include <ctype.h>      // toupper, isprint
#include <stdlib.h>     // NULL, malloc, free, qsort, atoi
#include <stdio.h>      // vsnprintf, sscanf, printf
#include <limits.h>     // INT_MIN, INT_MAX
#if defined(_MSC_VER) && _MSC_VER <= 1500 // MSVC 2008 or earlier
#include <stddef.h>     // intptr_t
#else
#include <stdint.h>     // intptr_t
#endif

#ifdef _MSC_VER
#pragma warning (disable: 4127) // condition expression is constant
#pragma warning (disable: 4505) // unreferenced local function has been removed (stb stuff)
#pragma warning (disable: 4996) // 'This function or variable may be unsafe': strcpy, strdup, sprintf, vsnprintf, sscanf, fopen
#endif

// Clang warnings with -Weverything
#ifdef __clang__
#pragma clang diagnostic ignored "-Wold-style-cast"         // warning : use of old-style cast                              // yes, they are more terse.
#pragma clang diagnostic ignored "-Wfloat-equal"            // warning : comparing floating point with == or != is unsafe   // storing and comparing against same constants ok.
#pragma clang diagnostic ignored "-Wformat-nonliteral"      // warning : format string is not a string literal              // passing non-literal to vsnformat(). yes, user passing incorrect format strings can crash the code.
#pragma clang diagnostic ignored "-Wexit-time-destructors"  // warning : declaration requires an exit-time destructor       // exit-time destruction order is undefined. if MemFree() leads to users code that has been disabled before exit it might cause problems. ImGui coding style welcomes static/globals.
#pragma clang diagnostic ignored "-Wglobal-constructors"    // warning : declaration requires a global destructor           // similar to above, not sure what the exact difference it.
#pragma clang diagnostic ignored "-Wsign-conversion"        // warning : implicit conversion changes signedness             //
#pragma clang diagnostic ignored "-Wint-to-void-pointer-cast" // warning : cast to 'void *' from smaller integer type 'int' //
#elif defined(__GNUC__)
#pragma GCC diagnostic ignored "-Wunused-function"          // warning: 'xxxx' defined but not used
#pragma GCC diagnostic ignored "-Wint-to-pointer-cast"      // warning: cast to pointer from integer of different size
#pragma GCC diagnostic ignored "-Wformat"                   // warning: format '%p' expects argument of type 'void*', but argument 6 has type 'ImGuiWindow*'
#pragma GCC diagnostic ignored "-Wdouble-promotion"         // warning: implicit conversion from 'float' to 'double' when passing argument to function
#pragma GCC diagnostic ignored "-Wconversion"               // warning: conversion to 'xxxx' from 'xxxx' may alter its value
#endif

//-------------------------------------------------------------------------
// Forward Declarations
//-------------------------------------------------------------------------

static void             LogRenderedText(const ImVec2& ref_pos, const char* text, const char* text_end = NULL);

static void             PushMultiItemsWidths(int components, float w_full = 0.0f);
static float            GetDraggedColumnOffset(int column_index);

static bool             IsKeyPressedMap(ImGuiKey key, bool repeat = true);

static void             SetCurrentFont(ImFont* font);
static void             SetCurrentWindow(ImGuiWindow* window);
static void             SetWindowScrollY(ImGuiWindow* window, float new_scroll_y);
static void             SetWindowPos(ImGuiWindow* window, const ImVec2& pos, ImGuiSetCond cond);
static void             SetWindowSize(ImGuiWindow* window, const ImVec2& size, ImGuiSetCond cond);
static void             SetWindowCollapsed(ImGuiWindow* window, bool collapsed, ImGuiSetCond cond);
static ImGuiWindow*     FindHoveredWindow(ImVec2 pos, bool excluding_childs);
static ImGuiWindow*     CreateNewWindow(const char* name, ImVec2 size, ImGuiWindowFlags flags);
static inline bool      IsWindowContentHoverable(ImGuiWindow* window);
static void             ClearSetNextWindowData();
static void             CheckStacksSize(ImGuiWindow* window, bool write);
static void             Scrollbar(ImGuiWindow* window, bool horizontal);

static void             AddDrawListToRenderList(ImVector<ImDrawList*>& out_render_list, ImDrawList* draw_list);
static void             AddWindowToRenderList(ImVector<ImDrawList*>& out_render_list, ImGuiWindow* window);
static void             AddWindowToSortedBuffer(ImVector<ImGuiWindow*>& out_sorted_windows, ImGuiWindow* window);

static ImGuiIniData*    FindWindowSettings(const char* name);
static ImGuiIniData*    AddWindowSettings(const char* name);
static void             LoadSettings();
static void             SaveSettings();
static void             MarkSettingsDirty();

static void             PushColumnClipRect(int column_index = -1);
static ImRect           GetVisibleRect();

static bool             BeginPopupEx(const char* str_id, ImGuiWindowFlags extra_flags);
static void             CloseInactivePopups();
static void             ClosePopupToLevel(int remaining);
static void             ClosePopup(ImGuiID id);
static bool             IsPopupOpen(ImGuiID id);
static ImGuiWindow*     GetFrontMostModalRootWindow();
static ImVec2           FindBestPopupWindowPos(const ImVec2& base_pos, const ImVec2& size, int* last_dir, const ImRect& rect_to_avoid);

static bool             InputTextFilterCharacter(unsigned int* p_char, ImGuiInputTextFlags flags, ImGuiTextEditCallback callback, void* user_data);
static int              InputTextCalcTextLenAndLineCount(const char* text_begin, const char** out_text_end);
static ImVec2           InputTextCalcTextSizeW(const ImWchar* text_begin, const ImWchar* text_end, const ImWchar** remaining = NULL, ImVec2* out_offset = NULL, bool stop_on_new_line = false);

static inline void      DataTypeFormatString(ImGuiDataType data_type, void* data_ptr, const char* display_format, char* buf, int buf_size);
static inline void      DataTypeFormatString(ImGuiDataType data_type, void* data_ptr, int decimal_precision, char* buf, int buf_size);
static void             DataTypeApplyOp(ImGuiDataType data_type, int op, void* value1, const void* value2);
static bool             DataTypeApplyOpFromText(const char* buf, const char* initial_value_buf, ImGuiDataType data_type, void* data_ptr, const char* scalar_format);

//-----------------------------------------------------------------------------
// Platform dependent default implementations
//-----------------------------------------------------------------------------

static const char*      GetClipboardTextFn_DefaultImpl();
static void             SetClipboardTextFn_DefaultImpl(const char* text);
static void             ImeSetInputScreenPosFn_DefaultImpl(int x, int y);

//-----------------------------------------------------------------------------
// Context
//-----------------------------------------------------------------------------

// Default context, default font atlas.
// New contexts always point by default to this font atlas. It can be changed by reassigning the GetIO().Fonts variable.
static ImGuiContext     GImDefaultContext;
static ImFontAtlas      GImDefaultFontAtlas;

// Current context pointer. Implicitely used by all ImGui functions. Always assumed to be != NULL. Change to a different context by calling ImGui::SetCurrentContext()
// ImGui is currently not thread-safe because of this variable. If you want thread-safety to allow N threads to access N different contexts, you might work around it by (A) having two instances of the ImGui code under different namespaces or (B) change this variable to be TLS. Further development aim to make this context pointer explicit to all calls. Also read https://github.com/ocornut/imgui/issues/586
ImGuiContext*           GImGui = &GImDefaultContext;

//-----------------------------------------------------------------------------
// User facing structures
//-----------------------------------------------------------------------------

ImGuiStyle::ImGuiStyle()
{
    Alpha                   = 1.0f;             // Global alpha applies to everything in ImGui
    WindowPadding           = ImVec2(8,8);      // Padding within a window
    WindowMinSize           = ImVec2(32,32);    // Minimum window size
    WindowRounding          = 9.0f;             // Radius of window corners rounding. Set to 0.0f to have rectangular windows
    WindowTitleAlign        = ImGuiAlign_Left;  // Alignment for title bar text
    ChildWindowRounding     = 0.0f;             // Radius of child window corners rounding. Set to 0.0f to have rectangular child windows
    FramePadding            = ImVec2(4,3);      // Padding within a framed rectangle (used by most widgets)
    FrameRounding           = 0.0f;             // Radius of frame corners rounding. Set to 0.0f to have rectangular frames (used by most widgets).
    ItemSpacing             = ImVec2(8,4);      // Horizontal and vertical spacing between widgets/lines
    ItemInnerSpacing        = ImVec2(4,4);      // Horizontal and vertical spacing between within elements of a composed widget (e.g. a slider and its label)
    TouchExtraPadding       = ImVec2(0,0);      // Expand reactive bounding box for touch-based system where touch position is not accurate enough. Unfortunately we don't sort widgets so priority on overlap will always be given to the first widget. So don't grow this too much!
    IndentSpacing           = 21.0f;            // Horizontal spacing when e.g. entering a tree node. Generally == (FontSize + FramePadding.x*2).
    ColumnsMinSpacing       = 6.0f;             // Minimum horizontal spacing between two columns
    ScrollbarSize           = 16.0f;            // Width of the vertical scrollbar, Height of the horizontal scrollbar
    ScrollbarRounding       = 9.0f;             // Radius of grab corners rounding for scrollbar
    GrabMinSize             = 10.0f;            // Minimum width/height of a grab box for slider/scrollbar
    GrabRounding            = 0.0f;             // Radius of grabs corners rounding. Set to 0.0f to have rectangular slider grabs.
    DisplayWindowPadding    = ImVec2(22,22);    // Window positions are clamped to be visible within the display area by at least this amount. Only covers regular windows.
    DisplaySafeAreaPadding  = ImVec2(4,4);      // If you cannot see the edge of your screen (e.g. on a TV) increase the safe area padding. Covers popups/tooltips as well regular windows.
    AntiAliasedLines        = true;             // Enable anti-aliasing on lines/borders. Disable if you are really short on CPU/GPU.
    AntiAliasedShapes       = true;             // Enable anti-aliasing on filled shapes (rounded rectangles, circles, etc.)
    CurveTessellationTol    = 1.25f;            // Tessellation tolerance. Decrease for highly tessellated curves (higher quality, more polygons), increase to reduce quality.

    Colors[ImGuiCol_Text]                   = ImVec4(0.90f, 0.90f, 0.90f, 1.00f);
    Colors[ImGuiCol_TextDisabled]           = ImVec4(0.60f, 0.60f, 0.60f, 1.00f);
    Colors[ImGuiCol_WindowBg]               = ImVec4(0.00f, 0.00f, 0.00f, 0.70f);
    Colors[ImGuiCol_ChildWindowBg]          = ImVec4(0.00f, 0.00f, 0.00f, 0.00f);
    Colors[ImGuiCol_PopupBg]                = ImVec4(0.05f, 0.05f, 0.10f, 0.90f);
    Colors[ImGuiCol_Border]                 = ImVec4(0.70f, 0.70f, 0.70f, 0.65f);
    Colors[ImGuiCol_BorderShadow]           = ImVec4(0.00f, 0.00f, 0.00f, 0.00f);
    Colors[ImGuiCol_FrameBg]                = ImVec4(0.80f, 0.80f, 0.80f, 0.30f);   // Background of checkbox, radio button, plot, slider, text input
    Colors[ImGuiCol_FrameBgHovered]         = ImVec4(0.90f, 0.80f, 0.80f, 0.40f);
    Colors[ImGuiCol_FrameBgActive]          = ImVec4(0.90f, 0.65f, 0.65f, 0.45f);
    Colors[ImGuiCol_TitleBg]                = ImVec4(0.27f, 0.27f, 0.54f, 0.83f);
    Colors[ImGuiCol_TitleBgCollapsed]       = ImVec4(0.40f, 0.40f, 0.80f, 0.20f);
    Colors[ImGuiCol_TitleBgActive]          = ImVec4(0.32f, 0.32f, 0.63f, 0.87f);
    Colors[ImGuiCol_MenuBarBg]              = ImVec4(0.40f, 0.40f, 0.55f, 0.80f);
    Colors[ImGuiCol_ScrollbarBg]            = ImVec4(0.20f, 0.25f, 0.30f, 0.60f);
    Colors[ImGuiCol_ScrollbarGrab]          = ImVec4(0.40f, 0.40f, 0.80f, 0.30f);
    Colors[ImGuiCol_ScrollbarGrabHovered]   = ImVec4(0.40f, 0.40f, 0.80f, 0.40f);
    Colors[ImGuiCol_ScrollbarGrabActive]    = ImVec4(0.80f, 0.50f, 0.50f, 0.40f);
    Colors[ImGuiCol_ComboBg]                = ImVec4(0.20f, 0.20f, 0.20f, 0.99f);
    Colors[ImGuiCol_CheckMark]              = ImVec4(0.90f, 0.90f, 0.90f, 0.50f);
    Colors[ImGuiCol_SliderGrab]             = ImVec4(1.00f, 1.00f, 1.00f, 0.30f);
    Colors[ImGuiCol_SliderGrabActive]       = ImVec4(0.80f, 0.50f, 0.50f, 1.00f);
    Colors[ImGuiCol_Button]                 = ImVec4(0.67f, 0.40f, 0.40f, 0.60f);
    Colors[ImGuiCol_ButtonHovered]          = ImVec4(0.67f, 0.40f, 0.40f, 1.00f);
    Colors[ImGuiCol_ButtonActive]           = ImVec4(0.80f, 0.50f, 0.50f, 1.00f);
    Colors[ImGuiCol_Header]                 = ImVec4(0.40f, 0.40f, 0.90f, 0.45f);
    Colors[ImGuiCol_HeaderHovered]          = ImVec4(0.45f, 0.45f, 0.90f, 0.80f);
    Colors[ImGuiCol_HeaderActive]           = ImVec4(0.53f, 0.53f, 0.87f, 0.80f);
    Colors[ImGuiCol_Column]                 = ImVec4(0.50f, 0.50f, 0.50f, 1.00f);
    Colors[ImGuiCol_ColumnHovered]          = ImVec4(0.70f, 0.60f, 0.60f, 1.00f);
    Colors[ImGuiCol_ColumnActive]           = ImVec4(0.90f, 0.70f, 0.70f, 1.00f);
    Colors[ImGuiCol_ResizeGrip]             = ImVec4(1.00f, 1.00f, 1.00f, 0.30f);
    Colors[ImGuiCol_ResizeGripHovered]      = ImVec4(1.00f, 1.00f, 1.00f, 0.60f);
    Colors[ImGuiCol_ResizeGripActive]       = ImVec4(1.00f, 1.00f, 1.00f, 0.90f);
    Colors[ImGuiCol_CloseButton]            = ImVec4(0.50f, 0.50f, 0.90f, 0.50f);
    Colors[ImGuiCol_CloseButtonHovered]     = ImVec4(0.70f, 0.70f, 0.90f, 0.60f);
    Colors[ImGuiCol_CloseButtonActive]      = ImVec4(0.70f, 0.70f, 0.70f, 1.00f);
    Colors[ImGuiCol_PlotLines]              = ImVec4(1.00f, 1.00f, 1.00f, 1.00f);
    Colors[ImGuiCol_PlotLinesHovered]       = ImVec4(0.90f, 0.70f, 0.00f, 1.00f);
    Colors[ImGuiCol_PlotHistogram]          = ImVec4(0.90f, 0.70f, 0.00f, 1.00f);
    Colors[ImGuiCol_PlotHistogramHovered]   = ImVec4(1.00f, 0.60f, 0.00f, 1.00f);
    Colors[ImGuiCol_TextSelectedBg]         = ImVec4(0.00f, 0.00f, 1.00f, 0.35f);
    Colors[ImGuiCol_ModalWindowDarkening]   = ImVec4(0.20f, 0.20f, 0.20f, 0.35f);
}

ImGuiIO::ImGuiIO()
{
    // Most fields are initialized with zero
    memset(this, 0, sizeof(*this));

    DisplaySize = ImVec2(-1.0f, -1.0f);
    DeltaTime = 1.0f/60.0f;
    IniSavingRate = 5.0f;
    IniFilename = "imgui.ini";
    LogFilename = "imgui_log.txt";
    Fonts = &GImDefaultFontAtlas;
    FontGlobalScale = 1.0f;
    DisplayFramebufferScale = ImVec2(1.0f, 1.0f);
    MousePos = ImVec2(-1,-1);
    MousePosPrev = ImVec2(-1,-1);
    MouseDoubleClickTime = 0.30f;
    MouseDoubleClickMaxDist = 6.0f;
    MouseDragThreshold = 6.0f;
    for (int i = 0; i < IM_ARRAYSIZE(MouseDownDuration); i++)
        MouseDownDuration[i] = MouseDownDurationPrev[i] = -1.0f;
    for (int i = 0; i < IM_ARRAYSIZE(KeysDownDuration); i++)
        KeysDownDuration[i] = KeysDownDurationPrev[i] = -1.0f;
    for (int i = 0; i < ImGuiKey_COUNT; i++)
        KeyMap[i] = -1;
    KeyRepeatDelay = 0.250f;
    KeyRepeatRate = 0.050f;
    UserData = NULL;

    // User functions
    RenderDrawListsFn = NULL;
    MemAllocFn = malloc;
    MemFreeFn = free;
    GetClipboardTextFn = GetClipboardTextFn_DefaultImpl;   // Platform dependent default implementations
    SetClipboardTextFn = SetClipboardTextFn_DefaultImpl;
    ImeSetInputScreenPosFn = ImeSetInputScreenPosFn_DefaultImpl;

    // Set OS X style defaults based on __APPLE__ compile time flag
#ifdef __APPLE__
    OSXBehaviors = true;
#endif
}

// Pass in translated ASCII characters for text input.
// - with glfw you can get those from the callback set in glfwSetCharCallback()
// - on Windows you can get those using ToAscii+keyboard state, or via the WM_CHAR message
void ImGuiIO::AddInputCharacter(ImWchar c)
{
    const int n = ImStrlenW(InputCharacters);
    if (n + 1 < IM_ARRAYSIZE(InputCharacters))
    {
        InputCharacters[n] = c;
        InputCharacters[n+1] = '\0';
    }
}

void ImGuiIO::AddInputCharactersUTF8(const char* utf8_chars)
{
    // We can't pass more wchars than ImGuiIO::InputCharacters[] can hold so don't convert more
    const int wchars_buf_len = sizeof(ImGuiIO::InputCharacters) / sizeof(ImWchar);
    ImWchar wchars[wchars_buf_len];
    ImTextStrFromUtf8(wchars, wchars_buf_len, utf8_chars, NULL);
    for (int i = 0; i < wchars_buf_len && wchars[i] != 0; i++)
        AddInputCharacter(wchars[i]);
}

//-----------------------------------------------------------------------------
// HELPERS
//-----------------------------------------------------------------------------

#define IM_F32_TO_INT8_UNBOUND(_VAL)    ((int)((_VAL) * 255.0f + ((_VAL)>=0 ? 0.5f : -0.5f)))   // Unsaturated, for display purpose 
#define IM_F32_TO_INT8_SAT(_VAL)        ((int)(ImSaturate(_VAL) * 255.0f + 0.5f))               // Saturated, always output 0..255

// Play it nice with Windows users. Notepad in 2015 still doesn't display text data with Unix-style \n.
#ifdef _WIN32
#define IM_NEWLINE "\r\n"
#else
#define IM_NEWLINE "\n"
#endif

bool ImIsPointInTriangle(const ImVec2& p, const ImVec2& a, const ImVec2& b, const ImVec2& c)
{
    bool b1 = ((p.x - b.x) * (a.y - b.y) - (p.y - b.y) * (a.x - b.x)) < 0.0f;
    bool b2 = ((p.x - c.x) * (b.y - c.y) - (p.y - c.y) * (b.x - c.x)) < 0.0f;
    bool b3 = ((p.x - a.x) * (c.y - a.y) - (p.y - a.y) * (c.x - a.x)) < 0.0f;
    return ((b1 == b2) && (b2 == b3));
}

int ImStricmp(const char* str1, const char* str2)
{
    int d;
    while ((d = toupper(*str2) - toupper(*str1)) == 0 && *str1) { str1++; str2++; }
    return d;
}

int ImStrnicmp(const char* str1, const char* str2, int count)
{
    int d = 0;
    while (count > 0 && (d = toupper(*str2) - toupper(*str1)) == 0 && *str1) { str1++; str2++; count--; }
    return d;
}

void ImStrncpy(char* dst, const char* src, int count)
{
    if (count < 1) return;
    strncpy(dst, src, (size_t)count);
    dst[count-1] = 0;
}

char* ImStrdup(const char *str)
{
    size_t len = strlen(str) + 1;
    void* buff = ImGui::MemAlloc(len);
    return (char*)memcpy(buff, (const void*)str, len);
}

int ImStrlenW(const ImWchar* str)
{
    int n = 0;
    while (*str++) n++;
    return n;
}

const ImWchar* ImStrbolW(const ImWchar* buf_mid_line, const ImWchar* buf_begin) // find beginning-of-line
{
    while (buf_mid_line > buf_begin && buf_mid_line[-1] != '\n')
        buf_mid_line--;
    return buf_mid_line;
}

const char* ImStristr(const char* haystack, const char* haystack_end, const char* needle, const char* needle_end)
{
    if (!needle_end)
        needle_end = needle + strlen(needle);

    const char un0 = (char)toupper(*needle);
    while ((!haystack_end && *haystack) || (haystack_end && haystack < haystack_end))
    {
        if (toupper(*haystack) == un0)
        {
            const char* b = needle + 1;
            for (const char* a = haystack + 1; b < needle_end; a++, b++)
                if (toupper(*a) != toupper(*b))
                    break;
            if (b == needle_end)
                return haystack;
        }
        haystack++;
    }
    return NULL;
}

int ImFormatString(char* buf, int buf_size, const char* fmt, ...)
{
    va_list args;
    va_start(args, fmt);
    int w = vsnprintf(buf, buf_size, fmt, args);
    va_end(args);
    buf[buf_size-1] = 0;
    return (w == -1) ? buf_size : w;
}

int ImFormatStringV(char* buf, int buf_size, const char* fmt, va_list args)
{
    int w = vsnprintf(buf, buf_size, fmt, args);
    buf[buf_size-1] = 0;
    return (w == -1) ? buf_size : w;
}

// Pass data_size==0 for zero-terminated strings
// FIXME-OPT: Replace with e.g. FNV1a hash? CRC32 pretty much randomly access 1KB. Need to do proper measurements.
ImU32 ImHash(const void* data, int data_size, ImU32 seed)
{
    static ImU32 crc32_lut[256] = { 0 };
    if (!crc32_lut[1])
    {
        const ImU32 polynomial = 0xEDB88320;
        for (ImU32 i = 0; i < 256; i++)
        {
            ImU32 crc = i;
            for (ImU32 j = 0; j < 8; j++)
                crc = (crc >> 1) ^ (ImU32(-int(crc & 1)) & polynomial);
            crc32_lut[i] = crc;
        }
    }

    seed = ~seed;
    ImU32 crc = seed;
    const unsigned char* current = (const unsigned char*)data;

    if (data_size > 0)
    {
        // Known size
        while (data_size--)
            crc = (crc >> 8) ^ crc32_lut[(crc & 0xFF) ^ *current++];
    }
    else
    {
        // Zero-terminated string
        while (unsigned char c = *current++)
        {
            // We support a syntax of "label###id" where only "###id" is included in the hash, and only "label" gets displayed.
            // Because this syntax is rarely used we are optimizing for the common case.
            // - If we reach ### in the string we discard the hash so far and reset to the seed.
            // - We don't do 'current += 2; continue;' after handling ### to keep the code smaller.
            if (c == '#' && current[0] == '#' && current[1] == '#')
                crc = seed;
            crc = (crc >> 8) ^ crc32_lut[(crc & 0xFF) ^ c];
        }
    }
    return ~crc;
}

//-----------------------------------------------------------------------------
// ImText* helpers
//-----------------------------------------------------------------------------

// Convert UTF-8 to 32-bits character, process single character input.
// Based on stb_from_utf8() from github.com/nothings/stb/
// We handle UTF-8 decoding error by skipping forward.
int ImTextCharFromUtf8(unsigned int* out_char, const char* in_text, const char* in_text_end)
{
    unsigned int c = (unsigned int)-1;
    const unsigned char* str = (const unsigned char*)in_text;
    if (!(*str & 0x80))
    {
        c = (unsigned int)(*str++);
        *out_char = c;
        return 1;
    }
    if ((*str & 0xe0) == 0xc0)
    {
        *out_char = 0xFFFD; // will be invalid but not end of string
        if (in_text_end && in_text_end - (const char*)str < 2) return 1;
        if (*str < 0xc2) return 2;
        c = (unsigned int)((*str++ & 0x1f) << 6);
        if ((*str & 0xc0) != 0x80) return 2;
        c += (*str++ & 0x3f);
        *out_char = c;
        return 2;
    }
    if ((*str & 0xf0) == 0xe0)
    {
        *out_char = 0xFFFD; // will be invalid but not end of string
        if (in_text_end && in_text_end - (const char*)str < 3) return 1;
        if (*str == 0xe0 && (str[1] < 0xa0 || str[1] > 0xbf)) return 3;
        if (*str == 0xed && str[1] > 0x9f) return 3; // str[1] < 0x80 is checked below
        c = (unsigned int)((*str++ & 0x0f) << 12);
        if ((*str & 0xc0) != 0x80) return 3;
        c += (unsigned int)((*str++ & 0x3f) << 6);
        if ((*str & 0xc0) != 0x80) return 3;
        c += (*str++ & 0x3f);
        *out_char = c;
        return 3;
    }
    if ((*str & 0xf8) == 0xf0)
    {
        *out_char = 0xFFFD; // will be invalid but not end of string
        if (in_text_end && in_text_end - (const char*)str < 4) return 1;
        if (*str > 0xf4) return 4;
        if (*str == 0xf0 && (str[1] < 0x90 || str[1] > 0xbf)) return 4;
        if (*str == 0xf4 && str[1] > 0x8f) return 4; // str[1] < 0x80 is checked below
        c = (unsigned int)((*str++ & 0x07) << 18);
        if ((*str & 0xc0) != 0x80) return 4;
        c += (unsigned int)((*str++ & 0x3f) << 12);
        if ((*str & 0xc0) != 0x80) return 4;
        c += (unsigned int)((*str++ & 0x3f) << 6);
        if ((*str & 0xc0) != 0x80) return 4;
        c += (*str++ & 0x3f);
        // utf-8 encodings of values used in surrogate pairs are invalid
        if ((c & 0xFFFFF800) == 0xD800) return 4;
        *out_char = c;
        return 4;
    }
    *out_char = 0;
    return 0;
}

int ImTextStrFromUtf8(ImWchar* buf, int buf_size, const char* in_text, const char* in_text_end, const char** in_text_remaining)
{
    ImWchar* buf_out = buf;
    ImWchar* buf_end = buf + buf_size;
    while (buf_out < buf_end-1 && (!in_text_end || in_text < in_text_end) && *in_text)
    {
        unsigned int c;
        in_text += ImTextCharFromUtf8(&c, in_text, in_text_end);
        if (c == 0)
            break;
        if (c < 0x10000)    // FIXME: Losing characters that don't fit in 2 bytes
            *buf_out++ = (ImWchar)c;
    }
    *buf_out = 0;
    if (in_text_remaining)
        *in_text_remaining = in_text;
    return (int)(buf_out - buf);
}

int ImTextCountCharsFromUtf8(const char* in_text, const char* in_text_end)
{
    int char_count = 0;
    while ((!in_text_end || in_text < in_text_end) && *in_text)
    {
        unsigned int c;
        in_text += ImTextCharFromUtf8(&c, in_text, in_text_end);
        if (c == 0)
            break;
        if (c < 0x10000)
            char_count++;
    }
    return char_count;
}

// Based on stb_to_utf8() from github.com/nothings/stb/
static inline int ImTextCharToUtf8(char* buf, int buf_size, unsigned int c)
{
    if (c < 0x80)
    {
        buf[0] = (char)c;
        return 1;
    }
    if (c < 0x800)
    {
        if (buf_size < 2) return 0;
        buf[0] = (char)(0xc0 + (c >> 6));
        buf[1] = (char)(0x80 + (c & 0x3f));
        return 2;
    }
    if (c >= 0xdc00 && c < 0xe000)
    {
        return 0;
    }
    if (c >= 0xd800 && c < 0xdc00)
    {
        if (buf_size < 4) return 0;
        buf[0] = (char)(0xf0 + (c >> 18));
        buf[1] = (char)(0x80 + ((c >> 12) & 0x3f));
        buf[2] = (char)(0x80 + ((c >> 6) & 0x3f));
        buf[3] = (char)(0x80 + ((c ) & 0x3f));
        return 4;
    }
    //else if (c < 0x10000)
    {
        if (buf_size < 3) return 0;
        buf[0] = (char)(0xe0 + (c >> 12));
        buf[1] = (char)(0x80 + ((c>> 6) & 0x3f));
        buf[2] = (char)(0x80 + ((c ) & 0x3f));
        return 3;
    }
}

static inline int ImTextCountUtf8BytesFromChar(unsigned int c)
{
    if (c < 0x80) return 1;
    if (c < 0x800) return 2;
    if (c >= 0xdc00 && c < 0xe000) return 0;
    if (c >= 0xd800 && c < 0xdc00) return 4;
    return 3;
}

int ImTextStrToUtf8(char* buf, int buf_size, const ImWchar* in_text, const ImWchar* in_text_end)
{
    char* buf_out = buf;
    const char* buf_end = buf + buf_size;
    while (buf_out < buf_end-1 && (!in_text_end || in_text < in_text_end) && *in_text)
    {
        unsigned int c = (unsigned int)(*in_text++);
        if (c < 0x80)
            *buf_out++ = (char)c;
        else
            buf_out += ImTextCharToUtf8(buf_out, (int)(buf_end-buf_out-1), c);
    }
    *buf_out = 0;
    return (int)(buf_out - buf);
}

int ImTextCountUtf8BytesFromStr(const ImWchar* in_text, const ImWchar* in_text_end)
{
    int bytes_count = 0;
    while ((!in_text_end || in_text < in_text_end) && *in_text)
    {
        unsigned int c = (unsigned int)(*in_text++);
        if (c < 0x80)
            bytes_count++;
        else
            bytes_count += ImTextCountUtf8BytesFromChar(c);
    }
    return bytes_count;
}

ImVec4 ImGui::ColorConvertU32ToFloat4(ImU32 in)
{
    float s = 1.0f/255.0f;
    return ImVec4((in & 0xFF) * s, ((in >> 8) & 0xFF) * s, ((in >> 16) & 0xFF) * s, (in >> 24) * s);
}

ImU32 ImGui::ColorConvertFloat4ToU32(const ImVec4& in)
{
    ImU32 out;
    out  = ((ImU32)IM_F32_TO_INT8_SAT(in.x));
    out |= ((ImU32)IM_F32_TO_INT8_SAT(in.y)) << 8;
    out |= ((ImU32)IM_F32_TO_INT8_SAT(in.z)) << 16;
    out |= ((ImU32)IM_F32_TO_INT8_SAT(in.w)) << 24;
    return out;
}

ImU32 ImGui::GetColorU32(ImGuiCol idx, float alpha_mul)  
{ 
    ImVec4 c = GImGui->Style.Colors[idx]; 
    c.w *= GImGui->Style.Alpha * alpha_mul; 
    return ImGui::ColorConvertFloat4ToU32(c); 
}

ImU32 ImGui::GetColorU32(const ImVec4& col)
{ 
    ImVec4 c = col; 
    c.w *= GImGui->Style.Alpha; 
    return ImGui::ColorConvertFloat4ToU32(c); 
}

// Convert rgb floats ([0-1],[0-1],[0-1]) to hsv floats ([0-1],[0-1],[0-1]), from Foley & van Dam p592
// Optimized http://lolengine.net/blog/2013/01/13/fast-rgb-to-hsv
void ImGui::ColorConvertRGBtoHSV(float r, float g, float b, float& out_h, float& out_s, float& out_v)
{
    float K = 0.f;
    if (g < b)
    {
        const float tmp = g; g = b; b = tmp;
        K = -1.f;
    }
    if (r < g)
    {
        const float tmp = r; r = g; g = tmp;
        K = -2.f / 6.f - K;
    }

    const float chroma = r - (g < b ? g : b);
    out_h = fabsf(K + (g - b) / (6.f * chroma + 1e-20f));
    out_s = chroma / (r + 1e-20f);
    out_v = r;
}

// Convert hsv floats ([0-1],[0-1],[0-1]) to rgb floats ([0-1],[0-1],[0-1]), from Foley & van Dam p593
// also http://en.wikipedia.org/wiki/HSL_and_HSV
void ImGui::ColorConvertHSVtoRGB(float h, float s, float v, float& out_r, float& out_g, float& out_b)
{
    if (s == 0.0f)
    {
        // gray
        out_r = out_g = out_b = v;
        return;
    }

    h = fmodf(h, 1.0f) / (60.0f/360.0f);
    int   i = (int)h;
    float f = h - (float)i;
    float p = v * (1.0f - s);
    float q = v * (1.0f - s * f);
    float t = v * (1.0f - s * (1.0f - f));

    switch (i)
    {
    case 0: out_r = v; out_g = t; out_b = p; break;
    case 1: out_r = q; out_g = v; out_b = p; break;
    case 2: out_r = p; out_g = v; out_b = t; break;
    case 3: out_r = p; out_g = q; out_b = v; break;
    case 4: out_r = t; out_g = p; out_b = v; break;
    case 5: default: out_r = v; out_g = p; out_b = q; break;
    }
}

// Load file content into memory
// Memory allocated with ImGui::MemAlloc(), must be freed by user using ImGui::MemFree()
void* ImLoadFileToMemory(const char* filename, const char* file_open_mode, int* out_file_size, int padding_bytes)
{
    IM_ASSERT(filename && file_open_mode);
    if (out_file_size)
        *out_file_size = 0;

    FILE* f;
    if ((f = fopen(filename, file_open_mode)) == NULL)
        return NULL;

    long file_size_signed;
    if (fseek(f, 0, SEEK_END) || (file_size_signed = ftell(f)) == -1 || fseek(f, 0, SEEK_SET))
    {
        fclose(f);
        return NULL;
    }

    int file_size = (int)file_size_signed;
    void* file_data = ImGui::MemAlloc(file_size + padding_bytes);
    if (file_data == NULL)
    {
        fclose(f);
        return NULL;
    }
    if (fread(file_data, 1, (size_t)file_size, f) != (size_t)file_size)
    {
        fclose(f);
        ImGui::MemFree(file_data);
        return NULL;
    }
    if (padding_bytes > 0)
        memset((void *)(((char*)file_data) + file_size), 0, padding_bytes);

    fclose(f);
    if (out_file_size)
        *out_file_size = file_size;

    return file_data;
}

//-----------------------------------------------------------------------------
// ImGuiStorage
//-----------------------------------------------------------------------------

// Helper: Key->value storage
void ImGuiStorage::Clear()
{
    Data.clear();
}

// std::lower_bound but without the bullshit
static ImVector<ImGuiStorage::Pair>::iterator LowerBound(ImVector<ImGuiStorage::Pair>& data, ImGuiID key)
{
    ImVector<ImGuiStorage::Pair>::iterator first = data.begin();
    ImVector<ImGuiStorage::Pair>::iterator last = data.end();
    int count = (int)(last - first);
    while (count > 0)
    {
        int count2 = count / 2;
        ImVector<ImGuiStorage::Pair>::iterator mid = first + count2;
        if (mid->key < key)
        {
            first = ++mid;
            count -= count2 + 1;
        }
        else
        {
            count = count2;
        }
    }
    return first;
}

int ImGuiStorage::GetInt(ImGuiID key, int default_val) const
{
    ImVector<Pair>::iterator it = LowerBound(const_cast<ImVector<ImGuiStorage::Pair>&>(Data), key);
    if (it == Data.end() || it->key != key)
        return default_val;
    return it->val_i;
}

bool ImGuiStorage::GetBool(ImGuiID key, bool default_val) const
{
    return GetInt(key, default_val ? 1 : 0) != 0;
}

float ImGuiStorage::GetFloat(ImGuiID key, float default_val) const
{
    ImVector<Pair>::iterator it = LowerBound(const_cast<ImVector<ImGuiStorage::Pair>&>(Data), key);
    if (it == Data.end() || it->key != key)
        return default_val;
    return it->val_f;
}

void* ImGuiStorage::GetVoidPtr(ImGuiID key) const
{
    ImVector<Pair>::iterator it = LowerBound(const_cast<ImVector<ImGuiStorage::Pair>&>(Data), key);
    if (it == Data.end() || it->key != key)
        return NULL;
    return it->val_p;
}

// References are only valid until a new value is added to the storage. Calling a Set***() function or a Get***Ref() function invalidates the pointer.
int* ImGuiStorage::GetIntRef(ImGuiID key, int default_val)
{
    ImVector<Pair>::iterator it = LowerBound(Data, key);
    if (it == Data.end() || it->key != key)
        it = Data.insert(it, Pair(key, default_val));
    return &it->val_i;
}

bool* ImGuiStorage::GetBoolRef(ImGuiID key, bool default_val)
{
    return (bool*)GetIntRef(key, default_val ? 1 : 0);
}

float* ImGuiStorage::GetFloatRef(ImGuiID key, float default_val)
{
    ImVector<Pair>::iterator it = LowerBound(Data, key);
    if (it == Data.end() || it->key != key)
        it = Data.insert(it, Pair(key, default_val));
    return &it->val_f;
}

void** ImGuiStorage::GetVoidPtrRef(ImGuiID key, void* default_val)
{
    ImVector<Pair>::iterator it = LowerBound(Data, key);
    if (it == Data.end() || it->key != key)
        it = Data.insert(it, Pair(key, default_val));
    return &it->val_p;
}

// FIXME-OPT: Need a way to reuse the result of lower_bound when doing GetInt()/SetInt() - not too bad because it only happens on explicit interaction (maximum one a frame)
void ImGuiStorage::SetInt(ImGuiID key, int val)
{
    ImVector<Pair>::iterator it = LowerBound(Data, key);
    if (it == Data.end() || it->key != key)
    {
        Data.insert(it, Pair(key, val));
        return;
    }
    it->val_i = val;
}

void ImGuiStorage::SetBool(ImGuiID key, bool val)
{
    SetInt(key, val ? 1 : 0);
}

void ImGuiStorage::SetFloat(ImGuiID key, float val)
{
    ImVector<Pair>::iterator it = LowerBound(Data, key);
    if (it == Data.end() || it->key != key)
    {
        Data.insert(it, Pair(key, val));
        return;
    }
    it->val_f = val;
}

void ImGuiStorage::SetVoidPtr(ImGuiID key, void* val)
{
    ImVector<Pair>::iterator it = LowerBound(Data, key);
    if (it == Data.end() || it->key != key)
    {
        Data.insert(it, Pair(key, val));
        return;
    }
    it->val_p = val;
}

void ImGuiStorage::SetAllInt(int v)
{
    for (int i = 0; i < Data.Size; i++)
        Data[i].val_i = v;
}

//-----------------------------------------------------------------------------
// ImGuiTextFilter
//-----------------------------------------------------------------------------

// Helper: Parse and apply text filters. In format "aaaaa[,bbbb][,ccccc]"
ImGuiTextFilter::ImGuiTextFilter(const char* default_filter)
{
    if (default_filter)
    {
        ImStrncpy(InputBuf, default_filter, IM_ARRAYSIZE(InputBuf));
        Build();
    }
    else
    {
        InputBuf[0] = 0;
        CountGrep = 0;
    }
}

bool ImGuiTextFilter::Draw(const char* label, float width)
{
    if (width != 0.0f)
        ImGui::PushItemWidth(width);
    bool value_changed = ImGui::InputText(label, InputBuf, IM_ARRAYSIZE(InputBuf));
    if (width != 0.0f)
        ImGui::PopItemWidth();
    if (value_changed)
        Build();
    return value_changed;
}

void ImGuiTextFilter::TextRange::split(char separator, ImVector<TextRange>& out)
{
    out.resize(0);
    const char* wb = b;
    const char* we = wb;
    while (we < e)
    {
        if (*we == separator)
        {
            out.push_back(TextRange(wb, we));
            wb = we + 1;
        }
        we++;
    }
    if (wb != we)
        out.push_back(TextRange(wb, we));
}

void ImGuiTextFilter::Build()
{
    Filters.resize(0);
    TextRange input_range(InputBuf, InputBuf+strlen(InputBuf));
    input_range.split(',', Filters);

    CountGrep = 0;
    for (int i = 0; i != Filters.Size; i++)
    {
        Filters[i].trim_blanks();
        if (Filters[i].empty())
            continue;
        if (Filters[i].front() != '-')
            CountGrep += 1;
    }
}

bool ImGuiTextFilter::PassFilter(const char* text, const char* text_end) const
{
    if (Filters.empty())
        return true;

    if (text == NULL)
        text = "";

    for (int i = 0; i != Filters.Size; i++)
    {
        const TextRange& f = Filters[i];
        if (f.empty())
            continue;
        if (f.front() == '-')
        {
            // Subtract
            if (ImStristr(text, text_end, f.begin()+1, f.end()) != NULL)
                return false;
        }
        else
        {
            // Grep
            if (ImStristr(text, text_end, f.begin(), f.end()) != NULL)
                return true;
        }
    }

    // Implicit * grep
    if (CountGrep == 0)
        return true;

    return false;
}

//-----------------------------------------------------------------------------
// ImGuiTextBuffer
//-----------------------------------------------------------------------------

// On some platform vsnprintf() takes va_list by reference and modifies it.
// va_copy is the 'correct' way to copy a va_list but Visual Studio prior to 2013 doesn't have it.
#ifndef va_copy
#define va_copy(dest, src) (dest = src)
#endif

// Helper: Text buffer for logging/accumulating text
void ImGuiTextBuffer::appendv(const char* fmt, va_list args)
{
    va_list args_copy;
    va_copy(args_copy, args);

    int len = vsnprintf(NULL, 0, fmt, args);         // FIXME-OPT: could do a first pass write attempt, likely successful on first pass.
    if (len <= 0)
        return;

    const int write_off = Buf.Size;
    const int needed_sz = write_off + len;
    if (write_off + len >= Buf.Capacity)
    {
        int double_capacity = Buf.Capacity * 2;
        Buf.reserve(needed_sz > double_capacity ? needed_sz : double_capacity);
    }

    Buf.resize(needed_sz);
    ImFormatStringV(&Buf[write_off] - 1, len+1, fmt, args_copy);
}

void ImGuiTextBuffer::append(const char* fmt, ...)
{
    va_list args;
    va_start(args, fmt);
    appendv(fmt, args);
    va_end(args);
}

//-----------------------------------------------------------------------------
// ImGuiSimpleColumns
//-----------------------------------------------------------------------------

ImGuiSimpleColumns::ImGuiSimpleColumns()
{
    Count = 0;
    Spacing = Width = NextWidth = 0.0f;
    memset(Pos, 0, sizeof(Pos));
    memset(NextWidths, 0, sizeof(NextWidths));
}

void ImGuiSimpleColumns::Update(int count, float spacing, bool clear)
{
    IM_ASSERT(Count <= IM_ARRAYSIZE(Pos));
    Count = count;
    Width = NextWidth = 0.0f;
    Spacing = spacing;
    if (clear) memset(NextWidths, 0, sizeof(NextWidths));
    for (int i = 0; i < Count; i++)
    {
        if (i > 0 && NextWidths[i] > 0.0f)
            Width += Spacing;
        Pos[i] = (float)(int)Width;
        Width += NextWidths[i];
        NextWidths[i] = 0.0f;
    }
}

float ImGuiSimpleColumns::DeclColumns(float w0, float w1, float w2) // not using va_arg because they promote float to double
{
    NextWidth = 0.0f;
    NextWidths[0] = ImMax(NextWidths[0], w0);
    NextWidths[1] = ImMax(NextWidths[1], w1);
    NextWidths[2] = ImMax(NextWidths[2], w2);
    for (int i = 0; i < 3; i++)
        NextWidth += NextWidths[i] + ((i > 0 && NextWidths[i] > 0.0f) ? Spacing : 0.0f);
    return ImMax(Width, NextWidth);
}

float ImGuiSimpleColumns::CalcExtraSpace(float avail_w)
{
    return ImMax(0.0f, avail_w - Width);
}

//-----------------------------------------------------------------------------
// ImGuiListClipper
//-----------------------------------------------------------------------------

static void SetCursorPosYAndSetupDummyPrevLine(float pos_y, float line_height)
{
    // Set cursor position and a few other things so that SetScrollHere() and Columns() can work when seeking cursor. 
    // FIXME: It is problematic that we have to do that here, because custom/equivalent end-user code would stumble on the same issue. Consider moving within SetCursorXXX functions?
    ImGui::SetCursorPosY(pos_y);
    ImGuiWindow* window = ImGui::GetCurrentWindow();
    window->DC.CursorPosPrevLine.y = window->DC.CursorPos.y - line_height;      // Setting those fields so that SetScrollHere() can properly function after the end of our clipper usage.
    window->DC.PrevLineHeight = (line_height - GImGui->Style.ItemSpacing.y);    // If we end up needing more accurate data (to e.g. use SameLine) we may as well make the clipper have a fourth step to let user process and display the last item in their list.
    if (window->DC.ColumnsCount > 1)
        window->DC.ColumnsCellMinY = window->DC.CursorPos.y;                    // Setting this so that cell Y position are set properly
}

// Use case A: Begin() called from constructor with items_height<0, then called again from Sync() in StepNo 1
// Use case B: Begin() called from constructor with items_height>0
// FIXME-LEGACY: Ideally we should remove the Begin/End functions but they are part of the legacy API we still support. This is why some of the code in Step() calling Begin() and reassign some fields, spaghetti style.
void ImGuiListClipper::Begin(int count, float items_height)
{
    StartPosY = ImGui::GetCursorPosY();
    ItemsHeight = items_height;
    ItemsCount = count;
    StepNo = 0;
    DisplayEnd = DisplayStart = -1;
    if (ItemsHeight > 0.0f)
    {
        ImGui::CalcListClipping(ItemsCount, ItemsHeight, &DisplayStart, &DisplayEnd); // calculate how many to clip/display
        if (DisplayStart > 0)
            SetCursorPosYAndSetupDummyPrevLine(StartPosY + DisplayStart * ItemsHeight, ItemsHeight); // advance cursor
        StepNo = 2;
    }
}

void ImGuiListClipper::End()
{
    if (ItemsCount < 0)
        return;
    // In theory here we should assert that ImGui::GetCursorPosY() == StartPosY + DisplayEnd * ItemsHeight, but it feels saner to just seek at the end and not assert/crash the user.
    if (ItemsCount < INT_MAX)
        SetCursorPosYAndSetupDummyPrevLine(StartPosY + ItemsCount * ItemsHeight, ItemsHeight); // advance cursor
    ItemsCount = -1;
    StepNo = 3;
}

bool ImGuiListClipper::Step()
{
    if (ItemsCount == 0 || ImGui::GetCurrentWindowRead()->SkipItems)
    {
        ItemsCount = -1; 
        return false; 
    }
    if (StepNo == 0) // Step 0: the clipper let you process the first element, regardless of it being visible or not, so we can measure the element height.
    {
        DisplayStart = 0;
        DisplayEnd = 1;
        StartPosY = ImGui::GetCursorPosY();
        StepNo = 1;
        return true;
    }
    if (StepNo == 1) // Step 1: the clipper infer height from first element, calculate the actual range of elements to display, and position the cursor before the first element.
    {
        if (ItemsCount == 1) { ItemsCount = -1; return false; }
        float items_height = ImGui::GetCursorPosY() - StartPosY;
        IM_ASSERT(items_height > 0.0f);   // If this triggers, it means Item 0 hasn't moved the cursor vertically
        Begin(ItemsCount-1, items_height);
        DisplayStart++;
        DisplayEnd++;
        StepNo = 3;
        return true;
    }
    if (StepNo == 2) // Step 2: dummy step only required if an explicit items_height was passed to constructor or Begin() and user still call Step(). Does nothing and switch to Step 3.
    {
        IM_ASSERT(DisplayStart >= 0 && DisplayEnd >= 0);
        StepNo = 3;
        return true;
    }
    if (StepNo == 3) // Step 3: the clipper validate that we have reached the expected Y position (corresponding to element DisplayEnd), advance the cursor to the end of the list and then returns 'false' to end the loop.
        End();
    return false;
}

//-----------------------------------------------------------------------------
// ImGuiWindow
//-----------------------------------------------------------------------------

ImGuiWindow::ImGuiWindow(const char* name)
{
    Name = ImStrdup(name);
    ID = ImHash(name, 0);
    IDStack.push_back(ID);
    MoveId = GetID("#MOVE");

    Flags = 0;
    IndexWithinParent = 0;
    PosFloat = Pos = ImVec2(0.0f, 0.0f);
    Size = SizeFull = ImVec2(0.0f, 0.0f);
    SizeContents = SizeContentsExplicit = ImVec2(0.0f, 0.0f);
    WindowPadding = ImVec2(0.0f, 0.0f);
    Scroll = ImVec2(0.0f, 0.0f);
    ScrollTarget = ImVec2(FLT_MAX, FLT_MAX);
    ScrollTargetCenterRatio = ImVec2(0.5f, 0.5f);
    ScrollbarX = ScrollbarY = false;
    ScrollbarSizes = ImVec2(0.0f, 0.0f);
    BorderSize = 0.0f;
    Active = WasActive = false;
    Accessed = false;
    Collapsed = false;
    SkipItems = false;
    BeginCount = 0;
    PopupId = 0;
    AutoFitFramesX = AutoFitFramesY = -1;
    AutoFitOnlyGrows = false;
    AutoPosLastDirection = -1;
    HiddenFrames = 0;
    SetWindowPosAllowFlags = SetWindowSizeAllowFlags = SetWindowCollapsedAllowFlags = ImGuiSetCond_Always | ImGuiSetCond_Once | ImGuiSetCond_FirstUseEver | ImGuiSetCond_Appearing;
    SetWindowPosCenterWanted = false;

    LastFrameActive = -1;
    ItemWidthDefault = 0.0f;
    FontWindowScale = 1.0f;

    DrawList = (ImDrawList*)ImGui::MemAlloc(sizeof(ImDrawList));
    IM_PLACEMENT_NEW(DrawList) ImDrawList();
    DrawList->_OwnerName = Name;
    RootWindow = NULL;
    RootNonPopupWindow = NULL;
    ParentWindow = NULL;

    FocusIdxAllCounter = FocusIdxTabCounter = -1;
    FocusIdxAllRequestCurrent = FocusIdxTabRequestCurrent = INT_MAX;
    FocusIdxAllRequestNext = FocusIdxTabRequestNext = INT_MAX;
}

ImGuiWindow::~ImGuiWindow()
{
    DrawList->~ImDrawList();
    ImGui::MemFree(DrawList);
    DrawList = NULL;
    ImGui::MemFree(Name);
    Name = NULL;
}

ImGuiID ImGuiWindow::GetID(const char* str, const char* str_end)
{
    ImGuiID seed = IDStack.back();
    ImGuiID id = ImHash(str, str_end ? (int)(str_end - str) : 0, seed);
    ImGui::KeepAliveID(id);
    return id;
}

ImGuiID ImGuiWindow::GetID(const void* ptr)
{
    ImGuiID seed = IDStack.back();
    ImGuiID id = ImHash(&ptr, sizeof(void*), seed);
    ImGui::KeepAliveID(id);
    return id;
}

ImGuiID ImGuiWindow::GetIDNoKeepAlive(const char* str, const char* str_end)
{
    ImGuiID seed = IDStack.back();
    return ImHash(str, str_end ? (int)(str_end - str) : 0, seed);
}

//-----------------------------------------------------------------------------
// Internal API exposed in imgui_internal.h
//-----------------------------------------------------------------------------

static void SetCurrentWindow(ImGuiWindow* window)
{
    ImGuiContext& g = *GImGui;
    g.CurrentWindow = window;
    if (window)
        g.FontSize = window->CalcFontSize();
}

ImGuiWindow* ImGui::GetParentWindow()
{
    ImGuiContext& g = *GImGui;
    IM_ASSERT(g.CurrentWindowStack.Size >= 2);
    return g.CurrentWindowStack[(unsigned int)g.CurrentWindowStack.Size - 2];
}

void ImGui::SetActiveID(ImGuiID id, ImGuiWindow* window = NULL)
{
    ImGuiContext& g = *GImGui;
    g.ActiveId = id;
    g.ActiveIdAllowOverlap = false;
    g.ActiveIdIsJustActivated = true;
    g.ActiveIdWindow = window;
}

void ImGui::SetHoveredID(ImGuiID id)
{
    ImGuiContext& g = *GImGui;
    g.HoveredId = id;
    g.HoveredIdAllowOverlap = false;
}

void ImGui::KeepAliveID(ImGuiID id)
{
    ImGuiContext& g = *GImGui;
    if (g.ActiveId == id)
        g.ActiveIdIsAlive = true;
}

// Advance cursor given item size for layout.
void ImGui::ItemSize(const ImVec2& size, float text_offset_y)
{
    ImGuiWindow* window = GetCurrentWindow();
    if (window->SkipItems)
        return;

    // Always align ourselves on pixel boundaries
    ImGuiContext& g = *GImGui;
    const float line_height = ImMax(window->DC.CurrentLineHeight, size.y);
    const float text_base_offset = ImMax(window->DC.CurrentLineTextBaseOffset, text_offset_y);
    window->DC.CursorPosPrevLine = ImVec2(window->DC.CursorPos.x + size.x, window->DC.CursorPos.y);
    window->DC.CursorPos = ImVec2((float)(int)(window->Pos.x + window->DC.IndentX + window->DC.ColumnsOffsetX), (float)(int)(window->DC.CursorPos.y + line_height + g.Style.ItemSpacing.y));
    window->DC.CursorMaxPos.x = ImMax(window->DC.CursorMaxPos.x, window->DC.CursorPosPrevLine.x);
    window->DC.CursorMaxPos.y = ImMax(window->DC.CursorMaxPos.y, window->DC.CursorPos.y);

    //window->DrawList->AddCircle(window->DC.CursorMaxPos, 3.0f, IM_COL32(255,0,0,255), 4); // Debug

    window->DC.PrevLineHeight = line_height;
    window->DC.PrevLineTextBaseOffset = text_base_offset;
    window->DC.CurrentLineHeight = window->DC.CurrentLineTextBaseOffset = 0.0f;
}

void ImGui::ItemSize(const ImRect& bb, float text_offset_y)
{
    ItemSize(bb.GetSize(), text_offset_y);
}

// Declare item bounding box for clipping and interaction.
// Note that the size can be different than the one provided to ItemSize(). Typically, widgets that spread over available surface
// declares their minimum size requirement to ItemSize() and then use a larger region for drawing/interaction, which is passed to ItemAdd().
bool ImGui::ItemAdd(const ImRect& bb, const ImGuiID* id)
{
    ImGuiWindow* window = GetCurrentWindow();
    window->DC.LastItemId = id ? *id : 0;
    window->DC.LastItemRect = bb;
    window->DC.LastItemHoveredAndUsable = window->DC.LastItemHoveredRect = false;
    if (IsClippedEx(bb, id, false))
        return false;

    // This is a sensible default, but widgets are free to override it after calling ItemAdd()
    ImGuiContext& g = *GImGui;
    if (IsMouseHoveringRect(bb.Min, bb.Max))
    {
        // Matching the behavior of IsHovered() but allow if ActiveId==window->MoveID (we clicked on the window background)
        // So that clicking on items with no active id such as Text() still returns true with IsItemHovered()
        window->DC.LastItemHoveredRect = true;
        if (g.HoveredRootWindow == window->RootWindow)
            if (g.ActiveId == 0 || (id && g.ActiveId == *id) || g.ActiveIdAllowOverlap || (g.ActiveId == window->MoveId))
                if (IsWindowContentHoverable(window))
                    window->DC.LastItemHoveredAndUsable = true;
    }

    return true;
}

bool ImGui::IsClippedEx(const ImRect& bb, const ImGuiID* id, bool clip_even_when_logged)
{
    ImGuiContext& g = *GImGui;
    ImGuiWindow* window = GetCurrentWindowRead();

    if (!bb.Overlaps(window->ClipRect))
        if (!id || *id != GImGui->ActiveId)
            if (clip_even_when_logged || !g.LogEnabled)
                return true;
    return false;
}

// NB: This is an internal helper. The user-facing IsItemHovered() is using data emitted from ItemAdd(), with a slightly different logic.
bool ImGui::IsHovered(const ImRect& bb, ImGuiID id, bool flatten_childs)
{
    ImGuiContext& g = *GImGui;
    if (g.HoveredId == 0 || g.HoveredId == id || g.HoveredIdAllowOverlap)
    {
        ImGuiWindow* window = GetCurrentWindowRead();
        if (g.HoveredWindow == window || (flatten_childs && g.HoveredRootWindow == window->RootWindow))
            if ((g.ActiveId == 0 || g.ActiveId == id || g.ActiveIdAllowOverlap) && IsMouseHoveringRect(bb.Min, bb.Max))
                if (IsWindowContentHoverable(g.HoveredRootWindow))
                    return true;
    }
    return false;
}

bool ImGui::FocusableItemRegister(ImGuiWindow* window, bool is_active, bool tab_stop)
{
    ImGuiContext& g = *GImGui;

    const bool allow_keyboard_focus = window->DC.AllowKeyboardFocus;
    window->FocusIdxAllCounter++;
    if (allow_keyboard_focus)
        window->FocusIdxTabCounter++;

    // Process keyboard input at this point: TAB, Shift-TAB switch focus
    // We can always TAB out of a widget that doesn't allow tabbing in.
    if (tab_stop && window->FocusIdxAllRequestNext == INT_MAX && window->FocusIdxTabRequestNext == INT_MAX && is_active && IsKeyPressedMap(ImGuiKey_Tab))
    {
        // Modulo on index will be applied at the end of frame once we've got the total counter of items.
        window->FocusIdxTabRequestNext = window->FocusIdxTabCounter + (g.IO.KeyShift ? (allow_keyboard_focus ? -1 : 0) : +1);
    }

    if (window->FocusIdxAllCounter == window->FocusIdxAllRequestCurrent)
        return true;

    if (allow_keyboard_focus)
        if (window->FocusIdxTabCounter == window->FocusIdxTabRequestCurrent)
            return true;

    return false;
}

void ImGui::FocusableItemUnregister(ImGuiWindow* window)
{
    window->FocusIdxAllCounter--;
    window->FocusIdxTabCounter--;
}

ImVec2 ImGui::CalcItemSize(ImVec2 size, float default_x, float default_y)
{
    ImGuiContext& g = *GImGui;
    ImVec2 content_max;
    if (size.x < 0.0f || size.y < 0.0f)
        content_max = g.CurrentWindow->Pos + GetContentRegionMax();
    if (size.x <= 0.0f)
        size.x = (size.x == 0.0f) ? default_x : ImMax(content_max.x - g.CurrentWindow->DC.CursorPos.x, 4.0f) + size.x;
    if (size.y <= 0.0f)
        size.y = (size.y == 0.0f) ? default_y : ImMax(content_max.y - g.CurrentWindow->DC.CursorPos.y, 4.0f) + size.y;
    return size;
}

float ImGui::CalcWrapWidthForPos(const ImVec2& pos, float wrap_pos_x)
{
    if (wrap_pos_x < 0.0f)
        return 0.0f;

    ImGuiWindow* window = GetCurrentWindowRead();
    if (wrap_pos_x == 0.0f)
        wrap_pos_x = GetContentRegionMax().x + window->Pos.x;
    else if (wrap_pos_x > 0.0f)
        wrap_pos_x += window->Pos.x - window->Scroll.x; // wrap_pos_x is provided is window local space

    return ImMax(wrap_pos_x - pos.x, 1.0f);
}

//-----------------------------------------------------------------------------

void* ImGui::MemAlloc(size_t sz)
{
    GImGui->IO.MetricsAllocs++;
    return GImGui->IO.MemAllocFn(sz);
}

void ImGui::MemFree(void* ptr)
{
    if (ptr) GImGui->IO.MetricsAllocs--;
    return GImGui->IO.MemFreeFn(ptr);
}

const char* ImGui::GetClipboardText()
{
    return GImGui->IO.GetClipboardTextFn ? GImGui->IO.GetClipboardTextFn() : "";
}

void ImGui::SetClipboardText(const char* text)
{
    if (GImGui->IO.SetClipboardTextFn)
        GImGui->IO.SetClipboardTextFn(text);
}

const char* ImGui::GetVersion()
{
    return IMGUI_VERSION;
}

// Internal state access - if you want to share ImGui state between modules (e.g. DLL) or allocate it yourself
// Note that we still point to some static data and members (such as GFontAtlas), so the state instance you end up using will point to the static data within its module
ImGuiContext* ImGui::GetCurrentContext()
{
    return GImGui;
}

void ImGui::SetCurrentContext(ImGuiContext* ctx)
{
    GImGui = ctx;
}

ImGuiContext* ImGui::CreateContext(void* (*malloc_fn)(size_t), void (*free_fn)(void*))
{
    if (!malloc_fn) malloc_fn = malloc;
    ImGuiContext* ctx = (ImGuiContext*)malloc_fn(sizeof(ImGuiContext));
    IM_PLACEMENT_NEW(ctx) ImGuiContext();
    ctx->IO.MemAllocFn = malloc_fn;
    ctx->IO.MemFreeFn = free_fn ? free_fn : free;
    return ctx;
}

void ImGui::DestroyContext(ImGuiContext* ctx)
{
    void (*free_fn)(void*) = ctx->IO.MemFreeFn;
    ctx->~ImGuiContext();
    free_fn(ctx);
    if (GImGui == ctx)
        GImGui = NULL;
}

ImGuiIO& ImGui::GetIO()
{
    return GImGui->IO;
}

ImGuiStyle& ImGui::GetStyle()
{
    return GImGui->Style;
}

// Same value as passed to your RenderDrawListsFn() function. valid after Render() and until the next call to NewFrame()
ImDrawData* ImGui::GetDrawData()
{
    return GImGui->RenderDrawData.Valid ? &GImGui->RenderDrawData : NULL;
}

float ImGui::GetTime()
{
    return GImGui->Time;
}

int ImGui::GetFrameCount()
{
    return GImGui->FrameCount;
}

void ImGui::NewFrame()
{
    ImGuiContext& g = *GImGui;

    // Check user data
    IM_ASSERT(g.IO.DeltaTime >= 0.0f);               // Need a positive DeltaTime (zero is tolerated but will cause some timing issues)
    IM_ASSERT(g.IO.DisplaySize.x >= 0.0f && g.IO.DisplaySize.y >= 0.0f);
    IM_ASSERT(g.IO.Fonts->Fonts.Size > 0);           // Font Atlas not created. Did you call io.Fonts->GetTexDataAsRGBA32 / GetTexDataAsAlpha8 ?
    IM_ASSERT(g.IO.Fonts->Fonts[0]->IsLoaded());     // Font Atlas not created. Did you call io.Fonts->GetTexDataAsRGBA32 / GetTexDataAsAlpha8 ?
    IM_ASSERT(g.Style.CurveTessellationTol > 0.0f);  // Invalid style setting

    if (!g.Initialized)
    {
        // Initialize on first frame
        g.LogClipboard = (ImGuiTextBuffer*)ImGui::MemAlloc(sizeof(ImGuiTextBuffer));
        IM_PLACEMENT_NEW(g.LogClipboard) ImGuiTextBuffer();

        IM_ASSERT(g.Settings.empty());
        LoadSettings();
        g.Initialized = true;
    }

    SetCurrentFont(g.IO.Fonts->Fonts[0]);

    g.Time += g.IO.DeltaTime;
    g.FrameCount += 1;
    g.Tooltip[0] = '\0';
    g.OverlayDrawList.Clear();
    g.OverlayDrawList.PushTextureID(g.IO.Fonts->TexID);
    g.OverlayDrawList.PushClipRectFullScreen();

    // Mark rendering data as invalid to prevent user who may have a handle on it to use it
    g.RenderDrawData.Valid = false;
    g.RenderDrawData.CmdLists = NULL;
    g.RenderDrawData.CmdListsCount = g.RenderDrawData.TotalVtxCount = g.RenderDrawData.TotalIdxCount = 0;

    // Update inputs state
    if (g.IO.MousePos.x < 0 && g.IO.MousePos.y < 0)
        g.IO.MousePos = ImVec2(-9999.0f, -9999.0f);
    if ((g.IO.MousePos.x < 0 && g.IO.MousePos.y < 0) || (g.IO.MousePosPrev.x < 0 && g.IO.MousePosPrev.y < 0))   // if mouse just appeared or disappeared (negative coordinate) we cancel out movement in MouseDelta
        g.IO.MouseDelta = ImVec2(0.0f, 0.0f);
    else
        g.IO.MouseDelta = g.IO.MousePos - g.IO.MousePosPrev;
    g.IO.MousePosPrev = g.IO.MousePos;
    for (int i = 0; i < IM_ARRAYSIZE(g.IO.MouseDown); i++)
    {
        g.IO.MouseClicked[i] = g.IO.MouseDown[i] && g.IO.MouseDownDuration[i] < 0.0f;
        g.IO.MouseReleased[i] = !g.IO.MouseDown[i] && g.IO.MouseDownDuration[i] >= 0.0f;
        g.IO.MouseDownDurationPrev[i] = g.IO.MouseDownDuration[i];
        g.IO.MouseDownDuration[i] = g.IO.MouseDown[i] ? (g.IO.MouseDownDuration[i] < 0.0f ? 0.0f : g.IO.MouseDownDuration[i] + g.IO.DeltaTime) : -1.0f;
        g.IO.MouseDoubleClicked[i] = false;
        if (g.IO.MouseClicked[i])
        {
            if (g.Time - g.IO.MouseClickedTime[i] < g.IO.MouseDoubleClickTime)
            {
                if (ImLengthSqr(g.IO.MousePos - g.IO.MouseClickedPos[i]) < g.IO.MouseDoubleClickMaxDist * g.IO.MouseDoubleClickMaxDist)
                    g.IO.MouseDoubleClicked[i] = true;
                g.IO.MouseClickedTime[i] = -FLT_MAX;    // so the third click isn't turned into a double-click
            }
            else
            {
                g.IO.MouseClickedTime[i] = g.Time;
            }
            g.IO.MouseClickedPos[i] = g.IO.MousePos;
            g.IO.MouseDragMaxDistanceSqr[i] = 0.0f;
        }
        else if (g.IO.MouseDown[i])
        {
            g.IO.MouseDragMaxDistanceSqr[i] = ImMax(g.IO.MouseDragMaxDistanceSqr[i], ImLengthSqr(g.IO.MousePos - g.IO.MouseClickedPos[i]));
        }
    }
    memcpy(g.IO.KeysDownDurationPrev, g.IO.KeysDownDuration, sizeof(g.IO.KeysDownDuration));
    for (int i = 0; i < IM_ARRAYSIZE(g.IO.KeysDown); i++)
        g.IO.KeysDownDuration[i] = g.IO.KeysDown[i] ? (g.IO.KeysDownDuration[i] < 0.0f ? 0.0f : g.IO.KeysDownDuration[i] + g.IO.DeltaTime) : -1.0f;

    // Calculate frame-rate for the user, as a purely luxurious feature
    g.FramerateSecPerFrameAccum += g.IO.DeltaTime - g.FramerateSecPerFrame[g.FramerateSecPerFrameIdx];
    g.FramerateSecPerFrame[g.FramerateSecPerFrameIdx] = g.IO.DeltaTime;
    g.FramerateSecPerFrameIdx = (g.FramerateSecPerFrameIdx + 1) % IM_ARRAYSIZE(g.FramerateSecPerFrame);
    g.IO.Framerate = 1.0f / (g.FramerateSecPerFrameAccum / (float)IM_ARRAYSIZE(g.FramerateSecPerFrame));

    // Clear reference to active widget if the widget isn't alive anymore
    g.HoveredIdPreviousFrame = g.HoveredId;
    g.HoveredId = 0;
    g.HoveredIdAllowOverlap = false;
    if (!g.ActiveIdIsAlive && g.ActiveIdPreviousFrame == g.ActiveId && g.ActiveId != 0)
        SetActiveID(0);
    g.ActiveIdPreviousFrame = g.ActiveId;
    g.ActiveIdIsAlive = false;
    g.ActiveIdIsJustActivated = false;

    // Handle user moving window (at the beginning of the frame to avoid input lag or sheering). Only valid for root windows.
    if (g.MovedWindowMoveId && g.MovedWindowMoveId == g.ActiveId)
    {
        KeepAliveID(g.MovedWindowMoveId);
        IM_ASSERT(g.MovedWindow && g.MovedWindow->RootWindow);
        IM_ASSERT(g.MovedWindow->RootWindow->MoveId == g.MovedWindowMoveId);
        if (g.IO.MouseDown[0])
        {
            if (!(g.MovedWindow->Flags & ImGuiWindowFlags_NoMove))
            {
                g.MovedWindow->PosFloat += g.IO.MouseDelta;
                if (!(g.MovedWindow->Flags & ImGuiWindowFlags_NoSavedSettings))
                    MarkSettingsDirty();
            }
            FocusWindow(g.MovedWindow);
        }
        else
        {
            SetActiveID(0);
            g.MovedWindow = NULL;
            g.MovedWindowMoveId = 0;
        }
    }
    else
    {
        g.MovedWindow = NULL;
        g.MovedWindowMoveId = 0;
    }

    // Delay saving settings so we don't spam disk too much
    if (g.SettingsDirtyTimer > 0.0f)
    {
        g.SettingsDirtyTimer -= g.IO.DeltaTime;
        if (g.SettingsDirtyTimer <= 0.0f)
            SaveSettings();
    }

    // Find the window we are hovering. Child windows can extend beyond the limit of their parent so we need to derive HoveredRootWindow from HoveredWindow
    g.HoveredWindow = g.MovedWindow ? g.MovedWindow : FindHoveredWindow(g.IO.MousePos, false);
    if (g.HoveredWindow && (g.HoveredWindow->Flags & ImGuiWindowFlags_ChildWindow))
        g.HoveredRootWindow = g.HoveredWindow->RootWindow;
    else
        g.HoveredRootWindow = g.MovedWindow ? g.MovedWindow->RootWindow : FindHoveredWindow(g.IO.MousePos, true);

    if (ImGuiWindow* modal_window = GetFrontMostModalRootWindow())
    {
        g.ModalWindowDarkeningRatio = ImMin(g.ModalWindowDarkeningRatio + g.IO.DeltaTime * 6.0f, 1.0f);
        ImGuiWindow* window = g.HoveredRootWindow;
        while (window && window != modal_window)
            window = window->ParentWindow;
        if (!window)
            g.HoveredRootWindow = g.HoveredWindow = NULL;
    }
    else
    {
        g.ModalWindowDarkeningRatio = 0.0f;
    }

    // Are we using inputs? Tell user so they can capture/discard the inputs away from the rest of their application.
    // When clicking outside of a window we assume the click is owned by the application and won't request capture. We need to track click ownership.
    int mouse_earliest_button_down = -1;
    bool mouse_any_down = false;
    for (int i = 0; i < IM_ARRAYSIZE(g.IO.MouseDown); i++)
    {
        if (g.IO.MouseClicked[i])
            g.IO.MouseDownOwned[i] = (g.HoveredWindow != NULL) || (!g.OpenPopupStack.empty());
        mouse_any_down |= g.IO.MouseDown[i];
        if (g.IO.MouseDown[i])
            if (mouse_earliest_button_down == -1 || g.IO.MouseClickedTime[mouse_earliest_button_down] > g.IO.MouseClickedTime[i])
                mouse_earliest_button_down = i;
    }
    bool mouse_avail_to_imgui = (mouse_earliest_button_down == -1) || g.IO.MouseDownOwned[mouse_earliest_button_down];
    if (g.CaptureMouseNextFrame != -1)
        g.IO.WantCaptureMouse = (g.CaptureMouseNextFrame != 0);
    else
        g.IO.WantCaptureMouse = (mouse_avail_to_imgui && (g.HoveredWindow != NULL || mouse_any_down)) || (g.ActiveId != 0) || (!g.OpenPopupStack.empty());
    g.IO.WantCaptureKeyboard = (g.CaptureKeyboardNextFrame != -1) ? (g.CaptureKeyboardNextFrame != 0) : (g.ActiveId != 0);
    g.IO.WantTextInput = (g.ActiveId != 0 && g.InputTextState.Id == g.ActiveId);
    g.MouseCursor = ImGuiMouseCursor_Arrow;
    g.CaptureMouseNextFrame = g.CaptureKeyboardNextFrame = -1;
    g.OsImePosRequest = ImVec2(1.0f, 1.0f); // OS Input Method Editor showing on top-left of our window by default

    // If mouse was first clicked outside of ImGui bounds we also cancel out hovering.
    if (!mouse_avail_to_imgui)
        g.HoveredWindow = g.HoveredRootWindow = NULL;

    // Scale & Scrolling
    if (g.HoveredWindow && g.IO.MouseWheel != 0.0f && !g.HoveredWindow->Collapsed)
    {
        ImGuiWindow* window = g.HoveredWindow;
        if (g.IO.KeyCtrl)
        {
            if (g.IO.FontAllowUserScaling)
            {
                // Zoom / Scale window
                float new_font_scale = ImClamp(window->FontWindowScale + g.IO.MouseWheel * 0.10f, 0.50f, 2.50f);
                float scale = new_font_scale / window->FontWindowScale;
                window->FontWindowScale = new_font_scale;

                const ImVec2 offset = window->Size * (1.0f - scale) * (g.IO.MousePos - window->Pos) / window->Size;
                window->Pos += offset;
                window->PosFloat += offset;
                window->Size *= scale;
                window->SizeFull *= scale;
            }
        }
        else if (!(window->Flags & ImGuiWindowFlags_NoScrollWithMouse))
        {
            // Scroll
            const int scroll_lines = (window->Flags & ImGuiWindowFlags_ComboBox) ? 3 : 5;
            SetWindowScrollY(window, window->Scroll.y - g.IO.MouseWheel * window->CalcFontSize() * scroll_lines);
        }
    }

    // Pressing TAB activate widget focus
    // NB: Don't discard FocusedWindow if it isn't active, so that a window that go on/off programatically won't lose its keyboard focus.
    if (g.ActiveId == 0 && g.FocusedWindow != NULL && g.FocusedWindow->Active && IsKeyPressedMap(ImGuiKey_Tab, false))
        g.FocusedWindow->FocusIdxTabRequestNext = 0;

    // Mark all windows as not visible
    for (int i = 0; i != g.Windows.Size; i++)
    {
        ImGuiWindow* window = g.Windows[i];
        window->WasActive = window->Active;
        window->Active = false;
        window->Accessed = false;
    }

    // Closing the focused window restore focus to the first active root window in descending z-order
    if (g.FocusedWindow && !g.FocusedWindow->WasActive)
        for (int i = g.Windows.Size-1; i >= 0; i--)
            if (g.Windows[i]->WasActive && !(g.Windows[i]->Flags & ImGuiWindowFlags_ChildWindow))
            {
                FocusWindow(g.Windows[i]);
                break;
            }

    // No window should be open at the beginning of the frame.
    // But in order to allow the user to call NewFrame() multiple times without calling Render(), we are doing an explicit clear.
    g.CurrentWindowStack.resize(0);
    g.CurrentPopupStack.resize(0);
    CloseInactivePopups();

    // Create implicit window - we will only render it if the user has added something to it.
    ImGui::SetNextWindowSize(ImVec2(400,400), ImGuiSetCond_FirstUseEver);
    ImGui::Begin("Debug");
}

// NB: behavior of ImGui after Shutdown() is not tested/guaranteed at the moment. This function is merely here to free heap allocations.
void ImGui::Shutdown()
{
    ImGuiContext& g = *GImGui;

    // The fonts atlas can be used prior to calling NewFrame(), so we clear it even if g.Initialized is FALSE (which would happen if we never called NewFrame)
    if (g.IO.Fonts) // Testing for NULL to allow user to NULLify in case of running Shutdown() on multiple contexts. Bit hacky.
        g.IO.Fonts->Clear();

    // Cleanup of other data are conditional on actually having used ImGui.
    if (!g.Initialized)
        return;

    SaveSettings();

    for (int i = 0; i < g.Windows.Size; i++)
    {
        g.Windows[i]->~ImGuiWindow();
        ImGui::MemFree(g.Windows[i]);
    }
    g.Windows.clear();
    g.WindowsSortBuffer.clear();
    g.CurrentWindowStack.clear();
    g.FocusedWindow = NULL;
    g.HoveredWindow = NULL;
    g.HoveredRootWindow = NULL;
    for (int i = 0; i < g.Settings.Size; i++)
        ImGui::MemFree(g.Settings[i].Name);
    g.Settings.clear();
    g.ColorModifiers.clear();
    g.StyleModifiers.clear();
    g.FontStack.clear();
    g.OpenPopupStack.clear();
    g.CurrentPopupStack.clear();
    for (int i = 0; i < IM_ARRAYSIZE(g.RenderDrawLists); i++)
        g.RenderDrawLists[i].clear();
    g.OverlayDrawList.ClearFreeMemory();
    g.ColorEditModeStorage.Clear();
    if (g.PrivateClipboard)
    {
        ImGui::MemFree(g.PrivateClipboard);
        g.PrivateClipboard = NULL;
    }
    g.InputTextState.Text.clear();
    g.InputTextState.InitialText.clear();
    g.InputTextState.TempTextBuffer.clear();

    if (g.LogFile && g.LogFile != stdout)
    {
        fclose(g.LogFile);
        g.LogFile = NULL;
    }
    if (g.LogClipboard)
    {
        g.LogClipboard->~ImGuiTextBuffer();
        ImGui::MemFree(g.LogClipboard);
    }

    g.Initialized = false;
}

static ImGuiIniData* FindWindowSettings(const char* name)
{
    ImGuiContext& g = *GImGui;
    ImGuiID id = ImHash(name, 0);
    for (int i = 0; i != g.Settings.Size; i++)
    {
        ImGuiIniData* ini = &g.Settings[i];
        if (ini->Id == id)
            return ini;
    }
    return NULL;
}

static ImGuiIniData* AddWindowSettings(const char* name)
{
    GImGui->Settings.resize(GImGui->Settings.Size + 1);
    ImGuiIniData* ini = &GImGui->Settings.back();
    ini->Name = ImStrdup(name);
    ini->Id = ImHash(name, 0);
    ini->Collapsed = false;
    ini->Pos = ImVec2(FLT_MAX,FLT_MAX);
    ini->Size = ImVec2(0,0);
    return ini;
}

// Zero-tolerance, poor-man .ini parsing
// FIXME: Write something less rubbish
static void LoadSettings()
{
    ImGuiContext& g = *GImGui;
    const char* filename = g.IO.IniFilename;
    if (!filename)
        return;

    int file_size;
    char* file_data = (char*)ImLoadFileToMemory(filename, "rb", &file_size, 1);
    if (!file_data)
        return;

    ImGuiIniData* settings = NULL;
    const char* buf_end = file_data + file_size;
    for (const char* line_start = file_data; line_start < buf_end; )
    {
        const char* line_end = line_start;
        while (line_end < buf_end && *line_end != '\n' && *line_end != '\r')
            line_end++;

        if (line_start[0] == '[' && line_end > line_start && line_end[-1] == ']')
        {
            char name[64];
            ImFormatString(name, IM_ARRAYSIZE(name), "%.*s", (int)(line_end-line_start-2), line_start+1);
            settings = FindWindowSettings(name);
            if (!settings)
                settings = AddWindowSettings(name);
        }
        else if (settings)
        {
            float x, y;
            int i;
            if (sscanf(line_start, "Pos=%f,%f", &x, &y) == 2)
                settings->Pos = ImVec2(x, y);
            else if (sscanf(line_start, "Size=%f,%f", &x, &y) == 2)
                settings->Size = ImMax(ImVec2(x, y), g.Style.WindowMinSize);
            else if (sscanf(line_start, "Collapsed=%d", &i) == 1)
                settings->Collapsed = (i != 0);
        }

        line_start = line_end+1;
    }

    ImGui::MemFree(file_data);
}

static void SaveSettings()
{
    ImGuiContext& g = *GImGui;
    const char* filename = g.IO.IniFilename;
    if (!filename)
        return;

    // Gather data from windows that were active during this session
    for (int i = 0; i != g.Windows.Size; i++)
    {
        ImGuiWindow* window = g.Windows[i];
        if (window->Flags & ImGuiWindowFlags_NoSavedSettings)
            continue;
        ImGuiIniData* settings = FindWindowSettings(window->Name);
        settings->Pos = window->Pos;
        settings->Size = window->SizeFull;
        settings->Collapsed = window->Collapsed;
    }

    // Write .ini file
    // If a window wasn't opened in this session we preserve its settings
    FILE* f = fopen(filename, "wt");
    if (!f)
        return;
    for (int i = 0; i != g.Settings.Size; i++)
    {
        const ImGuiIniData* settings = &g.Settings[i];
        if (settings->Pos.x == FLT_MAX)
            continue;
        const char* name = settings->Name;
        if (const char* p = strstr(name, "###"))  // Skip to the "###" marker if any. We don't skip past to match the behavior of GetID()
            name = p;
        fprintf(f, "[%s]\n", name);
        fprintf(f, "Pos=%d,%d\n", (int)settings->Pos.x, (int)settings->Pos.y);
        fprintf(f, "Size=%d,%d\n", (int)settings->Size.x, (int)settings->Size.y);
        fprintf(f, "Collapsed=%d\n", settings->Collapsed);
        fprintf(f, "\n");
    }

    fclose(f);
}

static void MarkSettingsDirty()
{
    ImGuiContext& g = *GImGui;
    if (g.SettingsDirtyTimer <= 0.0f)
        g.SettingsDirtyTimer = g.IO.IniSavingRate;
}

// FIXME: Add a more explicit sort order in the window structure.
static int ChildWindowComparer(const void* lhs, const void* rhs)
{
    const ImGuiWindow* a = *(const ImGuiWindow**)lhs;
    const ImGuiWindow* b = *(const ImGuiWindow**)rhs;
    if (int d = (a->Flags & ImGuiWindowFlags_Popup) - (b->Flags & ImGuiWindowFlags_Popup))
        return d;
    if (int d = (a->Flags & ImGuiWindowFlags_Tooltip) - (b->Flags & ImGuiWindowFlags_Tooltip))
        return d;
    if (int d = (a->Flags & ImGuiWindowFlags_ComboBox) - (b->Flags & ImGuiWindowFlags_ComboBox))
        return d;
    return (a->IndexWithinParent - b->IndexWithinParent);
}

static void AddWindowToSortedBuffer(ImVector<ImGuiWindow*>& out_sorted_windows, ImGuiWindow* window)
{
    out_sorted_windows.push_back(window);
    if (window->Active)
    {
        int count = window->DC.ChildWindows.Size;
        if (count > 1)
            qsort(window->DC.ChildWindows.begin(), (size_t)count, sizeof(ImGuiWindow*), ChildWindowComparer);
        for (int i = 0; i < count; i++)
        {
            ImGuiWindow* child = window->DC.ChildWindows[i];
            if (child->Active)
                AddWindowToSortedBuffer(out_sorted_windows, child);
        }
    }
}

static void AddDrawListToRenderList(ImVector<ImDrawList*>& out_render_list, ImDrawList* draw_list)
{
    if (draw_list->CmdBuffer.empty())
        return;

    // Remove trailing command if unused
    ImDrawCmd& last_cmd = draw_list->CmdBuffer.back();
    if (last_cmd.ElemCount == 0 && last_cmd.UserCallback == NULL)
    {
        draw_list->CmdBuffer.pop_back();
        if (draw_list->CmdBuffer.empty())
            return;
    }

    // Draw list sanity check. Detect mismatch between PrimReserve() calls and incrementing _VtxCurrentIdx, _VtxWritePtr etc.
    IM_ASSERT(draw_list->_VtxWritePtr == draw_list->VtxBuffer.Data + draw_list->VtxBuffer.Size);
    IM_ASSERT(draw_list->_IdxWritePtr == draw_list->IdxBuffer.Data + draw_list->IdxBuffer.Size);
    IM_ASSERT((int)draw_list->_VtxCurrentIdx == draw_list->VtxBuffer.Size);                   

    // Check that draw_list doesn't use more vertices than indexable (default ImDrawIdx = 2 bytes = 64K vertices)
    // If this assert triggers because you are drawing lots of stuff manually, A) workaround by calling BeginChild()/EndChild() to put your draw commands in multiple draw lists, B) #define ImDrawIdx to a 'unsigned int' in imconfig.h and render accordingly.
    IM_ASSERT((int64_t)draw_list->_VtxCurrentIdx <= ((int64_t)1L << (sizeof(ImDrawIdx)*8)));  // Too many vertices in same ImDrawList. See comment above.
    
    out_render_list.push_back(draw_list);
    GImGui->IO.MetricsRenderVertices += draw_list->VtxBuffer.Size;
    GImGui->IO.MetricsRenderIndices += draw_list->IdxBuffer.Size;
}

static void AddWindowToRenderList(ImVector<ImDrawList*>& out_render_list, ImGuiWindow* window)
{
    AddDrawListToRenderList(out_render_list, window->DrawList);
    for (int i = 0; i < window->DC.ChildWindows.Size; i++)
    {
        ImGuiWindow* child = window->DC.ChildWindows[i];
        if (!child->Active) // clipped children may have been marked not active
            continue;
        if ((child->Flags & ImGuiWindowFlags_Popup) && child->HiddenFrames > 0)
            continue;
        AddWindowToRenderList(out_render_list, child);
    }
}

// When using this function it is sane to ensure that float are perfectly rounded to integer values, to that e.g. (int)(max.x-min.x) in user's render produce correct result.
void ImGui::PushClipRect(const ImVec2& clip_rect_min, const ImVec2& clip_rect_max, bool intersect_with_current_clip_rect)
{
    ImGuiWindow* window = GetCurrentWindow();
    window->DrawList->PushClipRect(clip_rect_min, clip_rect_max, intersect_with_current_clip_rect);
    window->ClipRect = window->DrawList->_ClipRectStack.back();
}

void ImGui::PopClipRect()
{
    ImGuiWindow* window = GetCurrentWindow();
    window->DrawList->PopClipRect();
    window->ClipRect = window->DrawList->_ClipRectStack.back();
}

// This is normally called by Render(). You may want to call it directly if you want to avoid calling Render() but the gain will be very minimal.
void ImGui::EndFrame()
{
    ImGuiContext& g = *GImGui;
    IM_ASSERT(g.Initialized);                       // Forgot to call ImGui::NewFrame()
    IM_ASSERT(g.FrameCountEnded != g.FrameCount);   // ImGui::EndFrame() called multiple times, or forgot to call ImGui::NewFrame() again

    // Render tooltip
    if (g.Tooltip[0])
    {
        ImGui::BeginTooltip();
        ImGui::TextUnformatted(g.Tooltip);
        ImGui::EndTooltip();
    }

    // Notify OS when our Input Method Editor cursor has moved (e.g. CJK inputs using Microsoft IME)
    if (g.IO.ImeSetInputScreenPosFn && ImLengthSqr(g.OsImePosRequest - g.OsImePosSet) > 0.0001f)
    {
        g.IO.ImeSetInputScreenPosFn((int)g.OsImePosRequest.x, (int)g.OsImePosRequest.y);
        g.OsImePosSet = g.OsImePosRequest;
    }

    // Hide implicit "Debug" window if it hasn't been used
    IM_ASSERT(g.CurrentWindowStack.Size == 1);    // Mismatched Begin()/End() calls
    if (g.CurrentWindow && !g.CurrentWindow->Accessed)
        g.CurrentWindow->Active = false;
    ImGui::End();

    // Click to focus window and start moving (after we're done with all our widgets)
    if (g.ActiveId == 0 && g.HoveredId == 0 && g.IO.MouseClicked[0])
    {
        if (!(g.FocusedWindow && !g.FocusedWindow->WasActive && g.FocusedWindow->Active)) // Unless we just made a popup appear
        {
            if (g.HoveredRootWindow != NULL)
            {
                FocusWindow(g.HoveredWindow);
                if (!(g.HoveredWindow->Flags & ImGuiWindowFlags_NoMove))
                {
                    g.MovedWindow = g.HoveredWindow;
                    g.MovedWindowMoveId = g.HoveredRootWindow->MoveId;
                    SetActiveID(g.MovedWindowMoveId, g.HoveredRootWindow);
                }
            }
            else if (g.FocusedWindow != NULL && GetFrontMostModalRootWindow() == NULL)
            {
                // Clicking on void disable focus
                FocusWindow(NULL);
            }
        }
    }

    // Sort the window list so that all child windows are after their parent
    // We cannot do that on FocusWindow() because childs may not exist yet
    g.WindowsSortBuffer.resize(0);
    g.WindowsSortBuffer.reserve(g.Windows.Size);
    for (int i = 0; i != g.Windows.Size; i++)
    {
        ImGuiWindow* window = g.Windows[i];
        if (window->Active && (window->Flags & ImGuiWindowFlags_ChildWindow))       // if a child is active its parent will add it
            continue;
        AddWindowToSortedBuffer(g.WindowsSortBuffer, window);
    }
    IM_ASSERT(g.Windows.Size == g.WindowsSortBuffer.Size);  // we done something wrong
    g.Windows.swap(g.WindowsSortBuffer);

    // Clear Input data for next frame
    g.IO.MouseWheel = 0.0f;
    memset(g.IO.InputCharacters, 0, sizeof(g.IO.InputCharacters));

    g.FrameCountEnded = g.FrameCount;
}

void ImGui::Render()
{
    ImGuiContext& g = *GImGui;
    IM_ASSERT(g.Initialized);   // Forgot to call ImGui::NewFrame()

    if (g.FrameCountEnded != g.FrameCount)
        ImGui::EndFrame();
    g.FrameCountRendered = g.FrameCount;

    // Skip render altogether if alpha is 0.0
    // Note that vertex buffers have been created and are wasted, so it is best practice that you don't create windows in the first place, or consistently respond to Begin() returning false.
    if (g.Style.Alpha > 0.0f)
    {
        // Gather windows to render
        g.IO.MetricsRenderVertices = g.IO.MetricsRenderIndices = g.IO.MetricsActiveWindows = 0;
        for (int i = 0; i < IM_ARRAYSIZE(g.RenderDrawLists); i++)
            g.RenderDrawLists[i].resize(0);
        for (int i = 0; i != g.Windows.Size; i++)
        {
            ImGuiWindow* window = g.Windows[i];
            if (window->Active && window->HiddenFrames <= 0 && (window->Flags & (ImGuiWindowFlags_ChildWindow)) == 0)
            {
                // FIXME: Generalize this with a proper layering system so e.g. user can draw in specific layers, below text, ..
                g.IO.MetricsActiveWindows++;
                if (window->Flags & ImGuiWindowFlags_Popup)
                    AddWindowToRenderList(g.RenderDrawLists[1], window);
                else if (window->Flags & ImGuiWindowFlags_Tooltip)
                    AddWindowToRenderList(g.RenderDrawLists[2], window);
                else
                    AddWindowToRenderList(g.RenderDrawLists[0], window);
            }
        }

        // Flatten layers
        int n = g.RenderDrawLists[0].Size;
        int flattened_size = n;
        for (int i = 1; i < IM_ARRAYSIZE(g.RenderDrawLists); i++)
            flattened_size += g.RenderDrawLists[i].Size;
        g.RenderDrawLists[0].resize(flattened_size);
        for (int i = 1; i < IM_ARRAYSIZE(g.RenderDrawLists); i++)
        {
            ImVector<ImDrawList*>& layer = g.RenderDrawLists[i];
            if (layer.empty())
                continue;
            memcpy(&g.RenderDrawLists[0][n], &layer[0], layer.Size * sizeof(ImDrawList*));
            n += layer.Size;
        }

        // Draw software mouse cursor if requested
        if (g.IO.MouseDrawCursor)
        {
            const ImGuiMouseCursorData& cursor_data = g.MouseCursorData[g.MouseCursor];
            const ImVec2 pos = g.IO.MousePos - cursor_data.HotOffset;
            const ImVec2 size = cursor_data.Size;
            const ImTextureID tex_id = g.IO.Fonts->TexID;
            g.OverlayDrawList.PushTextureID(tex_id);
            g.OverlayDrawList.AddImage(tex_id, pos+ImVec2(1,0), pos+ImVec2(1,0) + size, cursor_data.TexUvMin[1], cursor_data.TexUvMax[1], IM_COL32(0,0,0,48));        // Shadow
            g.OverlayDrawList.AddImage(tex_id, pos+ImVec2(2,0), pos+ImVec2(2,0) + size, cursor_data.TexUvMin[1], cursor_data.TexUvMax[1], IM_COL32(0,0,0,48));        // Shadow
            g.OverlayDrawList.AddImage(tex_id, pos,             pos + size,             cursor_data.TexUvMin[1], cursor_data.TexUvMax[1], IM_COL32(0,0,0,255));       // Black border
            g.OverlayDrawList.AddImage(tex_id, pos,             pos + size,             cursor_data.TexUvMin[0], cursor_data.TexUvMax[0], IM_COL32(255,255,255,255)); // White fill
            g.OverlayDrawList.PopTextureID();
        }
        if (!g.OverlayDrawList.VtxBuffer.empty())
            AddDrawListToRenderList(g.RenderDrawLists[0], &g.OverlayDrawList);

        // Setup draw data
        g.RenderDrawData.Valid = true;
        g.RenderDrawData.CmdLists = (g.RenderDrawLists[0].Size > 0) ? &g.RenderDrawLists[0][0] : NULL;
        g.RenderDrawData.CmdListsCount = g.RenderDrawLists[0].Size;
        g.RenderDrawData.TotalVtxCount = g.IO.MetricsRenderVertices;
        g.RenderDrawData.TotalIdxCount = g.IO.MetricsRenderIndices;

        // Render. If user hasn't set a callback then they may retrieve the draw data via GetDrawData()
        if (g.RenderDrawData.CmdListsCount > 0 && g.IO.RenderDrawListsFn != NULL)
            g.IO.RenderDrawListsFn(&g.RenderDrawData);
    }
}

const char* ImGui::FindRenderedTextEnd(const char* text, const char* text_end)
{
    const char* text_display_end = text;
    if (!text_end)
        text_end = (const char*)-1;

    while (text_display_end < text_end && *text_display_end != '\0' && (text_display_end[0] != '#' || text_display_end[1] != '#'))
        text_display_end++;
    return text_display_end;
}

// Pass text data straight to log (without being displayed)
void ImGui::LogText(const char* fmt, ...)
{
    ImGuiContext& g = *GImGui;
    if (!g.LogEnabled)
        return;

    va_list args;
    va_start(args, fmt);
    if (g.LogFile)
    {
        vfprintf(g.LogFile, fmt, args);
    }
    else
    {
        g.LogClipboard->appendv(fmt, args);
    }
    va_end(args);
}

// Internal version that takes a position to decide on newline placement and pad items according to their depth.
// We split text into individual lines to add current tree level padding
static void LogRenderedText(const ImVec2& ref_pos, const char* text, const char* text_end)
{
    ImGuiContext& g = *GImGui;
    ImGuiWindow* window = ImGui::GetCurrentWindowRead();

    if (!text_end)
        text_end = ImGui::FindRenderedTextEnd(text, text_end);

    const bool log_new_line = ref_pos.y > window->DC.LogLinePosY+1;
    window->DC.LogLinePosY = ref_pos.y;

    const char* text_remaining = text;
    if (g.LogStartDepth > window->DC.TreeDepth)  // Re-adjust padding if we have popped out of our starting depth
        g.LogStartDepth = window->DC.TreeDepth;
    const int tree_depth = (window->DC.TreeDepth - g.LogStartDepth);
    for (;;)
    {
        // Split the string. Each new line (after a '\n') is followed by spacing corresponding to the current depth of our log entry.
        const char* line_end = text_remaining;
        while (line_end < text_end)
            if (*line_end == '\n')
                break;
            else
                line_end++;
        if (line_end >= text_end)
            line_end = NULL;

        const bool is_first_line = (text == text_remaining);
        bool is_last_line = false;
        if (line_end == NULL)
        {
            is_last_line = true;
            line_end = text_end;
        }
        if (line_end != NULL && !(is_last_line && (line_end - text_remaining)==0))
        {
            const int char_count = (int)(line_end - text_remaining);
            if (log_new_line || !is_first_line)
                ImGui::LogText(IM_NEWLINE "%*s%.*s", tree_depth*4, "", char_count, text_remaining);
            else
                ImGui::LogText(" %.*s", char_count, text_remaining);
        }

        if (is_last_line)
            break;
        text_remaining = line_end + 1;
    }
}

// Internal ImGui functions to render text
// RenderText***() functions calls ImDrawList::AddText() calls ImBitmapFont::RenderText()
void ImGui::RenderText(ImVec2 pos, const char* text, const char* text_end, bool hide_text_after_hash)
{
    ImGuiContext& g = *GImGui;
    ImGuiWindow* window = GetCurrentWindow();

    // Hide anything after a '##' string
    const char* text_display_end;
    if (hide_text_after_hash)
    {
        text_display_end = FindRenderedTextEnd(text, text_end);
    }
    else
    {
        if (!text_end)
            text_end = text + strlen(text); // FIXME-OPT
        text_display_end = text_end;
    }

    const int text_len = (int)(text_display_end - text);
    if (text_len > 0)
    {
        window->DrawList->AddText(g.Font, g.FontSize, pos, GetColorU32(ImGuiCol_Text), text, text_display_end);
        if (g.LogEnabled)
            LogRenderedText(pos, text, text_display_end);
    }
}

void ImGui::RenderTextWrapped(ImVec2 pos, const char* text, const char* text_end, float wrap_width)
{
    ImGuiContext& g = *GImGui;
    ImGuiWindow* window = GetCurrentWindow();

    if (!text_end)
        text_end = text + strlen(text); // FIXME-OPT

    const int text_len = (int)(text_end - text);
    if (text_len > 0)
    {
        window->DrawList->AddText(g.Font, g.FontSize, pos, GetColorU32(ImGuiCol_Text), text, text_end, wrap_width);
        if (g.LogEnabled)
            LogRenderedText(pos, text, text_end);
    }
}

// Handle clipping on CPU immediately (vs typically let the GPU clip the triangles that are overlapping the clipping rectangle edges)
void ImGui::RenderTextClipped(const ImVec2& pos_min, const ImVec2& pos_max, const char* text, const char* text_end, const ImVec2* text_size_if_known, ImGuiAlign align, const ImVec2* clip_min, const ImVec2* clip_max)
{
    // Hide anything after a '##' string
    const char* text_display_end = FindRenderedTextEnd(text, text_end);
    const int text_len = (int)(text_display_end - text);
    if (text_len == 0)
        return;

    ImGuiContext& g = *GImGui;
    ImGuiWindow* window = GetCurrentWindow();

    // Perform CPU side clipping for single clipped element to avoid using scissor state
    ImVec2 pos = pos_min;
    const ImVec2 text_size = text_size_if_known ? *text_size_if_known : CalcTextSize(text, text_display_end, false, 0.0f);

    if (!clip_max) clip_max = &pos_max;
    bool need_clipping = (pos.x + text_size.x >= clip_max->x) || (pos.y + text_size.y >= clip_max->y);
    if (!clip_min) clip_min = &pos_min; else need_clipping |= (pos.x < clip_min->x) || (pos.y < clip_min->y);

    // Align
    if (align & ImGuiAlign_Center) pos.x = ImMax(pos.x, (pos.x + pos_max.x - text_size.x) * 0.5f);
    else if (align & ImGuiAlign_Right) pos.x = ImMax(pos.x, pos_max.x - text_size.x);
    if (align & ImGuiAlign_VCenter) pos.y = ImMax(pos.y, (pos.y + pos_max.y - text_size.y) * 0.5f);

    // Render
    if (need_clipping)
    {
        ImVec4 fine_clip_rect(clip_min->x, clip_min->y, clip_max->x, clip_max->y);
        window->DrawList->AddText(g.Font, g.FontSize, pos, GetColorU32(ImGuiCol_Text), text, text_display_end, 0.0f, &fine_clip_rect);
    }
    else
    {
        window->DrawList->AddText(g.Font, g.FontSize, pos, GetColorU32(ImGuiCol_Text), text, text_display_end, 0.0f, NULL);
    }
    if (g.LogEnabled)
        LogRenderedText(pos, text, text_display_end);
}

// Render a rectangle shaped with optional rounding and borders
void ImGui::RenderFrame(ImVec2 p_min, ImVec2 p_max, ImU32 fill_col, bool border, float rounding)
{
    ImGuiWindow* window = GetCurrentWindow();

    window->DrawList->AddRectFilled(p_min, p_max, fill_col, rounding);
    if (border && (window->Flags & ImGuiWindowFlags_ShowBorders))
    {
        window->DrawList->AddRect(p_min+ImVec2(1,1), p_max+ImVec2(1,1), GetColorU32(ImGuiCol_BorderShadow), rounding);
        window->DrawList->AddRect(p_min, p_max, GetColorU32(ImGuiCol_Border), rounding);
    }
}

// Render a triangle to denote expanded/collapsed state
void ImGui::RenderCollapseTriangle(ImVec2 p_min, bool is_open, float scale, bool shadow)
{
    ImGuiContext& g = *GImGui;
    ImGuiWindow* window = GetCurrentWindow();

    const float h = g.FontSize * 1.00f;
    const float r = h * 0.40f * scale;
    ImVec2 center = p_min + ImVec2(h*0.50f, h*0.50f*scale);

    ImVec2 a, b, c;
    if (is_open)
    {
        center.y -= r*0.25f;
        a = center + ImVec2(0,1)*r;
        b = center + ImVec2(-0.866f,-0.5f)*r;
        c = center + ImVec2(0.866f,-0.5f)*r;
    }
    else
    {
        a = center + ImVec2(1,0)*r;
        b = center + ImVec2(-0.500f,0.866f)*r;
        c = center + ImVec2(-0.500f,-0.866f)*r;
    }

    if (shadow && (window->Flags & ImGuiWindowFlags_ShowBorders) != 0)
        window->DrawList->AddTriangleFilled(a+ImVec2(2,2), b+ImVec2(2,2), c+ImVec2(2,2), GetColorU32(ImGuiCol_BorderShadow));
    window->DrawList->AddTriangleFilled(a, b, c, GetColorU32(ImGuiCol_Text));
}

void ImGui::RenderBullet(ImVec2 pos)
{
    ImGuiWindow* window = GetCurrentWindow();
    window->DrawList->AddCircleFilled(pos, GImGui->FontSize*0.20f, GetColorU32(ImGuiCol_Text), 8);
}

void ImGui::RenderCheckMark(ImVec2 pos, ImU32 col)
{
    ImGuiContext& g = *GImGui;
    ImGuiWindow* window = GetCurrentWindow();

    ImVec2 a, b, c;
    float start_x = (float)(int)(g.FontSize * 0.307f + 0.5f);
    float rem_third = (float)(int)((g.FontSize - start_x) / 3.0f);
    a.x = pos.x + 0.5f + start_x;
    b.x = a.x + rem_third;
    c.x = a.x + rem_third * 3.0f;
    b.y = pos.y - 1.0f + (float)(int)(g.Font->Ascent * (g.FontSize / g.Font->FontSize) + 0.5f) + (float)(int)(g.Font->DisplayOffset.y);
    a.y = b.y - rem_third;
    c.y = b.y - rem_third * 2.0f;

    window->DrawList->PathLineTo(a);
    window->DrawList->PathLineTo(b);
    window->DrawList->PathLineTo(c);
    window->DrawList->PathStroke(col, false);
}

// Calculate text size. Text can be multi-line. Optionally ignore text after a ## marker.
// CalcTextSize("") should return ImVec2(0.0f, GImGui->FontSize)
ImVec2 ImGui::CalcTextSize(const char* text, const char* text_end, bool hide_text_after_double_hash, float wrap_width)
{
    ImGuiContext& g = *GImGui;

    const char* text_display_end;
    if (hide_text_after_double_hash)
        text_display_end = FindRenderedTextEnd(text, text_end);      // Hide anything after a '##' string
    else
        text_display_end = text_end;

    ImFont* font = g.Font;
    const float font_size = g.FontSize;
    if (text == text_display_end)
        return ImVec2(0.0f, font_size);
    ImVec2 text_size = font->CalcTextSizeA(font_size, FLT_MAX, wrap_width, text, text_display_end, NULL);

    // Cancel out character spacing for the last character of a line (it is baked into glyph->XAdvance field)
    const float font_scale = font_size / font->FontSize;
    const float character_spacing_x = 1.0f * font_scale;
    if (text_size.x > 0.0f)
        text_size.x -= character_spacing_x;
    text_size.x = (float)(int)(text_size.x + 0.95f);

    return text_size;
}

// Helper to calculate coarse clipping of large list of evenly sized items.
// NB: Prefer using the ImGuiListClipper higher-level helper if you can! Read comments and instructions there on how those use this sort of pattern.
// NB: 'items_count' is only used to clamp the result, if you don't know your count you can use INT_MAX
void ImGui::CalcListClipping(int items_count, float items_height, int* out_items_display_start, int* out_items_display_end)
{
    ImGuiContext& g = *GImGui;
    ImGuiWindow* window = GetCurrentWindowRead();
    if (g.LogEnabled)
    {
        // If logging is active, do not perform any clipping
        *out_items_display_start = 0;
        *out_items_display_end = items_count;
        return;
    }
    if (window->SkipItems)
    {
        *out_items_display_start = *out_items_display_end = 0;
        return;
    }

    const ImVec2 pos = window->DC.CursorPos;
    int start = (int)((window->ClipRect.Min.y - pos.y) / items_height);
    int end = (int)((window->ClipRect.Max.y - pos.y) / items_height);
    start = ImClamp(start, 0, items_count);
    end = ImClamp(end + 1, start, items_count);
    *out_items_display_start = start;
    *out_items_display_end = end;
}

// Find window given position, search front-to-back
// FIXME: Note that we have a lag here because WindowRectClipped is updated in Begin() so windows moved by user via SetWindowPos() and not SetNextWindowPos() will have that rectangle lagging by a frame at the time FindHoveredWindow() is called, aka before the next Begin(). Moving window thankfully isn't affected.
static ImGuiWindow* FindHoveredWindow(ImVec2 pos, bool excluding_childs)
{
    ImGuiContext& g = *GImGui;
    for (int i = g.Windows.Size-1; i >= 0; i--)
    {
        ImGuiWindow* window = g.Windows[i];
        if (!window->Active)
            continue;
        if (window->Flags & ImGuiWindowFlags_NoInputs)
            continue;
        if (excluding_childs && (window->Flags & ImGuiWindowFlags_ChildWindow) != 0)
            continue;

        // Using the clipped AABB so a child window will typically be clipped by its parent.
        ImRect bb(window->WindowRectClipped.Min - g.Style.TouchExtraPadding, window->WindowRectClipped.Max + g.Style.TouchExtraPadding);
        if (bb.Contains(pos))
            return window;
    }
    return NULL;
}

// Test if mouse cursor is hovering given rectangle
// NB- Rectangle is clipped by our current clip setting
// NB- Expand the rectangle to be generous on imprecise inputs systems (g.Style.TouchExtraPadding)
bool ImGui::IsMouseHoveringRect(const ImVec2& r_min, const ImVec2& r_max, bool clip)
{
    ImGuiContext& g = *GImGui;
    ImGuiWindow* window = GetCurrentWindowRead();

    // Clip
    ImRect rect_clipped(r_min, r_max);
    if (clip)
        rect_clipped.Clip(window->ClipRect);

    // Expand for touch input
    const ImRect rect_for_touch(rect_clipped.Min - g.Style.TouchExtraPadding, rect_clipped.Max + g.Style.TouchExtraPadding);
    return rect_for_touch.Contains(g.IO.MousePos);
}

bool ImGui::IsMouseHoveringWindow()
{
    ImGuiContext& g = *GImGui;
    return g.HoveredWindow == g.CurrentWindow;
}

bool ImGui::IsMouseHoveringAnyWindow()
{
    ImGuiContext& g = *GImGui;
    return g.HoveredWindow != NULL;
}

bool ImGui::IsPosHoveringAnyWindow(const ImVec2& pos)
{
    return FindHoveredWindow(pos, false) != NULL;
}

static bool IsKeyPressedMap(ImGuiKey key, bool repeat)
{
    const int key_index = GImGui->IO.KeyMap[key];
    return ImGui::IsKeyPressed(key_index, repeat);
}

int ImGui::GetKeyIndex(ImGuiKey key)
{
    IM_ASSERT(key >= 0 && key < ImGuiKey_COUNT);
    return GImGui->IO.KeyMap[key];
}

bool ImGui::IsKeyDown(int key_index)
{
    if (key_index < 0) return false;
    IM_ASSERT(key_index >= 0 && key_index < IM_ARRAYSIZE(GImGui->IO.KeysDown));
    return GImGui->IO.KeysDown[key_index];
}

bool ImGui::IsKeyPressed(int key_index, bool repeat)
{
    ImGuiContext& g = *GImGui;
    if (key_index < 0) return false;
    IM_ASSERT(key_index >= 0 && key_index < IM_ARRAYSIZE(g.IO.KeysDown));
    const float t = g.IO.KeysDownDuration[key_index];
    if (t == 0.0f)
        return true;

    if (repeat && t > g.IO.KeyRepeatDelay)
    {
        float delay = g.IO.KeyRepeatDelay, rate = g.IO.KeyRepeatRate;
        if ((fmodf(t - delay, rate) > rate*0.5f) != (fmodf(t - delay - g.IO.DeltaTime, rate) > rate*0.5f))
            return true;
    }
    return false;
}

bool ImGui::IsKeyReleased(int key_index)
{
    ImGuiContext& g = *GImGui;
    if (key_index < 0) return false;
    IM_ASSERT(key_index >= 0 && key_index < IM_ARRAYSIZE(g.IO.KeysDown));
    if (g.IO.KeysDownDurationPrev[key_index] >= 0.0f && !g.IO.KeysDown[key_index])
        return true;
    return false;
}

bool ImGui::IsMouseDown(int button)
{
    ImGuiContext& g = *GImGui;
    IM_ASSERT(button >= 0 && button < IM_ARRAYSIZE(g.IO.MouseDown));
    return g.IO.MouseDown[button];
}

bool ImGui::IsMouseClicked(int button, bool repeat)
{
    ImGuiContext& g = *GImGui;
    IM_ASSERT(button >= 0 && button < IM_ARRAYSIZE(g.IO.MouseDown));
    const float t = g.IO.MouseDownDuration[button];
    if (t == 0.0f)
        return true;

    if (repeat && t > g.IO.KeyRepeatDelay)
    {
        float delay = g.IO.KeyRepeatDelay, rate = g.IO.KeyRepeatRate;
        if ((fmodf(t - delay, rate) > rate*0.5f) != (fmodf(t - delay - g.IO.DeltaTime, rate) > rate*0.5f))
            return true;
    }

    return false;
}

bool ImGui::IsMouseReleased(int button)
{
    ImGuiContext& g = *GImGui;
    IM_ASSERT(button >= 0 && button < IM_ARRAYSIZE(g.IO.MouseDown));
    return g.IO.MouseReleased[button];
}

bool ImGui::IsMouseDoubleClicked(int button)
{
    ImGuiContext& g = *GImGui;
    IM_ASSERT(button >= 0 && button < IM_ARRAYSIZE(g.IO.MouseDown));
    return g.IO.MouseDoubleClicked[button];
}

bool ImGui::IsMouseDragging(int button, float lock_threshold)
{
    ImGuiContext& g = *GImGui;
    IM_ASSERT(button >= 0 && button < IM_ARRAYSIZE(g.IO.MouseDown));
    if (!g.IO.MouseDown[button])
        return false;
    if (lock_threshold < 0.0f)
        lock_threshold = g.IO.MouseDragThreshold;
    return g.IO.MouseDragMaxDistanceSqr[button] >= lock_threshold * lock_threshold;
}

ImVec2 ImGui::GetMousePos()
{
    return GImGui->IO.MousePos;
}

// NB: prefer to call right after BeginPopup(). At the time Selectable/MenuItem is activated, the popup is already closed!
ImVec2 ImGui::GetMousePosOnOpeningCurrentPopup()
{
    ImGuiContext& g = *GImGui;
    if (g.CurrentPopupStack.Size > 0)
        return g.OpenPopupStack[g.CurrentPopupStack.Size-1].MousePosOnOpen;
    return g.IO.MousePos;
}

ImVec2 ImGui::GetMouseDragDelta(int button, float lock_threshold)
{
    ImGuiContext& g = *GImGui;
    IM_ASSERT(button >= 0 && button < IM_ARRAYSIZE(g.IO.MouseDown));
    if (lock_threshold < 0.0f)
        lock_threshold = g.IO.MouseDragThreshold;
    if (g.IO.MouseDown[button])
        if (g.IO.MouseDragMaxDistanceSqr[button] >= lock_threshold * lock_threshold)
            return g.IO.MousePos - g.IO.MouseClickedPos[button];     // Assume we can only get active with left-mouse button (at the moment).
    return ImVec2(0.0f, 0.0f);
}

void ImGui::ResetMouseDragDelta(int button)
{
    ImGuiContext& g = *GImGui;
    IM_ASSERT(button >= 0 && button < IM_ARRAYSIZE(g.IO.MouseDown));
    // NB: We don't need to reset g.IO.MouseDragMaxDistanceSqr
    g.IO.MouseClickedPos[button] = g.IO.MousePos;
}

ImGuiMouseCursor ImGui::GetMouseCursor()
{
    return GImGui->MouseCursor;
}

void ImGui::SetMouseCursor(ImGuiMouseCursor cursor_type)
{
    GImGui->MouseCursor = cursor_type;
}

void ImGui::CaptureKeyboardFromApp(bool capture)
{
    GImGui->CaptureKeyboardNextFrame = capture ? 1 : 0;
}

void ImGui::CaptureMouseFromApp(bool capture)
{
    GImGui->CaptureMouseNextFrame = capture ? 1 : 0;
}

bool ImGui::IsItemHovered()
{
    ImGuiWindow* window = GetCurrentWindowRead();
    return window->DC.LastItemHoveredAndUsable;
}

bool ImGui::IsItemHoveredRect()
{
    ImGuiWindow* window = GetCurrentWindowRead();
    return window->DC.LastItemHoveredRect;
}

bool ImGui::IsItemActive()
{
    ImGuiContext& g = *GImGui;
    if (g.ActiveId)
    {
        ImGuiWindow* window = GetCurrentWindowRead();
        return g.ActiveId == window->DC.LastItemId;
    }
    return false;
}

bool ImGui::IsItemClicked(int mouse_button)
{
    return IsMouseClicked(mouse_button) && IsItemHovered();
}

bool ImGui::IsAnyItemHovered()
{
    return GImGui->HoveredId != 0 || GImGui->HoveredIdPreviousFrame != 0;
}

bool ImGui::IsAnyItemActive()
{
    return GImGui->ActiveId != 0;
}

bool ImGui::IsItemVisible()
{
    ImGuiWindow* window = GetCurrentWindowRead();
    ImRect r(window->ClipRect);
    return r.Overlaps(window->DC.LastItemRect);
}

// Allow last item to be overlapped by a subsequent item. Both may be activated during the same frame before the later one takes priority.
void ImGui::SetItemAllowOverlap()
{
    ImGuiContext& g = *GImGui;
    if (g.HoveredId == g.CurrentWindow->DC.LastItemId)
        g.HoveredIdAllowOverlap = true;
    if (g.ActiveId == g.CurrentWindow->DC.LastItemId)
        g.ActiveIdAllowOverlap = true;
}

ImVec2 ImGui::GetItemRectMin()
{
    ImGuiWindow* window = GetCurrentWindowRead();
    return window->DC.LastItemRect.Min;
}

ImVec2 ImGui::GetItemRectMax()
{
    ImGuiWindow* window = GetCurrentWindowRead();
    return window->DC.LastItemRect.Max;
}

ImVec2 ImGui::GetItemRectSize()
{
    ImGuiWindow* window = GetCurrentWindowRead();
    return window->DC.LastItemRect.GetSize();
}

ImVec2 ImGui::CalcItemRectClosestPoint(const ImVec2& pos, bool on_edge, float outward)
{
    ImGuiWindow* window = GetCurrentWindowRead();
    ImRect rect = window->DC.LastItemRect;
    rect.Expand(outward);
    return rect.GetClosestPoint(pos, on_edge);
}

// Tooltip is stored and turned into a BeginTooltip()/EndTooltip() sequence at the end of the frame. Each call override previous value.
void ImGui::SetTooltipV(const char* fmt, va_list args)
{
    ImGuiContext& g = *GImGui;
    ImFormatStringV(g.Tooltip, IM_ARRAYSIZE(g.Tooltip), fmt, args);
}

void ImGui::SetTooltip(const char* fmt, ...)
{
    va_list args;
    va_start(args, fmt);
    SetTooltipV(fmt, args);
    va_end(args);
}

static ImRect GetVisibleRect()
{
    ImGuiContext& g = *GImGui;
    if (g.IO.DisplayVisibleMin.x != g.IO.DisplayVisibleMax.x && g.IO.DisplayVisibleMin.y != g.IO.DisplayVisibleMax.y)
        return ImRect(g.IO.DisplayVisibleMin, g.IO.DisplayVisibleMax);
    return ImRect(0.0f, 0.0f, g.IO.DisplaySize.x, g.IO.DisplaySize.y);
}

void ImGui::BeginTooltip()
{
    ImGuiWindowFlags flags = ImGuiWindowFlags_Tooltip|ImGuiWindowFlags_NoTitleBar|ImGuiWindowFlags_NoMove|ImGuiWindowFlags_NoResize|ImGuiWindowFlags_NoSavedSettings|ImGuiWindowFlags_AlwaysAutoResize;
    ImGui::Begin("##Tooltip", NULL, flags);
}

void ImGui::EndTooltip()
{
    IM_ASSERT(GetCurrentWindowRead()->Flags & ImGuiWindowFlags_Tooltip);   // Mismatched BeginTooltip()/EndTooltip() calls
    ImGui::End();
}

static bool IsPopupOpen(ImGuiID id)
{
    ImGuiContext& g = *GImGui;
    const bool is_open = g.OpenPopupStack.Size > g.CurrentPopupStack.Size && g.OpenPopupStack[g.CurrentPopupStack.Size].PopupId == id;
    return is_open;
}

// Mark popup as open (toggle toward open state).
// Popups are closed when user click outside, or activate a pressable item, or CloseCurrentPopup() is called within a BeginPopup()/EndPopup() block.
// Popup identifiers are relative to the current ID-stack (so OpenPopup and BeginPopup needs to be at the same level).
// One open popup per level of the popup hierarchy (NB: when assigning we reset the Window member of ImGuiPopupRef to NULL)
void ImGui::OpenPopupEx(const char* str_id, bool reopen_existing)
{
    ImGuiContext& g = *GImGui;
    ImGuiWindow* window = g.CurrentWindow;
    ImGuiID id = window->GetID(str_id);
    int current_stack_size = g.CurrentPopupStack.Size;
    ImGuiPopupRef popup_ref = ImGuiPopupRef(id, window, window->GetID("##menus"), g.IO.MousePos); // Tagged as new ref because constructor sets Window to NULL (we are passing the ParentWindow info here)
    if (g.OpenPopupStack.Size < current_stack_size + 1)
        g.OpenPopupStack.push_back(popup_ref);
    else if (reopen_existing || g.OpenPopupStack[current_stack_size].PopupId != id)
    {
        g.OpenPopupStack.resize(current_stack_size+1);
        g.OpenPopupStack[current_stack_size] = popup_ref;
    }
}

void ImGui::OpenPopup(const char* str_id)
{
    ImGui::OpenPopupEx(str_id, false);
}

static void CloseInactivePopups()
{
    ImGuiContext& g = *GImGui;
    if (g.OpenPopupStack.empty())
        return;

    // When popups are stacked, clicking on a lower level popups puts focus back to it and close popups above it.
    // Don't close our own child popup windows
    int n = 0;
    if (g.FocusedWindow)
    {
        for (n = 0; n < g.OpenPopupStack.Size; n++)
        {
            ImGuiPopupRef& popup = g.OpenPopupStack[n];
            if (!popup.Window)
                continue;
            IM_ASSERT((popup.Window->Flags & ImGuiWindowFlags_Popup) != 0);
            if (popup.Window->Flags & ImGuiWindowFlags_ChildWindow)
                continue;

            bool has_focus = false;
            for (int m = n; m < g.OpenPopupStack.Size && !has_focus; m++)
                has_focus = (g.OpenPopupStack[m].Window && g.OpenPopupStack[m].Window->RootWindow == g.FocusedWindow->RootWindow);
            if (!has_focus)
                break;
        }
    }
    if (n < g.OpenPopupStack.Size)   // This test is not required but it allows to set a useful breakpoint on the line below
        g.OpenPopupStack.resize(n);
}

static ImGuiWindow* GetFrontMostModalRootWindow()
{
    ImGuiContext& g = *GImGui;
    for (int n = g.OpenPopupStack.Size-1; n >= 0; n--)
        if (ImGuiWindow* front_most_popup = g.OpenPopupStack.Data[n].Window)
            if (front_most_popup->Flags & ImGuiWindowFlags_Modal)
                return front_most_popup;
    return NULL;
}

static void ClosePopupToLevel(int remaining)
{
    ImGuiContext& g = *GImGui;
    if (remaining > 0)
        ImGui::FocusWindow(g.OpenPopupStack[remaining-1].Window);
    else
        ImGui::FocusWindow(g.OpenPopupStack[0].ParentWindow);
    g.OpenPopupStack.resize(remaining);
}

static void ClosePopup(ImGuiID id)
{
    if (!IsPopupOpen(id))
        return;
    ImGuiContext& g = *GImGui;
    ClosePopupToLevel(g.OpenPopupStack.Size - 1);
}

// Close the popup we have begin-ed into.
void ImGui::CloseCurrentPopup()
{
    ImGuiContext& g = *GImGui;
    int popup_idx = g.CurrentPopupStack.Size - 1;
    if (popup_idx < 0 || popup_idx > g.OpenPopupStack.Size || g.CurrentPopupStack[popup_idx].PopupId != g.OpenPopupStack[popup_idx].PopupId)
        return;
    while (popup_idx > 0 && g.OpenPopupStack[popup_idx].Window && (g.OpenPopupStack[popup_idx].Window->Flags & ImGuiWindowFlags_ChildMenu))
        popup_idx--;
    ClosePopupToLevel(popup_idx);
}

static inline void ClearSetNextWindowData()
{
    ImGuiContext& g = *GImGui;
    g.SetNextWindowPosCond = g.SetNextWindowSizeCond = g.SetNextWindowContentSizeCond = g.SetNextWindowCollapsedCond = 0;
    g.SetNextWindowSizeConstraint = g.SetNextWindowFocus = false;
}

static bool BeginPopupEx(const char* str_id, ImGuiWindowFlags extra_flags)
{
    ImGuiContext& g = *GImGui;
    ImGuiWindow* window = g.CurrentWindow;
    const ImGuiID id = window->GetID(str_id);
    if (!IsPopupOpen(id))
    {
        ClearSetNextWindowData(); // We behave like Begin() and need to consume those values
        return false;
    }

    ImGui::PushStyleVar(ImGuiStyleVar_WindowRounding, 0.0f);
    ImGuiWindowFlags flags = extra_flags|ImGuiWindowFlags_Popup|ImGuiWindowFlags_NoTitleBar|ImGuiWindowFlags_NoMove|ImGuiWindowFlags_NoResize|ImGuiWindowFlags_NoSavedSettings|ImGuiWindowFlags_AlwaysAutoResize;

    char name[32];
    if (flags & ImGuiWindowFlags_ChildMenu)
        ImFormatString(name, 20, "##menu_%d", g.CurrentPopupStack.Size);    // Recycle windows based on depth
    else
        ImFormatString(name, 20, "##popup_%08x", id); // Not recycling, so we can close/open during the same frame

    bool is_open = ImGui::Begin(name, NULL, flags);
    if (!(window->Flags & ImGuiWindowFlags_ShowBorders))
        g.CurrentWindow->Flags &= ~ImGuiWindowFlags_ShowBorders;
    if (!is_open) // NB: is_open can be 'false' when the popup is completely clipped (e.g. zero size display)
        ImGui::EndPopup();

    return is_open;
}

bool ImGui::BeginPopup(const char* str_id)
{
    if (GImGui->OpenPopupStack.Size <= GImGui->CurrentPopupStack.Size)	// Early out for performance
    {
        ClearSetNextWindowData(); // We behave like Begin() and need to consume those values
        return false;
    }
    return BeginPopupEx(str_id, ImGuiWindowFlags_ShowBorders);
}

bool ImGui::BeginPopupModal(const char* name, bool* p_open, ImGuiWindowFlags extra_flags)
{
    ImGuiContext& g = *GImGui;
    ImGuiWindow* window = g.CurrentWindow;
    const ImGuiID id = window->GetID(name);
    if (!IsPopupOpen(id))
    {
        ClearSetNextWindowData(); // We behave like Begin() and need to consume those values
        return false;
    }

    ImGuiWindowFlags flags = extra_flags|ImGuiWindowFlags_Popup|ImGuiWindowFlags_Modal|ImGuiWindowFlags_NoCollapse|ImGuiWindowFlags_NoSavedSettings;
    bool is_open = ImGui::Begin(name, p_open, flags);
    if (!is_open || (p_open && !*p_open)) // NB: is_open can be 'false' when the popup is completely clipped (e.g. zero size display)
    {
        ImGui::EndPopup();
        if (is_open)
            ClosePopup(id);
        return false;
    }

    return is_open;
}

void ImGui::EndPopup()
{
    ImGuiWindow* window = GetCurrentWindow();
    IM_ASSERT(window->Flags & ImGuiWindowFlags_Popup);  // Mismatched BeginPopup()/EndPopup() calls
    IM_ASSERT(GImGui->CurrentPopupStack.Size > 0);
    ImGui::End();
    if (!(window->Flags & ImGuiWindowFlags_Modal))
        ImGui::PopStyleVar();
}

// This is a helper to handle the most simple case of associating one named popup to one given widget.
// 1. If you have many possible popups (for different "instances" of a same widget, or for wholly different widgets), you may be better off handling
//    this yourself so you can store data relative to the widget that opened the popup instead of choosing different popup identifiers.
// 2. If you want right-clicking on the same item to reopen the popup at new location, use the same code replacing IsItemHovered() with IsItemHoveredRect()
//    and passing true to the OpenPopupEx().
//    Because: hovering an item in a window below the popup won't normally trigger is hovering behavior/coloring. The pattern of ignoring the fact that
//    the item isn't interactable (because it is blocked by the active popup) may useful in some situation when e.g. large canvas as one item, content of menu
//    driven by click position.
bool ImGui::BeginPopupContextItem(const char* str_id, int mouse_button)
{
    if (IsItemHovered() && IsMouseClicked(mouse_button))
        OpenPopupEx(str_id, false);
    return BeginPopup(str_id);
}

bool ImGui::BeginPopupContextWindow(bool also_over_items, const char* str_id, int mouse_button)
{
    if (!str_id) str_id = "window_context_menu";
    if (IsMouseHoveringWindow() && IsMouseClicked(mouse_button))
        if (also_over_items || !IsAnyItemHovered())
            OpenPopupEx(str_id, true);
    return BeginPopup(str_id);
}

bool ImGui::BeginPopupContextVoid(const char* str_id, int mouse_button)
{
    if (!str_id) str_id = "void_context_menu";
    if (!IsMouseHoveringAnyWindow() && IsMouseClicked(mouse_button))
        OpenPopupEx(str_id, true);
    return BeginPopup(str_id);
}

bool ImGui::BeginChild(const char* str_id, const ImVec2& size_arg, bool border, ImGuiWindowFlags extra_flags)
{
    ImGuiWindow* window = GetCurrentWindow();
    ImGuiWindowFlags flags = ImGuiWindowFlags_NoTitleBar|ImGuiWindowFlags_NoResize|ImGuiWindowFlags_NoSavedSettings|ImGuiWindowFlags_ChildWindow;

    const ImVec2 content_avail = GetContentRegionAvail();
    ImVec2 size = ImFloor(size_arg);
    if (size.x <= 0.0f)
    {
        if (size.x == 0.0f)
            flags |= ImGuiWindowFlags_ChildWindowAutoFitX;
        size.x = ImMax(content_avail.x, 4.0f) - fabsf(size.x); // Arbitrary minimum zero-ish child size of 4.0f (0.0f causing too much issues)
    }
    if (size.y <= 0.0f)
    {
        if (size.y == 0.0f)
            flags |= ImGuiWindowFlags_ChildWindowAutoFitY;
        size.y = ImMax(content_avail.y, 4.0f) - fabsf(size.y);
    }
    if (border)
        flags |= ImGuiWindowFlags_ShowBorders;
    flags |= extra_flags;

    char title[256];
    ImFormatString(title, IM_ARRAYSIZE(title), "%s.%s", window->Name, str_id);

    bool ret = ImGui::Begin(title, NULL, size, -1.0f, flags);

    if (!(window->Flags & ImGuiWindowFlags_ShowBorders))
        GetCurrentWindow()->Flags &= ~ImGuiWindowFlags_ShowBorders;

    return ret;
}

bool ImGui::BeginChild(ImGuiID id, const ImVec2& size, bool border, ImGuiWindowFlags extra_flags)
{
    char str_id[32];
    ImFormatString(str_id, IM_ARRAYSIZE(str_id), "child_%08x", id);
    bool ret = ImGui::BeginChild(str_id, size, border, extra_flags);
    return ret;
}

void ImGui::EndChild()
{
    ImGuiWindow* window = GetCurrentWindow();

    IM_ASSERT(window->Flags & ImGuiWindowFlags_ChildWindow);   // Mismatched BeginChild()/EndChild() callss
    if ((window->Flags & ImGuiWindowFlags_ComboBox) || window->BeginCount > 1)
    {
        ImGui::End();
    }
    else
    {
        // When using auto-filling child window, we don't provide full width/height to ItemSize so that it doesn't feed back into automatic size-fitting.
        ImVec2 sz = GetWindowSize();
        if (window->Flags & ImGuiWindowFlags_ChildWindowAutoFitX) // Arbitrary minimum zero-ish child size of 4.0f causes less trouble than a 0.0f
            sz.x = ImMax(4.0f, sz.x);
        if (window->Flags & ImGuiWindowFlags_ChildWindowAutoFitY)
            sz.y = ImMax(4.0f, sz.y);

        ImGui::End();

        window = GetCurrentWindow();
        ImRect bb(window->DC.CursorPos, window->DC.CursorPos + sz);
        ItemSize(sz);
        ItemAdd(bb, NULL);
    }
}

// Helper to create a child window / scrolling region that looks like a normal widget frame.
bool ImGui::BeginChildFrame(ImGuiID id, const ImVec2& size, ImGuiWindowFlags extra_flags)
{
    ImGuiContext& g = *GImGui;
    const ImGuiStyle& style = g.Style;
    ImGui::PushStyleColor(ImGuiCol_ChildWindowBg, style.Colors[ImGuiCol_FrameBg]);
    ImGui::PushStyleVar(ImGuiStyleVar_ChildWindowRounding, style.FrameRounding);
    ImGui::PushStyleVar(ImGuiStyleVar_WindowPadding, style.FramePadding);
    return ImGui::BeginChild(id, size, (g.CurrentWindow->Flags & ImGuiWindowFlags_ShowBorders) ? true : false, ImGuiWindowFlags_NoMove | ImGuiWindowFlags_AlwaysUseWindowPadding | extra_flags);
}

void ImGui::EndChildFrame()
{
    ImGui::EndChild();
    ImGui::PopStyleVar(2);
    ImGui::PopStyleColor();
}

// Save and compare stack sizes on Begin()/End() to detect usage errors
static void CheckStacksSize(ImGuiWindow* window, bool write)
{
    // NOT checking: DC.ItemWidth, DC.AllowKeyboardFocus, DC.ButtonRepeat, DC.TextWrapPos (per window) to allow user to conveniently push once and not pop (they are cleared on Begin)
    ImGuiContext& g = *GImGui;
    int* p_backup = &window->DC.StackSizesBackup[0];
    { int current = window->IDStack.Size;       if (write) *p_backup = current; else IM_ASSERT(*p_backup == current && "PushID/PopID Mismatch!");                   p_backup++; }    // User forgot PopID()
    { int current = window->DC.GroupStack.Size; if (write) *p_backup = current; else IM_ASSERT(*p_backup == current && "BeginGroup/EndGroup Mismatch!");            p_backup++; }    // User forgot EndGroup()
    { int current = g.CurrentPopupStack.Size;   if (write) *p_backup = current; else IM_ASSERT(*p_backup == current && "BeginMenu/EndMenu or BeginPopup/EndPopup Mismatch"); p_backup++; }// User forgot EndPopup()/EndMenu()
    { int current = g.ColorModifiers.Size;      if (write) *p_backup = current; else IM_ASSERT(*p_backup == current && "PushStyleColor/PopStyleColor Mismatch!");   p_backup++; }    // User forgot PopStyleColor()
    { int current = g.StyleModifiers.Size;      if (write) *p_backup = current; else IM_ASSERT(*p_backup == current && "PushStyleVar/PopStyleVar Mismatch!");       p_backup++; }    // User forgot PopStyleVar()
    { int current = g.FontStack.Size;           if (write) *p_backup = current; else IM_ASSERT(*p_backup == current && "PushFont/PopFont Mismatch!");               p_backup++; }    // User forgot PopFont()
    IM_ASSERT(p_backup == window->DC.StackSizesBackup + IM_ARRAYSIZE(window->DC.StackSizesBackup));
}

static ImVec2 FindBestPopupWindowPos(const ImVec2& base_pos, const ImVec2& size, int* last_dir, const ImRect& r_inner)
{
    const ImGuiStyle& style = GImGui->Style;

    // Clamp into visible area while not overlapping the cursor. Safety padding is optional if our popup size won't fit without it.
    ImVec2 safe_padding = style.DisplaySafeAreaPadding;
    ImRect r_outer(GetVisibleRect());
    r_outer.Reduce(ImVec2((size.x - r_outer.GetWidth() > safe_padding.x*2) ? safe_padding.x : 0.0f, (size.y - r_outer.GetHeight() > safe_padding.y*2) ? safe_padding.y : 0.0f));
    ImVec2 base_pos_clamped = ImClamp(base_pos, r_outer.Min, r_outer.Max - size);

    for (int n = (*last_dir != -1) ? -1 : 0; n < 4; n++)   // Last, Right, down, up, left. (Favor last used direction).
    {
        const int dir = (n == -1) ? *last_dir : n;
        ImRect rect(dir == 0 ? r_inner.Max.x : r_outer.Min.x, dir == 1 ? r_inner.Max.y : r_outer.Min.y, dir == 3 ? r_inner.Min.x : r_outer.Max.x, dir == 2 ? r_inner.Min.y : r_outer.Max.y);
        if (rect.GetWidth() < size.x || rect.GetHeight() < size.y)
            continue;
        *last_dir = dir;
        return ImVec2(dir == 0 ? r_inner.Max.x : dir == 3 ? r_inner.Min.x - size.x : base_pos_clamped.x, dir == 1 ? r_inner.Max.y : dir == 2 ? r_inner.Min.y - size.y : base_pos_clamped.y);
    }

    // Fallback, try to keep within display
    *last_dir = -1;
    ImVec2 pos = base_pos;
    pos.x = ImMax(ImMin(pos.x + size.x, r_outer.Max.x) - size.x, r_outer.Min.x);
    pos.y = ImMax(ImMin(pos.y + size.y, r_outer.Max.y) - size.y, r_outer.Min.y);
    return pos;
}

ImGuiWindow* ImGui::FindWindowByName(const char* name)
{
    // FIXME-OPT: Store sorted hashes -> pointers so we can do a bissection in a contiguous block
    ImGuiContext& g = *GImGui;
    ImGuiID id = ImHash(name, 0);
    for (int i = 0; i < g.Windows.Size; i++)
        if (g.Windows[i]->ID == id)
            return g.Windows[i];
    return NULL;
}

static ImGuiWindow* CreateNewWindow(const char* name, ImVec2 size, ImGuiWindowFlags flags)
{
    ImGuiContext& g = *GImGui;

    // Create window the first time
    ImGuiWindow* window = (ImGuiWindow*)ImGui::MemAlloc(sizeof(ImGuiWindow));
    IM_PLACEMENT_NEW(window) ImGuiWindow(name);
    window->Flags = flags;

    if (flags & ImGuiWindowFlags_NoSavedSettings)
    {
        // User can disable loading and saving of settings. Tooltip and child windows also don't store settings.
        window->Size = window->SizeFull = size;
    }
    else
    {
        // Retrieve settings from .ini file
        // Use SetWindowPos() or SetNextWindowPos() with the appropriate condition flag to change the initial position of a window.
        window->PosFloat = ImVec2(60, 60);
        window->Pos = ImVec2((float)(int)window->PosFloat.x, (float)(int)window->PosFloat.y);

        ImGuiIniData* settings = FindWindowSettings(name);
        if (!settings)
        {
            settings = AddWindowSettings(name);
        }
        else
        {
            window->SetWindowPosAllowFlags &= ~ImGuiSetCond_FirstUseEver;
            window->SetWindowSizeAllowFlags &= ~ImGuiSetCond_FirstUseEver;
            window->SetWindowCollapsedAllowFlags &= ~ImGuiSetCond_FirstUseEver;
        }

        if (settings->Pos.x != FLT_MAX)
        {
            window->PosFloat = settings->Pos;
            window->Pos = ImVec2((float)(int)window->PosFloat.x, (float)(int)window->PosFloat.y);
            window->Collapsed = settings->Collapsed;
        }

        if (ImLengthSqr(settings->Size) > 0.00001f && !(flags & ImGuiWindowFlags_NoResize))
            size = settings->Size;
        window->Size = window->SizeFull = size;
    }

    if ((flags & ImGuiWindowFlags_AlwaysAutoResize) != 0)
    {
        window->AutoFitFramesX = window->AutoFitFramesY = 2;
        window->AutoFitOnlyGrows = false;
    }
    else
    {
        if (window->Size.x <= 0.0f)
            window->AutoFitFramesX = 2;
        if (window->Size.y <= 0.0f)
            window->AutoFitFramesY = 2;
        window->AutoFitOnlyGrows = (window->AutoFitFramesX > 0) || (window->AutoFitFramesY > 0);
    }

    if (flags & ImGuiWindowFlags_NoBringToFrontOnFocus)
        g.Windows.insert(g.Windows.begin(), window); // Quite slow but rare and only once
    else
        g.Windows.push_back(window);
    return window;
}

static void ApplySizeFullWithConstraint(ImGuiWindow* window, ImVec2 new_size)
{
    ImGuiContext& g = *GImGui;
    if (g.SetNextWindowSizeConstraint)
    {
        // Using -1,-1 on either X/Y axis to preserve the current size.
        ImRect cr = g.SetNextWindowSizeConstraintRect;
        new_size.x = (cr.Min.x >= 0 && cr.Max.x >= 0) ? ImClamp(new_size.x, cr.Min.x, cr.Max.x) : window->SizeFull.x;
        new_size.y = (cr.Min.y >= 0 && cr.Max.y >= 0) ? ImClamp(new_size.y, cr.Min.y, cr.Max.y) : window->SizeFull.y;
        if (g.SetNextWindowSizeConstraintCallback)
        {
            ImGuiSizeConstraintCallbackData data;
            data.UserData = g.SetNextWindowSizeConstraintCallbackUserData;
            data.Pos = window->Pos;
            data.CurrentSize = window->SizeFull;
            data.DesiredSize = new_size;
            g.SetNextWindowSizeConstraintCallback(&data);
            new_size = data.DesiredSize;
        }
    }
    if (!(window->Flags & (ImGuiWindowFlags_ChildWindow | ImGuiWindowFlags_AlwaysAutoResize)))
        new_size = ImMax(new_size, g.Style.WindowMinSize);
    window->SizeFull = new_size;
}

// Push a new ImGui window to add widgets to.
// - A default window called "Debug" is automatically stacked at the beginning of every frame so you can use widgets without explicitly calling a Begin/End pair.
// - Begin/End can be called multiple times during the frame with the same window name to append content.
// - 'size_on_first_use' for a regular window denote the initial size for first-time creation (no saved data) and isn't that useful. Use SetNextWindowSize() prior to calling Begin() for more flexible window manipulation.
// - The window name is used as a unique identifier to preserve window information across frames (and save rudimentary information to the .ini file).
//   You can use the "##" or "###" markers to use the same label with different id, or same id with different label. See documentation at the top of this file.
// - Return false when window is collapsed, so you can early out in your code. You always need to call ImGui::End() even if false is returned.
// - Passing 'bool* p_open' displays a Close button on the upper-right corner of the window, the pointed value will be set to false when the button is pressed.
// - Passing non-zero 'size' is roughly equivalent to calling SetNextWindowSize(size, ImGuiSetCond_FirstUseEver) prior to calling Begin().
bool ImGui::Begin(const char* name, bool* p_open, ImGuiWindowFlags flags)
{
    return ImGui::Begin(name, p_open, ImVec2(0.f, 0.f), -1.0f, flags);
}

bool ImGui::Begin(const char* name, bool* p_open, const ImVec2& size_on_first_use, float bg_alpha, ImGuiWindowFlags flags)
{
    ImGuiContext& g = *GImGui;
    const ImGuiStyle& style = g.Style;
    IM_ASSERT(name != NULL);                        // Window name required
    IM_ASSERT(g.Initialized);                       // Forgot to call ImGui::NewFrame()
    IM_ASSERT(g.FrameCountEnded != g.FrameCount);   // Called ImGui::Render() or ImGui::EndFrame() and haven't called ImGui::NewFrame() again yet

    if (flags & ImGuiWindowFlags_NoInputs)
        flags |= ImGuiWindowFlags_NoMove | ImGuiWindowFlags_NoResize;

    // Find or create
    bool window_is_new = false;
    ImGuiWindow* window = FindWindowByName(name);
    if (!window)
    {
        window = CreateNewWindow(name, size_on_first_use, flags);
        window_is_new = true;
    }

    const int current_frame = ImGui::GetFrameCount();
    const bool first_begin_of_the_frame = (window->LastFrameActive != current_frame);
    if (first_begin_of_the_frame)
        window->Flags = (ImGuiWindowFlags)flags;
    else
        flags = window->Flags;

    // Add to stack
    ImGuiWindow* parent_window = !g.CurrentWindowStack.empty() ? g.CurrentWindowStack.back() : NULL;
    g.CurrentWindowStack.push_back(window);
    SetCurrentWindow(window);
    CheckStacksSize(window, true);
    IM_ASSERT(parent_window != NULL || !(flags & ImGuiWindowFlags_ChildWindow));

    bool window_was_active = (window->LastFrameActive == current_frame - 1);   // Not using !WasActive because the implicit "Debug" window would always toggle off->on
    if (flags & ImGuiWindowFlags_Popup)
    {
        ImGuiPopupRef& popup_ref = g.OpenPopupStack[g.CurrentPopupStack.Size];
        window_was_active &= (window->PopupId == popup_ref.PopupId);
        window_was_active &= (window == popup_ref.Window);
        popup_ref.Window = window;
        g.CurrentPopupStack.push_back(popup_ref);
        window->PopupId = popup_ref.PopupId;
    }

    const bool window_appearing_after_being_hidden = (window->HiddenFrames == 1);

    // Process SetNextWindow***() calls
    bool window_pos_set_by_api = false, window_size_set_by_api = false;
    if (g.SetNextWindowPosCond)
    {
        const ImVec2 backup_cursor_pos = window->DC.CursorPos;                  // FIXME: not sure of the exact reason of this saving/restore anymore :( need to look into that.
        if (!window_was_active || window_appearing_after_being_hidden) window->SetWindowPosAllowFlags |= ImGuiSetCond_Appearing;
        window_pos_set_by_api = (window->SetWindowPosAllowFlags & g.SetNextWindowPosCond) != 0;
        if (window_pos_set_by_api && ImLengthSqr(g.SetNextWindowPosVal - ImVec2(-FLT_MAX,-FLT_MAX)) < 0.001f)
        {
            window->SetWindowPosCenterWanted = true;                            // May be processed on the next frame if this is our first frame and we are measuring size
            window->SetWindowPosAllowFlags &= ~(ImGuiSetCond_Once | ImGuiSetCond_FirstUseEver | ImGuiSetCond_Appearing);
        }
        else
        {
            SetWindowPos(window, g.SetNextWindowPosVal, g.SetNextWindowPosCond);
        }
        window->DC.CursorPos = backup_cursor_pos;
        g.SetNextWindowPosCond = 0;
    }
    if (g.SetNextWindowSizeCond)
    {
        if (!window_was_active || window_appearing_after_being_hidden) window->SetWindowSizeAllowFlags |= ImGuiSetCond_Appearing;
        window_size_set_by_api = (window->SetWindowSizeAllowFlags & g.SetNextWindowSizeCond) != 0;
        SetWindowSize(window, g.SetNextWindowSizeVal, g.SetNextWindowSizeCond);
        g.SetNextWindowSizeCond = 0;
    }
    if (g.SetNextWindowContentSizeCond)
    {
        window->SizeContentsExplicit = g.SetNextWindowContentSizeVal;
        g.SetNextWindowContentSizeCond = 0;
    }
    else if (first_begin_of_the_frame)
    {
        window->SizeContentsExplicit = ImVec2(0.0f, 0.0f);
    }
    if (g.SetNextWindowCollapsedCond)
    {
        if (!window_was_active || window_appearing_after_being_hidden) window->SetWindowCollapsedAllowFlags |= ImGuiSetCond_Appearing;
        SetWindowCollapsed(window, g.SetNextWindowCollapsedVal, g.SetNextWindowCollapsedCond);
        g.SetNextWindowCollapsedCond = 0;
    }
    if (g.SetNextWindowFocus)
    {
        ImGui::SetWindowFocus();
        g.SetNextWindowFocus = false;
    }

    // Update known root window (if we are a child window, otherwise window == window->RootWindow)
    int root_idx, root_non_popup_idx;
    for (root_idx = g.CurrentWindowStack.Size - 1; root_idx > 0; root_idx--)
        if (!(g.CurrentWindowStack[root_idx]->Flags & ImGuiWindowFlags_ChildWindow))
            break;
    for (root_non_popup_idx = root_idx; root_non_popup_idx > 0; root_non_popup_idx--)
        if (!(g.CurrentWindowStack[root_non_popup_idx]->Flags & (ImGuiWindowFlags_ChildWindow | ImGuiWindowFlags_Popup)))
            break;
    window->ParentWindow = parent_window;
    window->RootWindow = g.CurrentWindowStack[root_idx];
    window->RootNonPopupWindow = g.CurrentWindowStack[root_non_popup_idx];      // This is merely for displaying the TitleBgActive color.

    // When reusing window again multiple times a frame, just append content (don't need to setup again)
    if (first_begin_of_the_frame)
    {
        window->Active = true;
        window->IndexWithinParent = 0;
        window->BeginCount = 0;
        window->ClipRect = ImVec4(-FLT_MAX,-FLT_MAX,+FLT_MAX,+FLT_MAX);
        window->LastFrameActive = current_frame;
        window->IDStack.resize(1);

        // Clear draw list, setup texture, outer clipping rectangle
        window->DrawList->Clear();
        window->DrawList->PushTextureID(g.Font->ContainerAtlas->TexID);
        ImRect fullscreen_rect(GetVisibleRect());
        if ((flags & ImGuiWindowFlags_ChildWindow) && !(flags & (ImGuiWindowFlags_ComboBox|ImGuiWindowFlags_Popup)))
            PushClipRect(parent_window->ClipRect.Min, parent_window->ClipRect.Max, true);
        else
            PushClipRect(fullscreen_rect.Min, fullscreen_rect.Max, true);

        if (!window_was_active)
        {
            // Popup first latch mouse position, will position itself when it appears next frame
            window->AutoPosLastDirection = -1;
            if ((flags & ImGuiWindowFlags_Popup) != 0 && !window_pos_set_by_api)
                window->PosFloat = g.IO.MousePos;
        }

        // Collapse window by double-clicking on title bar
        // At this point we don't have a clipping rectangle setup yet, so we can use the title bar area for hit detection and drawing
        if (!(flags & ImGuiWindowFlags_NoTitleBar) && !(flags & ImGuiWindowFlags_NoCollapse))
        {
            ImRect title_bar_rect = window->TitleBarRect();
            if (g.HoveredWindow == window && IsMouseHoveringRect(title_bar_rect.Min, title_bar_rect.Max) && g.IO.MouseDoubleClicked[0])
            {
                window->Collapsed = !window->Collapsed;
                if (!(flags & ImGuiWindowFlags_NoSavedSettings))
                    MarkSettingsDirty();
                FocusWindow(window);
            }
        }
        else
        {
            window->Collapsed = false;
        }

        // SIZE

        // Save contents size from last frame for auto-fitting (unless explicitly specified)
        window->SizeContents.x = (float)(int)((window->SizeContentsExplicit.x != 0.0f) ? window->SizeContentsExplicit.x : ((window_is_new ? 0.0f : window->DC.CursorMaxPos.x - window->Pos.x) + window->Scroll.x));
        window->SizeContents.y = (float)(int)((window->SizeContentsExplicit.y != 0.0f) ? window->SizeContentsExplicit.y : ((window_is_new ? 0.0f : window->DC.CursorMaxPos.y - window->Pos.y) + window->Scroll.y));

        // Hide popup/tooltip window when first appearing while we measure size (because we recycle them)
        if (window->HiddenFrames > 0)
            window->HiddenFrames--;
        if ((flags & (ImGuiWindowFlags_Popup | ImGuiWindowFlags_Tooltip)) != 0 && !window_was_active)
        {
            window->HiddenFrames = 1;
            if (flags & ImGuiWindowFlags_AlwaysAutoResize)
            {
                if (!window_size_set_by_api)
                    window->Size = window->SizeFull = ImVec2(0.f, 0.f);
                window->SizeContents = ImVec2(0.f, 0.f);
            }
        }

        // Lock window padding so that altering the ShowBorders flag for children doesn't have side-effects.
        window->WindowPadding = ((flags & ImGuiWindowFlags_ChildWindow) && !(flags & (ImGuiWindowFlags_AlwaysUseWindowPadding | ImGuiWindowFlags_ShowBorders | ImGuiWindowFlags_ComboBox | ImGuiWindowFlags_Popup))) ? ImVec2(0,0) : style.WindowPadding;

        // Calculate auto-fit size
        ImVec2 size_auto_fit;
        if ((flags & ImGuiWindowFlags_Tooltip) != 0)
        {
            // Tooltip always resize. We keep the spacing symmetric on both axises for aesthetic purpose.
            size_auto_fit = window->SizeContents + window->WindowPadding - ImVec2(0.0f, style.ItemSpacing.y);
        }
        else
        {
            size_auto_fit = ImClamp(window->SizeContents + window->WindowPadding, style.WindowMinSize, ImMax(style.WindowMinSize, g.IO.DisplaySize - g.Style.DisplaySafeAreaPadding));

            // Handling case of auto fit window not fitting in screen on one axis, we are growing auto fit size on the other axis to compensate for expected scrollbar. FIXME: Might turn bigger than DisplaySize-WindowPadding.
            if (size_auto_fit.x < window->SizeContents.x && !(flags & ImGuiWindowFlags_NoScrollbar) && (flags & ImGuiWindowFlags_HorizontalScrollbar))
                size_auto_fit.y += style.ScrollbarSize;
            if (size_auto_fit.y < window->SizeContents.y && !(flags & ImGuiWindowFlags_NoScrollbar))
                size_auto_fit.x += style.ScrollbarSize;
            size_auto_fit.y = ImMax(size_auto_fit.y - style.ItemSpacing.y, 0.0f);
        }

        // Handle automatic resize
        if (window->Collapsed)
        {
            // We still process initial auto-fit on collapsed windows to get a window width,
            // But otherwise we don't honor ImGuiWindowFlags_AlwaysAutoResize when collapsed.
            if (window->AutoFitFramesX > 0)
                window->SizeFull.x = window->AutoFitOnlyGrows ? ImMax(window->SizeFull.x, size_auto_fit.x) : size_auto_fit.x;
            if (window->AutoFitFramesY > 0)
                window->SizeFull.y = window->AutoFitOnlyGrows ? ImMax(window->SizeFull.y, size_auto_fit.y) : size_auto_fit.y;
        }
        else
        {
            if ((flags & ImGuiWindowFlags_AlwaysAutoResize) && !window_size_set_by_api)
            {
                window->SizeFull = size_auto_fit;
            }
            else if ((window->AutoFitFramesX > 0 || window->AutoFitFramesY > 0) && !window_size_set_by_api)
            {
                // Auto-fit only grows during the first few frames
                if (window->AutoFitFramesX > 0)
                    window->SizeFull.x = window->AutoFitOnlyGrows ? ImMax(window->SizeFull.x, size_auto_fit.x) : size_auto_fit.x;
                if (window->AutoFitFramesY > 0)
                    window->SizeFull.y = window->AutoFitOnlyGrows ? ImMax(window->SizeFull.y, size_auto_fit.y) : size_auto_fit.y;
                if (!(flags & ImGuiWindowFlags_NoSavedSettings))
                    MarkSettingsDirty();
            }
        }

        // Apply minimum/maximum window size constraints and final size
        ApplySizeFullWithConstraint(window, window->SizeFull);
        window->Size = window->Collapsed ? window->TitleBarRect().GetSize() : window->SizeFull;
        
        // POSITION

        // Position child window
        if (flags & ImGuiWindowFlags_ChildWindow)
        {
            window->IndexWithinParent = parent_window->DC.ChildWindows.Size;
            parent_window->DC.ChildWindows.push_back(window);
        }
        if ((flags & ImGuiWindowFlags_ChildWindow) && !(flags & ImGuiWindowFlags_Popup))
        {
            window->Pos = window->PosFloat = parent_window->DC.CursorPos;
            window->Size = window->SizeFull = size_on_first_use; // NB: argument name 'size_on_first_use' misleading here, it's really just 'size' as provided by user passed via BeginChild()->Begin().
        }

        bool window_pos_center = false;
        window_pos_center |= (window->SetWindowPosCenterWanted && window->HiddenFrames == 0);
        window_pos_center |= ((flags & ImGuiWindowFlags_Modal) && !window_pos_set_by_api && window_appearing_after_being_hidden);
        if (window_pos_center)
        {
            // Center (any sort of window)
            SetWindowPos(ImMax(style.DisplaySafeAreaPadding, fullscreen_rect.GetCenter() - window->SizeFull * 0.5f));
        }
        else if (flags & ImGuiWindowFlags_ChildMenu)
        {
            IM_ASSERT(window_pos_set_by_api);
            ImRect rect_to_avoid;
            if (parent_window->DC.MenuBarAppending)
                rect_to_avoid = ImRect(-FLT_MAX, parent_window->Pos.y + parent_window->TitleBarHeight(), FLT_MAX, parent_window->Pos.y + parent_window->TitleBarHeight() + parent_window->MenuBarHeight());
            else
                rect_to_avoid = ImRect(parent_window->Pos.x + style.ItemSpacing.x, -FLT_MAX, parent_window->Pos.x + parent_window->Size.x - style.ItemSpacing.x - parent_window->ScrollbarSizes.x, FLT_MAX); // We want some overlap to convey the relative depth of each popup (here hard-coded to 4)
            window->PosFloat = FindBestPopupWindowPos(window->PosFloat, window->Size, &window->AutoPosLastDirection, rect_to_avoid);
        }
        else if ((flags & ImGuiWindowFlags_Popup) != 0 && !window_pos_set_by_api && window_appearing_after_being_hidden)
        {
            ImRect rect_to_avoid(window->PosFloat.x - 1, window->PosFloat.y - 1, window->PosFloat.x + 1, window->PosFloat.y + 1);
            window->PosFloat = FindBestPopupWindowPos(window->PosFloat, window->Size, &window->AutoPosLastDirection, rect_to_avoid);
        }

        // Position tooltip (always follows mouse)
        if ((flags & ImGuiWindowFlags_Tooltip) != 0 && !window_pos_set_by_api)
        {
            ImRect rect_to_avoid(g.IO.MousePos.x - 16, g.IO.MousePos.y - 8, g.IO.MousePos.x + 24, g.IO.MousePos.y + 24); // FIXME: Completely hard-coded. Perhaps center on cursor hit-point instead?
            window->PosFloat = FindBestPopupWindowPos(g.IO.MousePos, window->Size, &window->AutoPosLastDirection, rect_to_avoid);
            if (window->AutoPosLastDirection == -1)
                window->PosFloat = g.IO.MousePos + ImVec2(2,2); // If there's not enough room, for tooltip we prefer avoiding the cursor at all cost even if it means that part of the tooltip won't be visible.
        }

        // Clamp position so it stays visible
        if (!(flags & ImGuiWindowFlags_ChildWindow) && !(flags & ImGuiWindowFlags_Tooltip))
        {
            if (!window_pos_set_by_api && window->AutoFitFramesX <= 0 && window->AutoFitFramesY <= 0 && g.IO.DisplaySize.x > 0.0f && g.IO.DisplaySize.y > 0.0f) // Ignore zero-sized display explicitly to avoid losing positions if a window manager reports zero-sized window when initializing or minimizing.
            {
                ImVec2 padding = ImMax(style.DisplayWindowPadding, style.DisplaySafeAreaPadding);
                window->PosFloat = ImMax(window->PosFloat + window->Size, padding) - window->Size;
                window->PosFloat = ImMin(window->PosFloat, g.IO.DisplaySize - padding);
            }
        }
        window->Pos = ImVec2((float)(int)window->PosFloat.x, (float)(int)window->PosFloat.y);

        // Default item width. Make it proportional to window size if window manually resizes
        if (window->Size.x > 0.0f && !(flags & ImGuiWindowFlags_Tooltip) && !(flags & ImGuiWindowFlags_AlwaysAutoResize))
            window->ItemWidthDefault = (float)(int)(window->Size.x * 0.65f);
        else
            window->ItemWidthDefault = (float)(int)(g.FontSize * 16.0f);

        // Prepare for focus requests
        window->FocusIdxAllRequestCurrent = (window->FocusIdxAllRequestNext == INT_MAX || window->FocusIdxAllCounter == -1) ? INT_MAX : (window->FocusIdxAllRequestNext + (window->FocusIdxAllCounter+1)) % (window->FocusIdxAllCounter+1);
        window->FocusIdxTabRequestCurrent = (window->FocusIdxTabRequestNext == INT_MAX || window->FocusIdxTabCounter == -1) ? INT_MAX : (window->FocusIdxTabRequestNext + (window->FocusIdxTabCounter+1)) % (window->FocusIdxTabCounter+1);
        window->FocusIdxAllCounter = window->FocusIdxTabCounter = -1;
        window->FocusIdxAllRequestNext = window->FocusIdxTabRequestNext = INT_MAX;

        // Apply scrolling
        if (window->ScrollTarget.x < FLT_MAX)
        {
            window->Scroll.x = window->ScrollTarget.x;
            window->ScrollTarget.x = FLT_MAX;
        }
        if (window->ScrollTarget.y < FLT_MAX)
        {
            float center_ratio = window->ScrollTargetCenterRatio.y;
            window->Scroll.y = window->ScrollTarget.y - ((1.0f - center_ratio) * (window->TitleBarHeight() + window->MenuBarHeight())) - (center_ratio * window->SizeFull.y);
            window->ScrollTarget.y = FLT_MAX;
        }
        window->Scroll = ImMax(window->Scroll, ImVec2(0.0f, 0.0f));
        if (!window->Collapsed && !window->SkipItems)
            window->Scroll = ImMin(window->Scroll, ImMax(ImVec2(0.0f, 0.0f), window->SizeContents - window->SizeFull + window->ScrollbarSizes));

        // Modal window darkens what is behind them
        if ((flags & ImGuiWindowFlags_Modal) != 0 && window == GetFrontMostModalRootWindow())
            window->DrawList->AddRectFilled(fullscreen_rect.Min, fullscreen_rect.Max, GetColorU32(ImGuiCol_ModalWindowDarkening, g.ModalWindowDarkeningRatio));

        // Draw window + handle manual resize
        ImRect title_bar_rect = window->TitleBarRect();
        const float window_rounding = (flags & ImGuiWindowFlags_ChildWindow) ? style.ChildWindowRounding : style.WindowRounding;
        if (window->Collapsed)
        {
            // Draw title bar only
            RenderFrame(title_bar_rect.GetTL(), title_bar_rect.GetBR(),  GetColorU32(ImGuiCol_TitleBgCollapsed), true, window_rounding);
        }
        else
        {
            ImU32 resize_col = 0;
            const float resize_corner_size = ImMax(g.FontSize * 1.35f, window_rounding + 1.0f + g.FontSize * 0.2f);
            if (!(flags & ImGuiWindowFlags_AlwaysAutoResize) && window->AutoFitFramesX <= 0 && window->AutoFitFramesY <= 0 && !(flags & ImGuiWindowFlags_NoResize))
            {
                // Manual resize
                const ImVec2 br = window->Rect().GetBR();
                const ImRect resize_rect(br - ImVec2(resize_corner_size * 0.75f, resize_corner_size * 0.75f), br);
                const ImGuiID resize_id = window->GetID("#RESIZE");
                bool hovered, held;
                ButtonBehavior(resize_rect, resize_id, &hovered, &held, ImGuiButtonFlags_FlattenChilds);
                resize_col = GetColorU32(held ? ImGuiCol_ResizeGripActive : hovered ? ImGuiCol_ResizeGripHovered : ImGuiCol_ResizeGrip);

                if (hovered || held)
                    g.MouseCursor = ImGuiMouseCursor_ResizeNWSE;

                if (g.HoveredWindow == window && held && g.IO.MouseDoubleClicked[0])
                {
                    // Manual auto-fit when double-clicking
                    ApplySizeFullWithConstraint(window, size_auto_fit);
                    if (!(flags & ImGuiWindowFlags_NoSavedSettings))
                        MarkSettingsDirty();
                    SetActiveID(0);
                }
                else if (held)
                {
                    // We don't use an incremental MouseDelta but rather compute an absolute target size based on mouse position
                    ApplySizeFullWithConstraint(window, (g.IO.MousePos - g.ActiveIdClickOffset + resize_rect.GetSize()) - window->Pos);
                    if (!(flags & ImGuiWindowFlags_NoSavedSettings))
                        MarkSettingsDirty();
                }

                window->Size = window->SizeFull;
                title_bar_rect = window->TitleBarRect();
            }

            // Scrollbars
            window->ScrollbarY = (flags & ImGuiWindowFlags_AlwaysVerticalScrollbar) || ((window->SizeContents.y > window->Size.y + style.ItemSpacing.y) && !(flags & ImGuiWindowFlags_NoScrollbar));
            window->ScrollbarX = (flags & ImGuiWindowFlags_AlwaysHorizontalScrollbar) || ((window->SizeContents.x > window->Size.x - (window->ScrollbarY ? style.ScrollbarSize : 0.0f) - window->WindowPadding.x) && !(flags & ImGuiWindowFlags_NoScrollbar) && (flags & ImGuiWindowFlags_HorizontalScrollbar));
            window->ScrollbarSizes = ImVec2(window->ScrollbarY ? style.ScrollbarSize : 0.0f, window->ScrollbarX ? style.ScrollbarSize : 0.0f);
            window->BorderSize = (flags & ImGuiWindowFlags_ShowBorders) ? 1.0f : 0.0f;

            // Window background
            // Default alpha
            ImGuiCol bg_color_idx = ImGuiCol_WindowBg;
            if ((flags & ImGuiWindowFlags_ComboBox) != 0)
                bg_color_idx = ImGuiCol_ComboBg;
            else if ((flags & ImGuiWindowFlags_Tooltip) != 0 || (flags & ImGuiWindowFlags_Popup) != 0)
                bg_color_idx = ImGuiCol_PopupBg;
            else if ((flags & ImGuiWindowFlags_ChildWindow) != 0)
                bg_color_idx = ImGuiCol_ChildWindowBg;
            ImVec4 bg_color = style.Colors[bg_color_idx];
            if (bg_alpha >= 0.0f)
                bg_color.w = bg_alpha;
            bg_color.w *= style.Alpha;
            if (bg_color.w > 0.0f)
                window->DrawList->AddRectFilled(window->Pos+ImVec2(0,window->TitleBarHeight()), window->Pos+window->Size, ColorConvertFloat4ToU32(bg_color), window_rounding, (flags & ImGuiWindowFlags_NoTitleBar) ? 15 : 4|8);

            // Title bar
            if (!(flags & ImGuiWindowFlags_NoTitleBar))
                window->DrawList->AddRectFilled(title_bar_rect.GetTL(), title_bar_rect.GetBR(), GetColorU32((g.FocusedWindow && window->RootNonPopupWindow == g.FocusedWindow->RootNonPopupWindow) ? ImGuiCol_TitleBgActive : ImGuiCol_TitleBg), window_rounding, 1|2);

            // Menu bar
            if (flags & ImGuiWindowFlags_MenuBar)
            {
                ImRect menu_bar_rect = window->MenuBarRect();
                window->DrawList->AddRectFilled(menu_bar_rect.GetTL(), menu_bar_rect.GetBR(), GetColorU32(ImGuiCol_MenuBarBg), (flags & ImGuiWindowFlags_NoTitleBar) ? window_rounding : 0.0f, 1|2);
                if (flags & ImGuiWindowFlags_ShowBorders)
                    window->DrawList->AddLine(menu_bar_rect.GetBL()-ImVec2(0,0), menu_bar_rect.GetBR()-ImVec2(0,0), GetColorU32(ImGuiCol_Border));
            }

            // Scrollbars
            if (window->ScrollbarX)
                Scrollbar(window, true);
            if (window->ScrollbarY)
                Scrollbar(window, false);

            // Render resize grip
            // (after the input handling so we don't have a frame of latency)
            if (!(flags & ImGuiWindowFlags_NoResize))
            {
                const ImVec2 br = window->Rect().GetBR();
                window->DrawList->PathLineTo(br + ImVec2(-resize_corner_size, -window->BorderSize));
                window->DrawList->PathLineTo(br + ImVec2(-window->BorderSize, -resize_corner_size));
                window->DrawList->PathArcToFast(ImVec2(br.x - window_rounding - window->BorderSize, br.y - window_rounding - window->BorderSize), window_rounding, 0, 3);
                window->DrawList->PathFill(resize_col);
            }

            // Borders
            if (flags & ImGuiWindowFlags_ShowBorders)
            {
                window->DrawList->AddRect(window->Pos+ImVec2(1,1), window->Pos+window->Size+ImVec2(1,1), GetColorU32(ImGuiCol_BorderShadow), window_rounding);
                window->DrawList->AddRect(window->Pos, window->Pos+window->Size, GetColorU32(ImGuiCol_Border), window_rounding);
                if (!(flags & ImGuiWindowFlags_NoTitleBar))
                    window->DrawList->AddLine(title_bar_rect.GetBL()+ImVec2(1,0), title_bar_rect.GetBR()-ImVec2(1,0), GetColorU32(ImGuiCol_Border));
            }
        }

        // Update ContentsRegionMax. All the variable it depends on are set above in this function.
        window->ContentsRegionRect.Min.x = -window->Scroll.x + window->WindowPadding.x;
        window->ContentsRegionRect.Min.y = -window->Scroll.y + window->WindowPadding.y + window->TitleBarHeight() + window->MenuBarHeight();
        window->ContentsRegionRect.Max.x = -window->Scroll.x - window->WindowPadding.x + (window->SizeContentsExplicit.x != 0.0f ? window->SizeContentsExplicit.x : (window->Size.x - window->ScrollbarSizes.x)); 
        window->ContentsRegionRect.Max.y = -window->Scroll.y - window->WindowPadding.y + (window->SizeContentsExplicit.y != 0.0f ? window->SizeContentsExplicit.y : (window->Size.y - window->ScrollbarSizes.y)); 

        // Setup drawing context
        window->DC.IndentX = 0.0f + window->WindowPadding.x - window->Scroll.x;
        window->DC.GroupOffsetX = 0.0f;
        window->DC.ColumnsOffsetX = 0.0f;
        window->DC.CursorStartPos = window->Pos + ImVec2(window->DC.IndentX + window->DC.ColumnsOffsetX, window->TitleBarHeight() + window->MenuBarHeight() + window->WindowPadding.y - window->Scroll.y);
        window->DC.CursorPos = window->DC.CursorStartPos;
        window->DC.CursorPosPrevLine = window->DC.CursorPos;
        window->DC.CursorMaxPos = window->DC.CursorStartPos;
        window->DC.CurrentLineHeight = window->DC.PrevLineHeight = 0.0f;
        window->DC.CurrentLineTextBaseOffset = window->DC.PrevLineTextBaseOffset = 0.0f;
        window->DC.MenuBarAppending = false;
        window->DC.MenuBarOffsetX = ImMax(window->WindowPadding.x, style.ItemSpacing.x);
        window->DC.LogLinePosY = window->DC.CursorPos.y - 9999.0f;
        window->DC.ChildWindows.resize(0);
        window->DC.LayoutType = ImGuiLayoutType_Vertical;
        window->DC.ItemWidth = window->ItemWidthDefault;
        window->DC.TextWrapPos = -1.0f; // disabled
        window->DC.AllowKeyboardFocus = true;
        window->DC.ButtonRepeat = false;
        window->DC.ItemWidthStack.resize(0);
        window->DC.AllowKeyboardFocusStack.resize(0);
        window->DC.ButtonRepeatStack.resize(0);
<<<<<<< HEAD
=======
        window->DC.TextWrapPosStack.resize(0);
>>>>>>> 0f9addb0
        window->DC.ColumnsCurrent = 0;
        window->DC.ColumnsCount = 1;
        window->DC.ColumnsStartPosY = window->DC.CursorPos.y;
        window->DC.ColumnsCellMinY = window->DC.ColumnsCellMaxY = window->DC.ColumnsStartPosY;
        window->DC.TreeDepth = 0;
        window->DC.StateStorage = &window->StateStorage;
        window->DC.GroupStack.resize(0);
        window->DC.ColorEditMode = ImGuiColorEditMode_UserSelect;
        window->MenuColumns.Update(3, style.ItemSpacing.x, !window_was_active);

        if (window->AutoFitFramesX > 0)
            window->AutoFitFramesX--;
        if (window->AutoFitFramesY > 0)
            window->AutoFitFramesY--;

        // New windows appears in front (we need to do that AFTER setting DC.CursorStartPos so our initial navigation reference rectangle can start around there)
        if (!window_was_active && !(flags & ImGuiWindowFlags_NoFocusOnAppearing))
            if (!(flags & (ImGuiWindowFlags_ChildWindow|ImGuiWindowFlags_Tooltip)) || (flags & ImGuiWindowFlags_Popup))
                FocusWindow(window);

        // Title bar
        if (!(flags & ImGuiWindowFlags_NoTitleBar))
        {
            if (p_open != NULL)
            {
                const float pad = 2.0f;
                const float rad = (window->TitleBarHeight() - pad*2.0f) * 0.5f;
                if (CloseButton(window->GetID("#CLOSE"), window->Rect().GetTR() + ImVec2(-pad - rad, pad + rad), rad))
                    *p_open = false;
            }

            const ImVec2 text_size = CalcTextSize(name, NULL, true);
            if (!(flags & ImGuiWindowFlags_NoCollapse))
                RenderCollapseTriangle(window->Pos + style.FramePadding, !window->Collapsed, 1.0f, true);

            ImVec2 text_min = window->Pos + style.FramePadding;
            ImVec2 text_max = window->Pos + ImVec2(window->Size.x - style.FramePadding.x, style.FramePadding.y*2 + text_size.y);
            ImVec2 clip_max = ImVec2(window->Pos.x + window->Size.x - (p_open ? title_bar_rect.GetHeight() - 3 : style.FramePadding.x), text_max.y); // Match the size of CloseWindowButton()
            bool pad_left = (flags & ImGuiWindowFlags_NoCollapse) == 0;
            bool pad_right = (p_open != NULL);
            if (style.WindowTitleAlign & ImGuiAlign_Center) pad_right = pad_left;
            if (pad_left) text_min.x += g.FontSize + style.ItemInnerSpacing.x;
            if (pad_right) text_max.x -= g.FontSize + style.ItemInnerSpacing.x;
            ImVec2 clip_min = ImVec2(text_min.x, window->Pos.y);
            RenderTextClipped(text_min, text_max, name, NULL, &text_size, style.WindowTitleAlign, &clip_min, &clip_max);
        }

        // Save clipped aabb so we can access it in constant-time in FindHoveredWindow()
        window->WindowRectClipped = window->Rect();
        window->WindowRectClipped.Clip(window->ClipRect);

        // Pressing CTRL+C while holding on a window copy its content to the clipboard
        // This works but 1. doesn't handle multiple Begin/End pairs, 2. recursing into another Begin/End pair - so we need to work that out and add better logging scope.
        // Maybe we can support CTRL+C on every element?
        /*
        if (g.ActiveId == move_id)
            if (g.IO.KeyCtrl && IsKeyPressedMap(ImGuiKey_C))
                ImGui::LogToClipboard();
        */
    }

    // Inner clipping rectangle
    // We set this up after processing the resize grip so that our clip rectangle doesn't lag by a frame
    // Note that if our window is collapsed we will end up with a null clipping rectangle which is the correct behavior.
    const ImRect title_bar_rect = window->TitleBarRect();
    const float border_size = window->BorderSize;
    ImRect clip_rect; // Force round to ensure that e.g. (int)(max.x-min.x) in user's render code produce correct result.
    clip_rect.Min.x = ImFloor(0.5f + title_bar_rect.Min.x + ImMax(border_size, ImFloor(window->WindowPadding.x*0.5f)));
    clip_rect.Min.y = ImFloor(0.5f + title_bar_rect.Max.y + window->MenuBarHeight() + border_size);
    clip_rect.Max.x = ImFloor(0.5f + window->Pos.x + window->Size.x - window->ScrollbarSizes.x - ImMax(border_size, ImFloor(window->WindowPadding.x*0.5f)));
    clip_rect.Max.y = ImFloor(0.5f + window->Pos.y + window->Size.y - window->ScrollbarSizes.y - border_size);
    PushClipRect(clip_rect.Min, clip_rect.Max, true);

    // Clear 'accessed' flag last thing
    if (first_begin_of_the_frame)
        window->Accessed = false;
    window->BeginCount++;
    g.SetNextWindowSizeConstraint = false;

    // Child window can be out of sight and have "negative" clip windows.
    // Mark them as collapsed so commands are skipped earlier (we can't manually collapse because they have no title bar).
    if (flags & ImGuiWindowFlags_ChildWindow)
    {
        IM_ASSERT((flags & ImGuiWindowFlags_NoTitleBar) != 0);
        window->Collapsed = parent_window && parent_window->Collapsed;

        if (!(flags & ImGuiWindowFlags_AlwaysAutoResize) && window->AutoFitFramesX <= 0 && window->AutoFitFramesY <= 0)
            window->Collapsed |= (window->WindowRectClipped.Min.x >= window->WindowRectClipped.Max.x || window->WindowRectClipped.Min.y >= window->WindowRectClipped.Max.y);

        // We also hide the window from rendering because we've already added its border to the command list.
        // (we could perform the check earlier in the function but it is simpler at this point)
        if (window->Collapsed)
            window->Active = false;
    }
    if (style.Alpha <= 0.0f)
        window->Active = false;

    // Return false if we don't intend to display anything to allow user to perform an early out optimization
    window->SkipItems = (window->Collapsed || !window->Active) && window->AutoFitFramesX <= 0 && window->AutoFitFramesY <= 0;
    return !window->SkipItems;
}

void ImGui::End()
{
    ImGuiContext& g = *GImGui;
    ImGuiWindow* window = g.CurrentWindow;

    Columns(1, "#CloseColumns");
    PopClipRect();   // inner window clip rectangle

    // Stop logging
    if (!(window->Flags & ImGuiWindowFlags_ChildWindow))    // FIXME: add more options for scope of logging
        LogFinish();

    // Pop
    // NB: we don't clear 'window->RootWindow'. The pointer is allowed to live until the next call to Begin().
    g.CurrentWindowStack.pop_back();
    if (window->Flags & ImGuiWindowFlags_Popup)
        g.CurrentPopupStack.pop_back();
    CheckStacksSize(window, false);
    SetCurrentWindow(g.CurrentWindowStack.empty() ? NULL : g.CurrentWindowStack.back());
}

// Vertical scrollbar
// The entire piece of code below is rather confusing because:
// - We handle absolute seeking (when first clicking outside the grab) and relative manipulation (afterward or when clicking inside the grab)
// - We store values as normalized ratio and in a form that allows the window content to change while we are holding on a scrollbar
// - We handle both horizontal and vertical scrollbars, which makes the terminology not ideal.
static void Scrollbar(ImGuiWindow* window, bool horizontal)
{
    ImGuiContext& g = *GImGui;
    const ImGuiStyle& style = g.Style;
    const ImGuiID id = window->GetID(horizontal ? "#SCROLLX" : "#SCROLLY");

    // Render background
    bool other_scrollbar = (horizontal ? window->ScrollbarY : window->ScrollbarX);
    float other_scrollbar_size_w = other_scrollbar ? style.ScrollbarSize : 0.0f;
    const ImRect window_rect = window->Rect();
    const float border_size = window->BorderSize;
    ImRect bb = horizontal
        ? ImRect(window->Pos.x + border_size, window_rect.Max.y - style.ScrollbarSize, window_rect.Max.x - other_scrollbar_size_w - border_size, window_rect.Max.y - border_size)
        : ImRect(window_rect.Max.x - style.ScrollbarSize, window->Pos.y + border_size, window_rect.Max.x - border_size, window_rect.Max.y - other_scrollbar_size_w - border_size);
    if (!horizontal)
        bb.Min.y += window->TitleBarHeight() + ((window->Flags & ImGuiWindowFlags_MenuBar) ? window->MenuBarHeight() : 0.0f);

    float window_rounding = (window->Flags & ImGuiWindowFlags_ChildWindow) ? style.ChildWindowRounding : style.WindowRounding;
    int window_rounding_corners;
    if (horizontal)
        window_rounding_corners = 8 | (other_scrollbar ? 0 : 4);
    else
        window_rounding_corners = (((window->Flags & ImGuiWindowFlags_NoTitleBar) && !(window->Flags & ImGuiWindowFlags_MenuBar)) ? 2 : 0) | (other_scrollbar ? 0 : 4);
    window->DrawList->AddRectFilled(bb.Min, bb.Max, ImGui::GetColorU32(ImGuiCol_ScrollbarBg), window_rounding, window_rounding_corners);
    bb.Reduce(ImVec2(ImClamp((float)(int)((bb.Max.x - bb.Min.x - 2.0f) * 0.5f), 0.0f, 3.0f), ImClamp((float)(int)((bb.Max.y - bb.Min.y - 2.0f) * 0.5f), 0.0f, 3.0f)));

    // V denote the main axis of the scrollbar
    float scrollbar_size_v = horizontal ? bb.GetWidth() : bb.GetHeight();
    float scroll_v = horizontal ? window->Scroll.x : window->Scroll.y;
    float win_size_avail_v = (horizontal ? window->Size.x : window->Size.y) - other_scrollbar_size_w;
    float win_size_contents_v = horizontal ? window->SizeContents.x : window->SizeContents.y;

    // The grabable box size generally represent the amount visible (vs the total scrollable amount)
    // But we maintain a minimum size in pixel to allow for the user to still aim inside.
    const float grab_h_pixels = ImMin(ImMax(scrollbar_size_v * ImSaturate(win_size_avail_v / ImMax(win_size_contents_v, win_size_avail_v)), style.GrabMinSize), scrollbar_size_v);
    const float grab_h_norm = grab_h_pixels / scrollbar_size_v;

    // Handle input right away. None of the code of Begin() is relying on scrolling position before calling Scrollbar().
    bool held = false;
    bool hovered = false;
    const bool previously_held = (g.ActiveId == id);
    ImGui::ButtonBehavior(bb, id, &hovered, &held);

    float scroll_max = ImMax(1.0f, win_size_contents_v - win_size_avail_v);
    float scroll_ratio = ImSaturate(scroll_v / scroll_max);
    float grab_v_norm = scroll_ratio * (scrollbar_size_v - grab_h_pixels) / scrollbar_size_v;
    if (held && grab_h_norm < 1.0f)
    {
        float scrollbar_pos_v = horizontal ? bb.Min.x : bb.Min.y;
        float mouse_pos_v = horizontal ? g.IO.MousePos.x : g.IO.MousePos.y;
        float* click_delta_to_grab_center_v = horizontal ? &g.ScrollbarClickDeltaToGrabCenter.x : &g.ScrollbarClickDeltaToGrabCenter.y;

        // Click position in scrollbar normalized space (0.0f->1.0f)
        const float clicked_v_norm = ImSaturate((mouse_pos_v - scrollbar_pos_v) / scrollbar_size_v);
        ImGui::SetHoveredID(id);

        bool seek_absolute = false;
        if (!previously_held)
        {
            // On initial click calculate the distance between mouse and the center of the grab
            if (clicked_v_norm >= grab_v_norm && clicked_v_norm <= grab_v_norm + grab_h_norm)
            {
                *click_delta_to_grab_center_v = clicked_v_norm - grab_v_norm - grab_h_norm*0.5f;
            }
            else
            {
                seek_absolute = true;
                *click_delta_to_grab_center_v = 0.0f;
            }
        }

        // Apply scroll
        // It is ok to modify Scroll here because we are being called in Begin() after the calculation of SizeContents and before setting up our starting position
        const float scroll_v_norm = ImSaturate((clicked_v_norm - *click_delta_to_grab_center_v - grab_h_norm*0.5f) / (1.0f - grab_h_norm));
        scroll_v = (float)(int)(0.5f + scroll_v_norm * scroll_max);//(win_size_contents_v - win_size_v));
        if (horizontal)
            window->Scroll.x = scroll_v;
        else
            window->Scroll.y = scroll_v;

        // Update values for rendering
        scroll_ratio = ImSaturate(scroll_v / scroll_max);
        grab_v_norm = scroll_ratio * (scrollbar_size_v - grab_h_pixels) / scrollbar_size_v;

        // Update distance to grab now that we have seeked and saturated
        if (seek_absolute)
            *click_delta_to_grab_center_v = clicked_v_norm - grab_v_norm - grab_h_norm*0.5f;
    }

    // Render
    const ImU32 grab_col = ImGui::GetColorU32(held ? ImGuiCol_ScrollbarGrabActive : hovered ? ImGuiCol_ScrollbarGrabHovered : ImGuiCol_ScrollbarGrab);
    if (horizontal)
        window->DrawList->AddRectFilled(ImVec2(ImLerp(bb.Min.x, bb.Max.x, grab_v_norm), bb.Min.y), ImVec2(ImLerp(bb.Min.x, bb.Max.x, grab_v_norm) + grab_h_pixels, bb.Max.y), grab_col, style.ScrollbarRounding);
    else
        window->DrawList->AddRectFilled(ImVec2(bb.Min.x, ImLerp(bb.Min.y, bb.Max.y, grab_v_norm)), ImVec2(bb.Max.x, ImLerp(bb.Min.y, bb.Max.y, grab_v_norm) + grab_h_pixels), grab_col, style.ScrollbarRounding);
}

// Moving window to front of display (which happens to be back of our sorted list)
void ImGui::FocusWindow(ImGuiWindow* window)
{
    ImGuiContext& g = *GImGui;

    // Always mark the window we passed as focused. This is used for keyboard interactions such as tabbing.
    g.FocusedWindow = window;

    // Passing NULL allow to disable keyboard focus
    if (!window)
        return;

    // And move its root window to the top of the pile
    if (window->RootWindow)
        window = window->RootWindow;

    // Steal focus on active widgets
    if (window->Flags & ImGuiWindowFlags_Popup) // FIXME: This statement should be unnecessary. Need further testing before removing it..
        if (g.ActiveId != 0 && g.ActiveIdWindow && g.ActiveIdWindow->RootWindow != window)
            SetActiveID(0);

    // Bring to front
    if ((window->Flags & ImGuiWindowFlags_NoBringToFrontOnFocus) || g.Windows.back() == window)
        return;
    for (int i = 0; i < g.Windows.Size; i++)
        if (g.Windows[i] == window)
        {
            g.Windows.erase(g.Windows.begin() + i);
            break;
        }
    g.Windows.push_back(window);
}

void ImGui::PushItemWidth(float item_width)
{
    ImGuiWindow* window = GetCurrentWindow();
    window->DC.ItemWidth = (item_width == 0.0f ? window->ItemWidthDefault : item_width);
    window->DC.ItemWidthStack.push_back(window->DC.ItemWidth);
}

static void PushMultiItemsWidths(int components, float w_full)
{
    ImGuiWindow* window = ImGui::GetCurrentWindow();
    const ImGuiStyle& style = GImGui->Style;
    if (w_full <= 0.0f)
        w_full = ImGui::CalcItemWidth();
    const float w_item_one  = ImMax(1.0f, (float)(int)((w_full - (style.ItemInnerSpacing.x) * (components-1)) / (float)components));
    const float w_item_last = ImMax(1.0f, (float)(int)(w_full - (w_item_one + style.ItemInnerSpacing.x) * (components-1)));
    window->DC.ItemWidthStack.push_back(w_item_last);
    for (int i = 0; i < components-1; i++)
        window->DC.ItemWidthStack.push_back(w_item_one);
    window->DC.ItemWidth = window->DC.ItemWidthStack.back();
}

void ImGui::PopItemWidth()
{
    ImGuiWindow* window = GetCurrentWindow();
    window->DC.ItemWidthStack.pop_back();
    window->DC.ItemWidth = window->DC.ItemWidthStack.empty() ? window->ItemWidthDefault : window->DC.ItemWidthStack.back();
}

float ImGui::CalcItemWidth()
{
    ImGuiWindow* window = GetCurrentWindowRead();
    float w = window->DC.ItemWidth;
    if (w < 0.0f)
    {
        // Align to a right-side limit. We include 1 frame padding in the calculation because this is how the width is always used (we add 2 frame padding to it), but we could move that responsibility to the widget as well.
        float width_to_right_edge = GetContentRegionAvail().x;
        w = ImMax(1.0f, width_to_right_edge + w);
    }
    w = (float)(int)w;
    return w;
}

static void SetCurrentFont(ImFont* font)
{
    ImGuiContext& g = *GImGui;
    IM_ASSERT(font && font->IsLoaded());    // Font Atlas not created. Did you call io.Fonts->GetTexDataAsRGBA32 / GetTexDataAsAlpha8 ?
    IM_ASSERT(font->Scale > 0.0f);
    g.Font = font;
    g.FontBaseSize = g.IO.FontGlobalScale * g.Font->FontSize * g.Font->Scale;
    g.FontSize = g.CurrentWindow ? g.CurrentWindow->CalcFontSize() : 0.0f;
    g.FontTexUvWhitePixel = g.Font->ContainerAtlas->TexUvWhitePixel;
}

void ImGui::PushFont(ImFont* font)
{
    ImGuiContext& g = *GImGui;
    if (!font)
        font = g.IO.Fonts->Fonts[0];
    SetCurrentFont(font);
    g.FontStack.push_back(font);
    g.CurrentWindow->DrawList->PushTextureID(font->ContainerAtlas->TexID);
}

void  ImGui::PopFont()
{
    ImGuiContext& g = *GImGui;
    g.CurrentWindow->DrawList->PopTextureID();
    g.FontStack.pop_back();
    SetCurrentFont(g.FontStack.empty() ? g.IO.Fonts->Fonts[0] : g.FontStack.back());
}

void ImGui::PushAllowKeyboardFocus(bool allow_keyboard_focus)
{
    ImGuiWindow* window = GetCurrentWindow();
    window->DC.AllowKeyboardFocus = allow_keyboard_focus;
    window->DC.AllowKeyboardFocusStack.push_back(allow_keyboard_focus);
}

void ImGui::PopAllowKeyboardFocus()
{
    ImGuiWindow* window = GetCurrentWindow();
    window->DC.AllowKeyboardFocusStack.pop_back();
    window->DC.AllowKeyboardFocus = window->DC.AllowKeyboardFocusStack.empty() ? true : window->DC.AllowKeyboardFocusStack.back();
}

void ImGui::PushButtonRepeat(bool repeat)
{
    ImGuiWindow* window = GetCurrentWindow();
    window->DC.ButtonRepeat = repeat;
    window->DC.ButtonRepeatStack.push_back(repeat);
}

void ImGui::PopButtonRepeat()
{
    ImGuiWindow* window = GetCurrentWindow();
    window->DC.ButtonRepeatStack.pop_back();
    window->DC.ButtonRepeat = window->DC.ButtonRepeatStack.empty() ? false : window->DC.ButtonRepeatStack.back();
}

void ImGui::PushTextWrapPos(float wrap_pos_x)
{
    ImGuiWindow* window = GetCurrentWindow();
    window->DC.TextWrapPos = wrap_pos_x;
    window->DC.TextWrapPosStack.push_back(wrap_pos_x);
}

void ImGui::PopTextWrapPos()
{
    ImGuiWindow* window = GetCurrentWindow();
    window->DC.TextWrapPosStack.pop_back();
    window->DC.TextWrapPos = window->DC.TextWrapPosStack.empty() ? -1.0f : window->DC.TextWrapPosStack.back();
}

void ImGui::PushStyleColor(ImGuiCol idx, const ImVec4& col)
{
    ImGuiContext& g = *GImGui;
    ImGuiColMod backup;
    backup.Col = idx;
    backup.PreviousValue = g.Style.Colors[idx];
    g.ColorModifiers.push_back(backup);
    g.Style.Colors[idx] = col;
}

void ImGui::PopStyleColor(int count)
{
    ImGuiContext& g = *GImGui;
    while (count > 0)
    {
        ImGuiColMod& backup = g.ColorModifiers.back();
        g.Style.Colors[backup.Col] = backup.PreviousValue;
        g.ColorModifiers.pop_back();
        count--;
    }
}

static float* GetStyleVarFloatAddr(ImGuiStyleVar idx)
{
    ImGuiContext& g = *GImGui;
    switch (idx)
    {
    case ImGuiStyleVar_Alpha: return &g.Style.Alpha;
    case ImGuiStyleVar_WindowRounding: return &g.Style.WindowRounding;
    case ImGuiStyleVar_ChildWindowRounding: return &g.Style.ChildWindowRounding;
    case ImGuiStyleVar_FrameRounding: return &g.Style.FrameRounding;
    case ImGuiStyleVar_IndentSpacing: return &g.Style.IndentSpacing;
    case ImGuiStyleVar_GrabMinSize: return &g.Style.GrabMinSize;
    }
    return NULL;
}

static ImVec2* GetStyleVarVec2Addr(ImGuiStyleVar idx)
{
    ImGuiContext& g = *GImGui;
    switch (idx)
    {
    case ImGuiStyleVar_WindowPadding: return &g.Style.WindowPadding;
    case ImGuiStyleVar_WindowMinSize: return &g.Style.WindowMinSize;
    case ImGuiStyleVar_FramePadding: return &g.Style.FramePadding;
    case ImGuiStyleVar_ItemSpacing: return &g.Style.ItemSpacing;
    case ImGuiStyleVar_ItemInnerSpacing: return &g.Style.ItemInnerSpacing;
    }
    return NULL;
}

void ImGui::PushStyleVar(ImGuiStyleVar idx, float val)
{
    ImGuiContext& g = *GImGui;
    float* pvar = GetStyleVarFloatAddr(idx);
    IM_ASSERT(pvar != NULL); // Called function with wrong-type? Variable is not a float.
    ImGuiStyleMod backup;
    backup.Var = idx;
    backup.PreviousValue = ImVec2(*pvar, 0.0f);
    g.StyleModifiers.push_back(backup);
    *pvar = val;
}


void ImGui::PushStyleVar(ImGuiStyleVar idx, const ImVec2& val)
{
    ImGuiContext& g = *GImGui;
    ImVec2* pvar = GetStyleVarVec2Addr(idx);
    IM_ASSERT(pvar != NULL); // Called function with wrong-type? Variable is not a ImVec2.
    ImGuiStyleMod backup;
    backup.Var = idx;
    backup.PreviousValue = *pvar;
    g.StyleModifiers.push_back(backup);
    *pvar = val;
}

void ImGui::PopStyleVar(int count)
{
    ImGuiContext& g = *GImGui;
    while (count > 0)
    {
        ImGuiStyleMod& backup = g.StyleModifiers.back();
        if (float* pvar_f = GetStyleVarFloatAddr(backup.Var))
            *pvar_f = backup.PreviousValue.x;
        else if (ImVec2* pvar_v = GetStyleVarVec2Addr(backup.Var))
            *pvar_v = backup.PreviousValue;
        g.StyleModifiers.pop_back();
        count--;
    }
}

const char* ImGui::GetStyleColName(ImGuiCol idx)
{
    // Create switch-case from enum with regexp: ImGuiCol_{.*}, --> case ImGuiCol_\1: return "\1";
    switch (idx)
    {
    case ImGuiCol_Text: return "Text";
    case ImGuiCol_TextDisabled: return "TextDisabled";
    case ImGuiCol_WindowBg: return "WindowBg";
    case ImGuiCol_ChildWindowBg: return "ChildWindowBg";
    case ImGuiCol_PopupBg: return "PopupBg";
    case ImGuiCol_Border: return "Border";
    case ImGuiCol_BorderShadow: return "BorderShadow";
    case ImGuiCol_FrameBg: return "FrameBg";
    case ImGuiCol_FrameBgHovered: return "FrameBgHovered";
    case ImGuiCol_FrameBgActive: return "FrameBgActive";
    case ImGuiCol_TitleBg: return "TitleBg";
    case ImGuiCol_TitleBgCollapsed: return "TitleBgCollapsed";
    case ImGuiCol_TitleBgActive: return "TitleBgActive";
    case ImGuiCol_MenuBarBg: return "MenuBarBg";
    case ImGuiCol_ScrollbarBg: return "ScrollbarBg";
    case ImGuiCol_ScrollbarGrab: return "ScrollbarGrab";
    case ImGuiCol_ScrollbarGrabHovered: return "ScrollbarGrabHovered";
    case ImGuiCol_ScrollbarGrabActive: return "ScrollbarGrabActive";
    case ImGuiCol_ComboBg: return "ComboBg";
    case ImGuiCol_CheckMark: return "CheckMark";
    case ImGuiCol_SliderGrab: return "SliderGrab";
    case ImGuiCol_SliderGrabActive: return "SliderGrabActive";
    case ImGuiCol_Button: return "Button";
    case ImGuiCol_ButtonHovered: return "ButtonHovered";
    case ImGuiCol_ButtonActive: return "ButtonActive";
    case ImGuiCol_Header: return "Header";
    case ImGuiCol_HeaderHovered: return "HeaderHovered";
    case ImGuiCol_HeaderActive: return "HeaderActive";
    case ImGuiCol_Column: return "Column";
    case ImGuiCol_ColumnHovered: return "ColumnHovered";
    case ImGuiCol_ColumnActive: return "ColumnActive";
    case ImGuiCol_ResizeGrip: return "ResizeGrip";
    case ImGuiCol_ResizeGripHovered: return "ResizeGripHovered";
    case ImGuiCol_ResizeGripActive: return "ResizeGripActive";
    case ImGuiCol_CloseButton: return "CloseButton";
    case ImGuiCol_CloseButtonHovered: return "CloseButtonHovered";
    case ImGuiCol_CloseButtonActive: return "CloseButtonActive";
    case ImGuiCol_PlotLines: return "PlotLines";
    case ImGuiCol_PlotLinesHovered: return "PlotLinesHovered";
    case ImGuiCol_PlotHistogram: return "PlotHistogram";
    case ImGuiCol_PlotHistogramHovered: return "PlotHistogramHovered";
    case ImGuiCol_TextSelectedBg: return "TextSelectedBg";
    case ImGuiCol_ModalWindowDarkening: return "ModalWindowDarkening";
    }
    IM_ASSERT(0);
    return "Unknown";
}

bool ImGui::IsWindowHovered()
{
    ImGuiContext& g = *GImGui;
    return g.HoveredWindow == g.CurrentWindow && IsWindowContentHoverable(g.HoveredRootWindow);
}

bool ImGui::IsWindowFocused()
{
    ImGuiContext& g = *GImGui;
    return g.FocusedWindow == g.CurrentWindow;
}

bool ImGui::IsRootWindowFocused()
{
    ImGuiContext& g = *GImGui;
    return g.FocusedWindow == g.CurrentWindow->RootWindow;
}

bool ImGui::IsRootWindowOrAnyChildFocused()
{
    ImGuiContext& g = *GImGui;
    return g.FocusedWindow && g.FocusedWindow->RootWindow == g.CurrentWindow->RootWindow;
}

bool ImGui::IsRootWindowOrAnyChildHovered()
{
    ImGuiContext& g = *GImGui;
    return g.HoveredRootWindow && (g.HoveredRootWindow == g.CurrentWindow->RootWindow) && IsWindowContentHoverable(g.HoveredRootWindow);
}

float ImGui::GetWindowWidth()
{
    ImGuiWindow* window = GImGui->CurrentWindow;
    return window->Size.x;
}

float ImGui::GetWindowHeight()
{
    ImGuiWindow* window = GImGui->CurrentWindow;
    return window->Size.y;
}

ImVec2 ImGui::GetWindowPos()
{
    ImGuiContext& g = *GImGui;
    ImGuiWindow* window = g.CurrentWindow;
    return window->Pos;
}

static void SetWindowScrollY(ImGuiWindow* window, float new_scroll_y)
{
    window->DC.CursorMaxPos.y += window->Scroll.y;
    window->Scroll.y = new_scroll_y;
    window->DC.CursorMaxPos.y -= window->Scroll.y;
}

static void SetWindowPos(ImGuiWindow* window, const ImVec2& pos, ImGuiSetCond cond)
{
    // Test condition (NB: bit 0 is always true) and clear flags for next time
    if (cond && (window->SetWindowPosAllowFlags & cond) == 0)
        return;
    window->SetWindowPosAllowFlags &= ~(ImGuiSetCond_Once | ImGuiSetCond_FirstUseEver | ImGuiSetCond_Appearing);
    window->SetWindowPosCenterWanted = false;

    // Set
    const ImVec2 old_pos = window->Pos;
    window->PosFloat = pos;
    window->Pos = ImVec2((float)(int)window->PosFloat.x, (float)(int)window->PosFloat.y);
    window->DC.CursorPos += (window->Pos - old_pos);    // As we happen to move the window while it is being appended to (which is a bad idea - will smear) let's at least offset the cursor
    window->DC.CursorMaxPos += (window->Pos - old_pos); // And more importantly we need to adjust this so size calculation doesn't get affected.
}

void ImGui::SetWindowPos(const ImVec2& pos, ImGuiSetCond cond)
{
    ImGuiWindow* window = GetCurrentWindow();
    SetWindowPos(window, pos, cond);
}

void ImGui::SetWindowPos(const char* name, const ImVec2& pos, ImGuiSetCond cond)
{
    ImGuiWindow* window = FindWindowByName(name);
    if (window)
        SetWindowPos(window, pos, cond);
}

ImVec2 ImGui::GetWindowSize()
{
    ImGuiWindow* window = GetCurrentWindowRead();
    return window->Size;
}

static void SetWindowSize(ImGuiWindow* window, const ImVec2& size, ImGuiSetCond cond)
{
    // Test condition (NB: bit 0 is always true) and clear flags for next time
    if (cond && (window->SetWindowSizeAllowFlags & cond) == 0)
        return;
    window->SetWindowSizeAllowFlags &= ~(ImGuiSetCond_Once | ImGuiSetCond_FirstUseEver | ImGuiSetCond_Appearing);

    // Set
    if (size.x > 0.0f)
    {
        window->AutoFitFramesX = 0;
        window->SizeFull.x = size.x;
    }
    else
    {
        window->AutoFitFramesX = 2;
        window->AutoFitOnlyGrows = false;
    }
    if (size.y > 0.0f)
    {
        window->AutoFitFramesY = 0;
        window->SizeFull.y = size.y;
    }
    else
    {
        window->AutoFitFramesY = 2;
        window->AutoFitOnlyGrows = false;
    }
}

void ImGui::SetWindowSize(const ImVec2& size, ImGuiSetCond cond)
{
    SetWindowSize(GImGui->CurrentWindow, size, cond);
}

void ImGui::SetWindowSize(const char* name, const ImVec2& size, ImGuiSetCond cond)
{
    ImGuiWindow* window = FindWindowByName(name);
    if (window)
        SetWindowSize(window, size, cond);
}

static void SetWindowCollapsed(ImGuiWindow* window, bool collapsed, ImGuiSetCond cond)
{
    // Test condition (NB: bit 0 is always true) and clear flags for next time
    if (cond && (window->SetWindowCollapsedAllowFlags & cond) == 0)
        return;
    window->SetWindowCollapsedAllowFlags &= ~(ImGuiSetCond_Once | ImGuiSetCond_FirstUseEver | ImGuiSetCond_Appearing);

    // Set
    window->Collapsed = collapsed;
}

void ImGui::SetWindowCollapsed(bool collapsed, ImGuiSetCond cond)
{
    SetWindowCollapsed(GImGui->CurrentWindow, collapsed, cond);
}

bool ImGui::IsWindowCollapsed()
{
    return GImGui->CurrentWindow->Collapsed;
}

void ImGui::SetWindowCollapsed(const char* name, bool collapsed, ImGuiSetCond cond)
{
    ImGuiWindow* window = FindWindowByName(name);
    if (window)
        SetWindowCollapsed(window, collapsed, cond);
}

void ImGui::SetWindowFocus()
{
    FocusWindow(GImGui->CurrentWindow);
}

void ImGui::SetWindowFocus(const char* name)
{
    if (name)
    {
        if (ImGuiWindow* window = FindWindowByName(name))
            FocusWindow(window);
    }
    else
    {
        FocusWindow(NULL);
    }
}

void ImGui::SetNextWindowPos(const ImVec2& pos, ImGuiSetCond cond)
{
    ImGuiContext& g = *GImGui;
    g.SetNextWindowPosVal = pos;
    g.SetNextWindowPosCond = cond ? cond : ImGuiSetCond_Always;
}

void ImGui::SetNextWindowPosCenter(ImGuiSetCond cond)
{
    ImGuiContext& g = *GImGui;
    g.SetNextWindowPosVal = ImVec2(-FLT_MAX, -FLT_MAX);
    g.SetNextWindowPosCond = cond ? cond : ImGuiSetCond_Always;
}

void ImGui::SetNextWindowSize(const ImVec2& size, ImGuiSetCond cond)
{
    ImGuiContext& g = *GImGui;
    g.SetNextWindowSizeVal = size;
    g.SetNextWindowSizeCond = cond ? cond : ImGuiSetCond_Always;
}

void ImGui::SetNextWindowSizeConstraints(const ImVec2& size_min, const ImVec2& size_max, ImGuiSizeConstraintCallback custom_callback, void* custom_callback_user_data)
{
    ImGuiContext& g = *GImGui;
    g.SetNextWindowSizeConstraint = true;
    g.SetNextWindowSizeConstraintRect = ImRect(size_min, size_max);
    g.SetNextWindowSizeConstraintCallback = custom_callback;
    g.SetNextWindowSizeConstraintCallbackUserData = custom_callback_user_data;
}

void ImGui::SetNextWindowContentSize(const ImVec2& size)
{
    ImGuiContext& g = *GImGui;
    g.SetNextWindowContentSizeVal = size;
    g.SetNextWindowContentSizeCond = ImGuiSetCond_Always;
}

void ImGui::SetNextWindowContentWidth(float width)
{
    ImGuiContext& g = *GImGui;
    g.SetNextWindowContentSizeVal = ImVec2(width, g.SetNextWindowContentSizeCond ? g.SetNextWindowContentSizeVal.y : 0.0f);
    g.SetNextWindowContentSizeCond = ImGuiSetCond_Always;
}

void ImGui::SetNextWindowCollapsed(bool collapsed, ImGuiSetCond cond)
{
    ImGuiContext& g = *GImGui;
    g.SetNextWindowCollapsedVal = collapsed;
    g.SetNextWindowCollapsedCond = cond ? cond : ImGuiSetCond_Always;
}

void ImGui::SetNextWindowFocus()
{
    ImGuiContext& g = *GImGui;
    g.SetNextWindowFocus = true;
}

// In window space (not screen space!)
ImVec2 ImGui::GetContentRegionMax()
{
    ImGuiWindow* window = GetCurrentWindowRead();
    ImVec2 mx = window->ContentsRegionRect.Max;
    if (window->DC.ColumnsCount != 1)
        mx.x = GetColumnOffset(window->DC.ColumnsCurrent + 1) - window->WindowPadding.x;
    return mx;
}

ImVec2 ImGui::GetContentRegionAvail()
{
    ImGuiWindow* window = GetCurrentWindowRead();
    return GetContentRegionMax() - (window->DC.CursorPos - window->Pos);
}

float ImGui::GetContentRegionAvailWidth()
{
    return GetContentRegionAvail().x;
}

// In window space (not screen space!)
ImVec2 ImGui::GetWindowContentRegionMin()
{
    ImGuiWindow* window = GetCurrentWindowRead();
    return window->ContentsRegionRect.Min;
}

ImVec2 ImGui::GetWindowContentRegionMax()
{
    ImGuiWindow* window = GetCurrentWindowRead();
    return window->ContentsRegionRect.Max;
}

float ImGui::GetWindowContentRegionWidth()
{
    ImGuiWindow* window = GetCurrentWindowRead();
    return window->ContentsRegionRect.Max.x - window->ContentsRegionRect.Min.x;
}

float ImGui::GetTextLineHeight()
{
    ImGuiContext& g = *GImGui;
    return g.FontSize;
}

float ImGui::GetTextLineHeightWithSpacing()
{
    ImGuiContext& g = *GImGui;
    return g.FontSize + g.Style.ItemSpacing.y;
}

float ImGui::GetItemsLineHeightWithSpacing()
{
    ImGuiContext& g = *GImGui;
    return g.FontSize + g.Style.FramePadding.y * 2.0f + g.Style.ItemSpacing.y;
}

ImDrawList* ImGui::GetWindowDrawList()
{
    ImGuiWindow* window = GetCurrentWindow();
    return window->DrawList;
}

ImFont* ImGui::GetFont()
{
    return GImGui->Font;
}

float ImGui::GetFontSize()
{
    return GImGui->FontSize;
}

ImVec2 ImGui::GetFontTexUvWhitePixel()
{
    return GImGui->FontTexUvWhitePixel;
}

void ImGui::SetWindowFontScale(float scale)
{
    ImGuiContext& g = *GImGui;
    ImGuiWindow* window = GetCurrentWindow();
    window->FontWindowScale = scale;
    g.FontSize = window->CalcFontSize();
}

// User generally sees positions in window coordinates. Internally we store CursorPos in absolute screen coordinates because it is more convenient.
// Conversion happens as we pass the value to user, but it makes our naming convention confusing because GetCursorPos() == (DC.CursorPos - window.Pos). May want to rename 'DC.CursorPos'.
ImVec2 ImGui::GetCursorPos()
{
    ImGuiWindow* window = GetCurrentWindowRead();
    return window->DC.CursorPos - window->Pos + window->Scroll;
}

float ImGui::GetCursorPosX()
{
    ImGuiWindow* window = GetCurrentWindowRead();
    return window->DC.CursorPos.x - window->Pos.x + window->Scroll.x;
}

float ImGui::GetCursorPosY()
{
    ImGuiWindow* window = GetCurrentWindowRead();
    return window->DC.CursorPos.y - window->Pos.y + window->Scroll.y;
}

void ImGui::SetCursorPos(const ImVec2& local_pos)
{
    ImGuiWindow* window = GetCurrentWindow();
    window->DC.CursorPos = window->Pos - window->Scroll + local_pos;
    window->DC.CursorMaxPos = ImMax(window->DC.CursorMaxPos, window->DC.CursorPos);
}

void ImGui::SetCursorPosX(float x)
{
    ImGuiWindow* window = GetCurrentWindow();
    window->DC.CursorPos.x = window->Pos.x - window->Scroll.x + x;
    window->DC.CursorMaxPos.x = ImMax(window->DC.CursorMaxPos.x, window->DC.CursorPos.x);
}

void ImGui::SetCursorPosY(float y)
{
    ImGuiWindow* window = GetCurrentWindow();
    window->DC.CursorPos.y = window->Pos.y - window->Scroll.y + y;
    window->DC.CursorMaxPos.y = ImMax(window->DC.CursorMaxPos.y, window->DC.CursorPos.y);
}

ImVec2 ImGui::GetCursorStartPos()
{
    ImGuiWindow* window = GetCurrentWindowRead();
    return window->DC.CursorStartPos - window->Pos;
}

ImVec2 ImGui::GetCursorScreenPos()
{
    ImGuiWindow* window = GetCurrentWindowRead();
    return window->DC.CursorPos;
}

void ImGui::SetCursorScreenPos(const ImVec2& screen_pos)
{
    ImGuiWindow* window = GetCurrentWindow();
    window->DC.CursorPos = screen_pos;
    window->DC.CursorMaxPos = ImMax(window->DC.CursorMaxPos, window->DC.CursorPos);
}

float ImGui::GetScrollX()
{
    return GImGui->CurrentWindow->Scroll.x;
}

float ImGui::GetScrollY()
{
    return GImGui->CurrentWindow->Scroll.y;
}

float ImGui::GetScrollMaxX()
{
    ImGuiWindow* window = GetCurrentWindowRead();
    return window->SizeContents.x - window->SizeFull.x - window->ScrollbarSizes.x;
}

float ImGui::GetScrollMaxY()
{
    ImGuiWindow* window = GetCurrentWindowRead();
    return window->SizeContents.y - window->SizeFull.y - window->ScrollbarSizes.y;
}

void ImGui::SetScrollX(float scroll_x)
{
    ImGuiWindow* window = GetCurrentWindow();
    window->ScrollTarget.x = scroll_x;
    window->ScrollTargetCenterRatio.x = 0.0f;
}

void ImGui::SetScrollY(float scroll_y)
{
    ImGuiWindow* window = GetCurrentWindow();
    window->ScrollTarget.y = scroll_y + window->TitleBarHeight() + window->MenuBarHeight(); // title bar height canceled out when using ScrollTargetRelY
    window->ScrollTargetCenterRatio.y = 0.0f;
}

void ImGui::SetScrollFromPosY(float pos_y, float center_y_ratio)
{
    // We store a target position so centering can occur on the next frame when we are guaranteed to have a known window size
    ImGuiWindow* window = GetCurrentWindow();
    IM_ASSERT(center_y_ratio >= 0.0f && center_y_ratio <= 1.0f);
    window->ScrollTarget.y = (float)(int)(pos_y + window->Scroll.y);
    if (center_y_ratio <= 0.0f && window->ScrollTarget.y <= window->WindowPadding.y)    // Minor hack to make "scroll to top" take account of WindowPadding, else it would scroll to (WindowPadding.y - ItemSpacing.y)
        window->ScrollTarget.y = 0.0f;
    window->ScrollTargetCenterRatio.y = center_y_ratio;
}

// center_y_ratio: 0.0f top of last item, 0.5f vertical center of last item, 1.0f bottom of last item.
void ImGui::SetScrollHere(float center_y_ratio)
{
    ImGuiWindow* window = GetCurrentWindow();
    float target_y = window->DC.CursorPosPrevLine.y + (window->DC.PrevLineHeight * center_y_ratio) + (GImGui->Style.ItemSpacing.y * (center_y_ratio - 0.5f) * 2.0f); // Precisely aim above, in the middle or below the last line.
    SetScrollFromPosY(target_y - window->Pos.y, center_y_ratio);
}

void ImGui::SetKeyboardFocusHere(int offset)
{
    ImGuiWindow* window = GetCurrentWindow();
    window->FocusIdxAllRequestNext = window->FocusIdxAllCounter + 1 + offset;
    window->FocusIdxTabRequestNext = INT_MAX;
}

void ImGui::SetStateStorage(ImGuiStorage* tree)
{
    ImGuiWindow* window = GetCurrentWindow();
    window->DC.StateStorage = tree ? tree : &window->StateStorage;
}

ImGuiStorage* ImGui::GetStateStorage()
{
    ImGuiWindow* window = GetCurrentWindowRead();
    return window->DC.StateStorage;
}

void ImGui::TextV(const char* fmt, va_list args)
{
    ImGuiWindow* window = GetCurrentWindow();
    if (window->SkipItems)
        return;

    ImGuiContext& g = *GImGui;
    const char* text_end = g.TempBuffer + ImFormatStringV(g.TempBuffer, IM_ARRAYSIZE(g.TempBuffer), fmt, args);
    TextUnformatted(g.TempBuffer, text_end);
}

void ImGui::Text(const char* fmt, ...)
{
    va_list args;
    va_start(args, fmt);
    TextV(fmt, args);
    va_end(args);
}

void ImGui::TextColoredV(const ImVec4& col, const char* fmt, va_list args)
{
    PushStyleColor(ImGuiCol_Text, col);
    TextV(fmt, args);
    PopStyleColor();
}

void ImGui::TextColored(const ImVec4& col, const char* fmt, ...)
{
    va_list args;
    va_start(args, fmt);
    TextColoredV(col, fmt, args);
    va_end(args);
}

void ImGui::TextDisabledV(const char* fmt, va_list args)
{
    PushStyleColor(ImGuiCol_Text, GImGui->Style.Colors[ImGuiCol_TextDisabled]);
    TextV(fmt, args);
    PopStyleColor();
}

void ImGui::TextDisabled(const char* fmt, ...)
{
    va_list args;
    va_start(args, fmt);
    TextDisabledV(fmt, args);
    va_end(args);
}

void ImGui::TextWrappedV(const char* fmt, va_list args)
{
    bool need_wrap = (GImGui->CurrentWindow->DC.TextWrapPos < 0.0f);    // Keep existing wrap position is one ia already set
    if (need_wrap) PushTextWrapPos(0.0f);
    TextV(fmt, args);
    if (need_wrap) PopTextWrapPos();
}

void ImGui::TextWrapped(const char* fmt, ...)
{
    va_list args;
    va_start(args, fmt);
    TextWrappedV(fmt, args);
    va_end(args);
}

void ImGui::TextUnformatted(const char* text, const char* text_end)
{
    ImGuiWindow* window = GetCurrentWindow();
    if (window->SkipItems)
        return;

    ImGuiContext& g = *GImGui;
    IM_ASSERT(text != NULL);
    const char* text_begin = text;
    if (text_end == NULL)
        text_end = text + strlen(text); // FIXME-OPT

    const float wrap_pos_x = window->DC.TextWrapPos;
    const bool wrap_enabled = wrap_pos_x >= 0.0f;
    if (text_end - text > 2000 && !wrap_enabled)
    {
        // Long text!
        // Perform manual coarse clipping to optimize for long multi-line text
        // From this point we will only compute the width of lines that are visible. Optimization only available when word-wrapping is disabled.
        // We also don't vertically center the text within the line full height, which is unlikely to matter because we are likely the biggest and only item on the line.
        const char* line = text;
        const float line_height = GetTextLineHeight();
        const ImVec2 text_pos = window->DC.CursorPos + ImVec2(0.0f, window->DC.CurrentLineTextBaseOffset);
        const ImRect clip_rect = window->ClipRect;
        ImVec2 text_size(0,0);

        if (text_pos.y <= clip_rect.Max.y)
        {
            ImVec2 pos = text_pos;

            // Lines to skip (can't skip when logging text)
            if (!g.LogEnabled)
            {
                int lines_skippable = (int)((clip_rect.Min.y - text_pos.y) / line_height);
                if (lines_skippable > 0)
                {
                    int lines_skipped = 0;
                    while (line < text_end && lines_skipped < lines_skippable)
                    {
                        const char* line_end = strchr(line, '\n');
                        if (!line_end)
                            line_end = text_end;
                        line = line_end + 1;
                        lines_skipped++;
                    }
                    pos.y += lines_skipped * line_height;
                }
            }

            // Lines to render
            if (line < text_end)
            {
                ImRect line_rect(pos, pos + ImVec2(FLT_MAX, line_height));
                while (line < text_end)
                {
                    const char* line_end = strchr(line, '\n');
                    if (IsClippedEx(line_rect, NULL, false))
                        break;

                    const ImVec2 line_size = CalcTextSize(line, line_end, false);
                    text_size.x = ImMax(text_size.x, line_size.x);
                    RenderText(pos, line, line_end, false);
                    if (!line_end)
                        line_end = text_end;
                    line = line_end + 1;
                    line_rect.Min.y += line_height;
                    line_rect.Max.y += line_height;
                    pos.y += line_height;
                }

                // Count remaining lines
                int lines_skipped = 0;
                while (line < text_end)
                {
                    const char* line_end = strchr(line, '\n');
                    if (!line_end)
                        line_end = text_end;
                    line = line_end + 1;
                    lines_skipped++;
                }
                pos.y += lines_skipped * line_height;
            }

            text_size.y += (pos - text_pos).y;
        }

        ImRect bb(text_pos, text_pos + text_size);
        ItemSize(bb);
        ItemAdd(bb, NULL);
    }
    else
    {
        const float wrap_width = wrap_enabled ? CalcWrapWidthForPos(window->DC.CursorPos, wrap_pos_x) : 0.0f;
        const ImVec2 text_size = CalcTextSize(text_begin, text_end, false, wrap_width);

        // Account of baseline offset
        ImVec2 text_pos(window->DC.CursorPos.x, window->DC.CursorPos.y + window->DC.CurrentLineTextBaseOffset);
        ImRect bb(text_pos, text_pos + text_size);
        ItemSize(text_size);
        if (!ItemAdd(bb, NULL))
            return;

        // Render (we don't hide text after ## in this end-user function)
        RenderTextWrapped(bb.Min, text_begin, text_end, wrap_width);
    }
}

void ImGui::AlignFirstTextHeightToWidgets()
{
    ImGuiWindow* window = GetCurrentWindow();
    if (window->SkipItems)
        return;

    // Declare a dummy item size to that upcoming items that are smaller will center-align on the newly expanded line height.
    ImGuiContext& g = *GImGui;
    ItemSize(ImVec2(0, g.FontSize + g.Style.FramePadding.y*2), g.Style.FramePadding.y);
    SameLine(0, 0);
}

// Add a label+text combo aligned to other label+value widgets
void ImGui::LabelTextV(const char* label, const char* fmt, va_list args)
{
    ImGuiWindow* window = GetCurrentWindow();
    if (window->SkipItems)
        return;

    ImGuiContext& g = *GImGui;
    const ImGuiStyle& style = g.Style;
    const float w = CalcItemWidth();

    const ImVec2 label_size = CalcTextSize(label, NULL, true);
    const ImRect value_bb(window->DC.CursorPos, window->DC.CursorPos + ImVec2(w, label_size.y + style.FramePadding.y*2));
    const ImRect total_bb(window->DC.CursorPos, window->DC.CursorPos + ImVec2(w + (label_size.x > 0.0f ? style.ItemInnerSpacing.x : 0.0f), style.FramePadding.y*2) + label_size);
    ItemSize(total_bb, style.FramePadding.y);
    if (!ItemAdd(total_bb, NULL))
        return;

    // Render
    const char* value_text_begin = &g.TempBuffer[0];
    const char* value_text_end = value_text_begin + ImFormatStringV(g.TempBuffer, IM_ARRAYSIZE(g.TempBuffer), fmt, args);
    RenderTextClipped(value_bb.Min, value_bb.Max, value_text_begin, value_text_end, NULL, ImGuiAlign_VCenter);
    if (label_size.x > 0.0f)
        RenderText(ImVec2(value_bb.Max.x + style.ItemInnerSpacing.x, value_bb.Min.y + style.FramePadding.y), label);
}

void ImGui::LabelText(const char* label, const char* fmt, ...)
{
    va_list args;
    va_start(args, fmt);
    LabelTextV(label, fmt, args);
    va_end(args);
}

static inline bool IsWindowContentHoverable(ImGuiWindow* window)
{
    // An active popup disable hovering on other windows (apart from its own children)
    ImGuiContext& g = *GImGui;
    if (ImGuiWindow* focused_window = g.FocusedWindow)
        if (ImGuiWindow* focused_root_window = focused_window->RootWindow)
            if ((focused_root_window->Flags & ImGuiWindowFlags_Popup) != 0 && focused_root_window->WasActive && focused_root_window != window->RootWindow)
                return false;

    return true;
}

bool ImGui::ButtonBehavior(const ImRect& bb, ImGuiID id, bool* out_hovered, bool* out_held, ImGuiButtonFlags flags)
{
    ImGuiContext& g = *GImGui;
    ImGuiWindow* window = GetCurrentWindow();

    if (flags & ImGuiButtonFlags_Disabled)
    {
        if (out_hovered) *out_hovered = false;
        if (out_held) *out_held = false;
        if (g.ActiveId == id) SetActiveID(0);
        return false;
    }

    if ((flags & (ImGuiButtonFlags_PressedOnClickRelease | ImGuiButtonFlags_PressedOnClick | ImGuiButtonFlags_PressedOnRelease | ImGuiButtonFlags_PressedOnDoubleClick)) == 0)
        flags |= ImGuiButtonFlags_PressedOnClickRelease;

    bool pressed = false;
    bool hovered = IsHovered(bb, id, (flags & ImGuiButtonFlags_FlattenChilds) != 0);
    if (hovered)
    {
        SetHoveredID(id);
        if (!(flags & ImGuiButtonFlags_NoKeyModifiers) || (!g.IO.KeyCtrl && !g.IO.KeyShift && !g.IO.KeyAlt))
        {
            //                        | CLICKING        | HOLDING with ImGuiButtonFlags_Repeat
            // PressedOnClickRelease  |  <on release>*  |  <on repeat> <on repeat> .. (NOT on release)  <-- MOST COMMON! (*) only if both click/release were over bounds
            // PressedOnClick         |  <on click>     |  <on click> <on repeat> <on repeat> ..
            // PressedOnRelease       |  <on release>   |  <on repeat> <on repeat> .. (NOT on release)
            // PressedOnDoubleClick   |  <on dclick>    |  <on dclick> <on repeat> <on repeat> ..
            if ((flags & ImGuiButtonFlags_PressedOnClickRelease) && g.IO.MouseClicked[0])
            {
                SetActiveID(id, window); // Hold on ID
                FocusWindow(window);
                g.ActiveIdClickOffset = g.IO.MousePos - bb.Min;
            }
            if (((flags & ImGuiButtonFlags_PressedOnClick) && g.IO.MouseClicked[0]) || ((flags & ImGuiButtonFlags_PressedOnDoubleClick) && g.IO.MouseDoubleClicked[0]))
            {
                pressed = true;
                SetActiveID(0);
                FocusWindow(window);
            }
            if ((flags & ImGuiButtonFlags_PressedOnRelease) && g.IO.MouseReleased[0])
            {
                if (!((flags & ImGuiButtonFlags_Repeat) && g.IO.MouseDownDurationPrev[0] >= g.IO.KeyRepeatDelay))  // Repeat mode trumps <on release>
                    pressed = true;
                SetActiveID(0);
            }

            // 'Repeat' mode acts when held regardless of _PressedOn flags (see table above). 
            // Relies on repeat logic of IsMouseClicked() but we may as well do it ourselves if we end up exposing finer RepeatDelay/RepeatRate settings.
            if ((flags & ImGuiButtonFlags_Repeat) && g.ActiveId == id && g.IO.MouseDownDuration[0] > 0.0f && IsMouseClicked(0, true))
                pressed = true;
        }
    }

    bool held = false;
    if (g.ActiveId == id)
    {
        if (g.IO.MouseDown[0])
        {
            held = true;
        }
        else
        {
            if (hovered && (flags & ImGuiButtonFlags_PressedOnClickRelease))
                if (!((flags & ImGuiButtonFlags_Repeat) && g.IO.MouseDownDurationPrev[0] >= g.IO.KeyRepeatDelay))  // Repeat mode trumps <on release>
                    pressed = true;
            SetActiveID(0);
        }
    }

    // AllowOverlap mode (rarely used) requires previous frame HoveredId to be null or to match. This allows using patterns where a later submitted widget overlaps a previous one.
    if (hovered && (flags & ImGuiButtonFlags_AllowOverlapMode) && (g.HoveredIdPreviousFrame != id && g.HoveredIdPreviousFrame != 0))
        hovered = pressed = held = false;

    if (out_hovered) *out_hovered = hovered;
    if (out_held) *out_held = held;

    return pressed;
}

bool ImGui::ButtonEx(const char* label, const ImVec2& size_arg, ImGuiButtonFlags flags)
{
    ImGuiWindow* window = GetCurrentWindow();
    if (window->SkipItems)
        return false;

    ImGuiContext& g = *GImGui;
    const ImGuiStyle& style = g.Style;
    const ImGuiID id = window->GetID(label);
    const ImVec2 label_size = CalcTextSize(label, NULL, true);

    ImVec2 pos = window->DC.CursorPos;
    if ((flags & ImGuiButtonFlags_AlignTextBaseLine) && style.FramePadding.y < window->DC.CurrentLineTextBaseOffset)
        pos.y += window->DC.CurrentLineTextBaseOffset - style.FramePadding.y;
    ImVec2 size = CalcItemSize(size_arg, label_size.x + style.FramePadding.x * 2.0f, label_size.y + style.FramePadding.y * 2.0f);

    const ImRect bb(pos, pos + size);
    ItemSize(bb, style.FramePadding.y);
    if (!ItemAdd(bb, &id))
        return false;

    if (window->DC.ButtonRepeat) flags |= ImGuiButtonFlags_Repeat;
    bool hovered, held;
    bool pressed = ButtonBehavior(bb, id, &hovered, &held, flags);

    // Render
    const ImU32 col = GetColorU32((hovered && held) ? ImGuiCol_ButtonActive : hovered ? ImGuiCol_ButtonHovered : ImGuiCol_Button);
    RenderFrame(bb.Min, bb.Max, col, true, style.FrameRounding);
    RenderTextClipped(bb.Min, bb.Max, label, NULL, &label_size, ImGuiAlign_Center | ImGuiAlign_VCenter);

    // Automatically close popups
    //if (pressed && !(flags & ImGuiButtonFlags_DontClosePopups) && (window->Flags & ImGuiWindowFlags_Popup))
    //    CloseCurrentPopup();

    return pressed;
}

bool ImGui::Button(const char* label, const ImVec2& size_arg)
{
    return ButtonEx(label, size_arg, 0);
}

// Small buttons fits within text without additional vertical spacing.
bool ImGui::SmallButton(const char* label)
{
    ImGuiContext& g = *GImGui;
    float backup_padding_y = g.Style.FramePadding.y;
    g.Style.FramePadding.y = 0.0f;
    bool pressed = ButtonEx(label, ImVec2(0,0), ImGuiButtonFlags_AlignTextBaseLine);
    g.Style.FramePadding.y = backup_padding_y;
    return pressed;
}

// Tip: use ImGui::PushID()/PopID() to push indices or pointers in the ID stack.
// Then you can keep 'str_id' empty or the same for all your buttons (instead of creating a string based on a non-string id)
bool ImGui::InvisibleButton(const char* str_id, const ImVec2& size_arg)
{
    ImGuiWindow* window = GetCurrentWindow();
    if (window->SkipItems)
        return false;

    const ImGuiID id = window->GetID(str_id);
    ImVec2 size = CalcItemSize(size_arg, 0.0f, 0.0f);
    const ImRect bb(window->DC.CursorPos, window->DC.CursorPos + size);
    ItemSize(bb);
    if (!ItemAdd(bb, &id))
        return false;

    bool hovered, held;
    bool pressed = ButtonBehavior(bb, id, &hovered, &held);

    return pressed;
}

// Upper-right button to close a window.
bool ImGui::CloseButton(ImGuiID id, const ImVec2& pos, float radius)
{
    ImGuiWindow* window = GetCurrentWindow();

    const ImRect bb(pos - ImVec2(radius,radius), pos + ImVec2(radius,radius));

    bool hovered, held;
    bool pressed = ButtonBehavior(bb, id, &hovered, &held);

    // Render
    const ImU32 col = GetColorU32((held && hovered) ? ImGuiCol_CloseButtonActive : hovered ? ImGuiCol_CloseButtonHovered : ImGuiCol_CloseButton);
    const ImVec2 center = bb.GetCenter();
    window->DrawList->AddCircleFilled(center, ImMax(2.0f, radius), col, 12);

    const float cross_extent = (radius * 0.7071f) - 1.0f;
    if (hovered)
    {
        window->DrawList->AddLine(center + ImVec2(+cross_extent,+cross_extent), center + ImVec2(-cross_extent,-cross_extent), GetColorU32(ImGuiCol_Text));
        window->DrawList->AddLine(center + ImVec2(+cross_extent,-cross_extent), center + ImVec2(-cross_extent,+cross_extent), GetColorU32(ImGuiCol_Text));
    }

    return pressed;
}

void ImGui::Image(ImTextureID user_texture_id, const ImVec2& size, const ImVec2& uv0, const ImVec2& uv1, const ImVec4& tint_col, const ImVec4& border_col)
{
    ImGuiWindow* window = GetCurrentWindow();
    if (window->SkipItems)
        return;

    ImRect bb(window->DC.CursorPos, window->DC.CursorPos + size);
    if (border_col.w > 0.0f)
        bb.Max += ImVec2(2,2);
    ItemSize(bb);
    if (!ItemAdd(bb, NULL))
        return;

    if (border_col.w > 0.0f)
    {
        window->DrawList->AddRect(bb.Min, bb.Max, GetColorU32(border_col), 0.0f);
        window->DrawList->AddImage(user_texture_id, bb.Min+ImVec2(1,1), bb.Max-ImVec2(1,1), uv0, uv1, GetColorU32(tint_col));
    }
    else
    {
        window->DrawList->AddImage(user_texture_id, bb.Min, bb.Max, uv0, uv1, GetColorU32(tint_col));
    }
}

// frame_padding < 0: uses FramePadding from style (default)
// frame_padding = 0: no framing
// frame_padding > 0: set framing size
// The color used are the button colors.
bool ImGui::ImageButton(ImTextureID user_texture_id, const ImVec2& size, const ImVec2& uv0, const ImVec2& uv1, int frame_padding, const ImVec4& bg_col, const ImVec4& tint_col)
{
    ImGuiWindow* window = GetCurrentWindow();
    if (window->SkipItems)
        return false;

    ImGuiContext& g = *GImGui;
    const ImGuiStyle& style = g.Style;

    // Default to using texture ID as ID. User can still push string/integer prefixes.
    // We could hash the size/uv to create a unique ID but that would prevent the user from animating UV.
    PushID((void *)user_texture_id);
    const ImGuiID id = window->GetID("#image");
    PopID();

    const ImVec2 padding = (frame_padding >= 0) ? ImVec2((float)frame_padding, (float)frame_padding) : style.FramePadding;
    const ImRect bb(window->DC.CursorPos, window->DC.CursorPos + size + padding*2);
    const ImRect image_bb(window->DC.CursorPos + padding, window->DC.CursorPos + padding + size);
    ItemSize(bb);
    if (!ItemAdd(bb, &id))
        return false;

    bool hovered, held;
    bool pressed = ButtonBehavior(bb, id, &hovered, &held);

    // Render
    const ImU32 col = GetColorU32((hovered && held) ? ImGuiCol_ButtonActive : hovered ? ImGuiCol_ButtonHovered : ImGuiCol_Button);
    RenderFrame(bb.Min, bb.Max, col, true, ImClamp((float)ImMin(padding.x, padding.y), 0.0f, style.FrameRounding));
    if (bg_col.w > 0.0f)
        window->DrawList->AddRectFilled(image_bb.Min, image_bb.Max, GetColorU32(bg_col));
    window->DrawList->AddImage(user_texture_id, image_bb.Min, image_bb.Max, uv0, uv1, GetColorU32(tint_col));

    return pressed;
}

// Start logging ImGui output to TTY
void ImGui::LogToTTY(int max_depth)
{
    ImGuiContext& g = *GImGui;
    if (g.LogEnabled)
        return;
    ImGuiWindow* window = GetCurrentWindowRead();

    g.LogEnabled = true;
    g.LogFile = stdout;
    g.LogStartDepth = window->DC.TreeDepth;
    if (max_depth >= 0)
        g.LogAutoExpandMaxDepth = max_depth;
}

// Start logging ImGui output to given file
void ImGui::LogToFile(int max_depth, const char* filename)
{
    ImGuiContext& g = *GImGui;
    if (g.LogEnabled)
        return;
    ImGuiWindow* window = GetCurrentWindowRead();

    if (!filename)
    {
        filename = g.IO.LogFilename;
        if (!filename)
            return;
    }

    g.LogFile = fopen(filename, "ab");
    if (!g.LogFile)
    {
        IM_ASSERT(g.LogFile != NULL); // Consider this an error
        return;
    }
    g.LogEnabled = true;
    g.LogStartDepth = window->DC.TreeDepth;
    if (max_depth >= 0)
        g.LogAutoExpandMaxDepth = max_depth;
}

// Start logging ImGui output to clipboard
void ImGui::LogToClipboard(int max_depth)
{
    ImGuiContext& g = *GImGui;
    if (g.LogEnabled)
        return;
    ImGuiWindow* window = GetCurrentWindowRead();

    g.LogEnabled = true;
    g.LogFile = NULL;
    g.LogStartDepth = window->DC.TreeDepth;
    if (max_depth >= 0)
        g.LogAutoExpandMaxDepth = max_depth;
}

void ImGui::LogFinish()
{
    ImGuiContext& g = *GImGui;
    if (!g.LogEnabled)
        return;

    LogText(IM_NEWLINE);
    g.LogEnabled = false;
    if (g.LogFile != NULL)
    {
        if (g.LogFile == stdout)
            fflush(g.LogFile);
        else
            fclose(g.LogFile);
        g.LogFile = NULL;
    }
    if (g.LogClipboard->size() > 1)
    {
        if (g.IO.SetClipboardTextFn)
            g.IO.SetClipboardTextFn(g.LogClipboard->begin());
        g.LogClipboard->clear();
    }
}

// Helper to display logging buttons
void ImGui::LogButtons()
{
    ImGuiContext& g = *GImGui;

    PushID("LogButtons");
    const bool log_to_tty = Button("Log To TTY"); SameLine();
    const bool log_to_file = Button("Log To File"); SameLine();
    const bool log_to_clipboard = Button("Log To Clipboard"); SameLine();
    PushItemWidth(80.0f);
    PushAllowKeyboardFocus(false);
    SliderInt("Depth", &g.LogAutoExpandMaxDepth, 0, 9, NULL);
    PopAllowKeyboardFocus();
    PopItemWidth();
    PopID();

    // Start logging at the end of the function so that the buttons don't appear in the log
    if (log_to_tty)
        LogToTTY(g.LogAutoExpandMaxDepth);
    if (log_to_file)
        LogToFile(g.LogAutoExpandMaxDepth, g.IO.LogFilename);
    if (log_to_clipboard)
        LogToClipboard(g.LogAutoExpandMaxDepth);
}

bool ImGui::TreeNodeBehaviorIsOpen(ImGuiID id, ImGuiTreeNodeFlags flags)
{
    if (flags & ImGuiTreeNodeFlags_Leaf)
        return true;

    // We only write to the tree storage if the user clicks (or explicitely use SetNextTreeNode*** functions)
    ImGuiContext& g = *GImGui;
    ImGuiWindow* window = g.CurrentWindow;
    ImGuiStorage* storage = window->DC.StateStorage;

    bool is_open;
    if (g.SetNextTreeNodeOpenCond != 0)
    {
        if (g.SetNextTreeNodeOpenCond & ImGuiSetCond_Always)
        {
            is_open = g.SetNextTreeNodeOpenVal;
            storage->SetInt(id, is_open);
        }
        else
        {
            // We treat ImGuiSetCondition_Once and ImGuiSetCondition_FirstUseEver the same because tree node state are not saved persistently.
            const int stored_value = storage->GetInt(id, -1);
            if (stored_value == -1)
            {
                is_open = g.SetNextTreeNodeOpenVal;
                storage->SetInt(id, is_open);
            }
            else
            {
                is_open = stored_value != 0;
            }
        }
        g.SetNextTreeNodeOpenCond = 0;
    }
    else
    {
        is_open = storage->GetInt(id, (flags & ImGuiTreeNodeFlags_DefaultOpen) ? 1 : 0) != 0;
    }

    // When logging is enabled, we automatically expand tree nodes (but *NOT* collapsing headers.. seems like sensible behavior).
    // NB- If we are above max depth we still allow manually opened nodes to be logged.
    if (g.LogEnabled && !(flags & ImGuiTreeNodeFlags_NoAutoOpenOnLog) && window->DC.TreeDepth < g.LogAutoExpandMaxDepth)
        is_open = true;

    return is_open;
}

bool ImGui::TreeNodeBehavior(ImGuiID id, ImGuiTreeNodeFlags flags, const char* label, const char* label_end)
{
    ImGuiWindow* window = GetCurrentWindow();
    if (window->SkipItems)
        return false;

    ImGuiContext& g = *GImGui;
    const ImGuiStyle& style = g.Style;
    const bool display_frame = (flags & ImGuiTreeNodeFlags_Framed) != 0;
    const ImVec2 padding = display_frame ? style.FramePadding : ImVec2(style.FramePadding.x, 0.0f);

    if (!label_end)
        label_end = FindRenderedTextEnd(label);
    const ImVec2 label_size = CalcTextSize(label, label_end, false);

    // We vertically grow up to current line height up the typical widget height.
    const float text_base_offset_y = ImMax(0.0f, window->DC.CurrentLineTextBaseOffset - padding.y); // Latch before ItemSize changes it
    const float frame_height = ImMax(ImMin(window->DC.CurrentLineHeight, g.FontSize + style.FramePadding.y*2), label_size.y + padding.y*2);
    ImRect bb = ImRect(window->DC.CursorPos, ImVec2(window->Pos.x + GetContentRegionMax().x, window->DC.CursorPos.y + frame_height));
    if (display_frame)
    {
        // Framed header expand a little outside the default padding
        bb.Min.x -= (float)(int)(window->WindowPadding.x*0.5f) - 1;
        bb.Max.x += (float)(int)(window->WindowPadding.x*0.5f) - 1;
    }

    const float text_offset_x = (g.FontSize + (display_frame ? padding.x*3 : padding.x*2));   // Collapser arrow width + Spacing
    const float text_width = g.FontSize + (label_size.x > 0.0f ? label_size.x + padding.x*2 : 0.0f);   // Include collapser
    ItemSize(ImVec2(text_width, frame_height), text_base_offset_y);

    // For regular tree nodes, we arbitrary allow to click past 2 worth of ItemSpacing
    // (Ideally we'd want to add a flag for the user to specify we want want the hit test to be done up to the right side of the content or not)
    const ImRect interact_bb = display_frame ? bb : ImRect(bb.Min.x, bb.Min.y, bb.Min.x + text_width + style.ItemSpacing.x*2, bb.Max.y);
    bool is_open = TreeNodeBehaviorIsOpen(id, flags);
    if (!ItemAdd(interact_bb, &id))
    {
        if (is_open && !(flags & ImGuiTreeNodeFlags_NoTreePushOnOpen))
            TreePushRawID(id);
        return is_open;
    }

    // Flags that affects opening behavior:
    // - 0(default) ..................... single-click anywhere to open
    // - OpenOnDoubleClick .............. double-click anywhere to open
    // - OpenOnArrow .................... single-click on arrow to open
    // - OpenOnDoubleClick|OpenOnArrow .. single-click on arrow or double-click anywhere to open
    ImGuiButtonFlags button_flags = ImGuiButtonFlags_NoKeyModifiers | ((flags & ImGuiTreeNodeFlags_AllowOverlapMode) ? ImGuiButtonFlags_AllowOverlapMode : 0);
    if (flags & ImGuiTreeNodeFlags_OpenOnDoubleClick)
        button_flags |= ImGuiButtonFlags_PressedOnDoubleClick | ((flags & ImGuiTreeNodeFlags_OpenOnArrow) ? ImGuiButtonFlags_PressedOnClickRelease : 0);
    bool hovered, held, pressed = ButtonBehavior(interact_bb, id, &hovered, &held, button_flags);
    if (pressed && !(flags & ImGuiTreeNodeFlags_Leaf))
    {
        bool toggled = !(flags & (ImGuiTreeNodeFlags_OpenOnArrow | ImGuiTreeNodeFlags_OpenOnDoubleClick));
        if (flags & ImGuiTreeNodeFlags_OpenOnArrow)
            toggled |= IsMouseHoveringRect(interact_bb.Min, ImVec2(interact_bb.Min.x + text_offset_x, interact_bb.Max.y));
        if (flags & ImGuiTreeNodeFlags_OpenOnDoubleClick)
            toggled |= g.IO.MouseDoubleClicked[0];
        if (toggled)
        {
            is_open = !is_open;
            window->DC.StateStorage->SetInt(id, is_open);
        }
    }
    if (flags & ImGuiTreeNodeFlags_AllowOverlapMode)
        SetItemAllowOverlap();

    // Render
    const ImU32 col = GetColorU32((held && hovered) ? ImGuiCol_HeaderActive : hovered ? ImGuiCol_HeaderHovered : ImGuiCol_Header);
    const ImVec2 text_pos = bb.Min + ImVec2(text_offset_x, padding.y + text_base_offset_y);
    if (display_frame)
    {
        // Framed type
        RenderFrame(bb.Min, bb.Max, col, true, style.FrameRounding);
        RenderCollapseTriangle(bb.Min + padding + ImVec2(0.0f, text_base_offset_y), is_open, 1.0f, true);
        if (g.LogEnabled)
        {
            // NB: '##' is normally used to hide text (as a library-wide feature), so we need to specify the text range to make sure the ## aren't stripped out here.
            const char log_prefix[] = "\n##";
            const char log_suffix[] = "##";
            LogRenderedText(text_pos, log_prefix, log_prefix+3);
            RenderTextClipped(text_pos, bb.Max, label, label_end, &label_size);
            LogRenderedText(text_pos, log_suffix+1, log_suffix+3);
        }
        else
        {
            RenderTextClipped(text_pos, bb.Max, label, label_end, &label_size);
        }
    }
    else
    {
        // Unframed typed for tree nodes
        if (hovered || (flags & ImGuiTreeNodeFlags_Selected))
            RenderFrame(bb.Min, bb.Max, col, false);

        if (flags & ImGuiTreeNodeFlags_Bullet)
            RenderBullet(bb.Min + ImVec2(text_offset_x * 0.5f, g.FontSize*0.50f + text_base_offset_y));
        else if (!(flags & ImGuiTreeNodeFlags_Leaf))
            RenderCollapseTriangle(bb.Min + ImVec2(padding.x, g.FontSize*0.15f + text_base_offset_y), is_open, 0.70f, false);
        if (g.LogEnabled)
            LogRenderedText(text_pos, ">");
        RenderText(text_pos, label, label_end, false);
    }

    if (is_open && !(flags & ImGuiTreeNodeFlags_NoTreePushOnOpen))
        TreePushRawID(id);
    return is_open;
}

// CollapsingHeader returns true when opened but do not indent nor push into the ID stack (because of the ImGuiTreeNodeFlags_NoTreePushOnOpen flag).
// This is basically the same as calling TreeNodeEx(label, ImGuiTreeNodeFlags_CollapsingHeader | ImGuiTreeNodeFlags_NoTreePushOnOpen). You can remove the _NoTreePushOnOpen flag if you want behavior closer to normal TreeNode().
bool ImGui::CollapsingHeader(const char* label, ImGuiTreeNodeFlags flags)
{
    ImGuiWindow* window = GetCurrentWindow();
    if (window->SkipItems)
        return false;

    return TreeNodeBehavior(window->GetID(label), flags | ImGuiTreeNodeFlags_CollapsingHeader | ImGuiTreeNodeFlags_NoTreePushOnOpen, label);
}

bool ImGui::CollapsingHeader(const char* label, bool* p_open, ImGuiTreeNodeFlags flags)
{
    ImGuiWindow* window = GetCurrentWindow();
    if (window->SkipItems)
        return false;

    if (p_open && !*p_open)
        return false;

    ImGuiID id = window->GetID(label);
    bool is_open = TreeNodeBehavior(id, flags | ImGuiTreeNodeFlags_CollapsingHeader | ImGuiTreeNodeFlags_NoTreePushOnOpen | (p_open ? ImGuiTreeNodeFlags_AllowOverlapMode : 0), label);
    if (p_open)
    {
        // Create a small overlapping close button // FIXME: We can evolve this into user accessible helpers to add extra buttons on title bars, headers, etc.
        ImGuiContext& g = *GImGui;
        float button_sz = g.FontSize * 0.5f;
        if (CloseButton(window->GetID((void*)(intptr_t)(id+1)), ImVec2(ImMin(window->DC.LastItemRect.Max.x, window->ClipRect.Max.x) - g.Style.FramePadding.x - button_sz, window->DC.LastItemRect.Min.y + g.Style.FramePadding.y + button_sz), button_sz))
            *p_open = false;
    }

    return is_open;
}

bool ImGui::TreeNodeEx(const char* label, ImGuiTreeNodeFlags flags)
{
    ImGuiWindow* window = GetCurrentWindow();
    if (window->SkipItems)
        return false;

    return TreeNodeBehavior(window->GetID(label), flags, label, NULL);
}

bool ImGui::TreeNodeExV(const char* str_id, ImGuiTreeNodeFlags flags, const char* fmt, va_list args)
{
    ImGuiWindow* window = GetCurrentWindow();
    if (window->SkipItems)
        return false;

    ImGuiContext& g = *GImGui;
    const char* label_end = g.TempBuffer + ImFormatStringV(g.TempBuffer, IM_ARRAYSIZE(g.TempBuffer), fmt, args);
    return TreeNodeBehavior(window->GetID(str_id), flags, g.TempBuffer, label_end);
}

bool ImGui::TreeNodeExV(const void* ptr_id, ImGuiTreeNodeFlags flags, const char* fmt, va_list args)
{
    ImGuiWindow* window = GetCurrentWindow();
    if (window->SkipItems)
        return false;

    ImGuiContext& g = *GImGui;
    const char* label_end = g.TempBuffer + ImFormatStringV(g.TempBuffer, IM_ARRAYSIZE(g.TempBuffer), fmt, args);
    return TreeNodeBehavior(window->GetID(ptr_id), flags, g.TempBuffer, label_end);
}

bool ImGui::TreeNodeV(const char* str_id, const char* fmt, va_list args)
{
    return TreeNodeExV(str_id, 0, fmt, args);
}

bool ImGui::TreeNodeV(const void* ptr_id, const char* fmt, va_list args)
{
    return TreeNodeExV(ptr_id, 0, fmt, args);
}

bool ImGui::TreeNodeEx(const char* str_id, ImGuiTreeNodeFlags flags, const char* fmt, ...)
{
    va_list args;
    va_start(args, fmt);
    bool is_open = TreeNodeExV(str_id, flags, fmt, args);
    va_end(args);
    return is_open;
}

bool ImGui::TreeNodeEx(const void* ptr_id, ImGuiTreeNodeFlags flags, const char* fmt, ...)
{
    va_list args;
    va_start(args, fmt);
    bool is_open = TreeNodeExV(ptr_id, flags, fmt, args);
    va_end(args);
    return is_open;
}

bool ImGui::TreeNode(const char* str_id, const char* fmt, ...)
{
    va_list args;
    va_start(args, fmt);
    bool is_open = TreeNodeExV(str_id, 0, fmt, args);
    va_end(args);
    return is_open;
}

bool ImGui::TreeNode(const void* ptr_id, const char* fmt, ...)
{
    va_list args;
    va_start(args, fmt);
    bool is_open = TreeNodeExV(ptr_id, 0, fmt, args);
    va_end(args);
    return is_open;
}

bool ImGui::TreeNode(const char* label)
{
    ImGuiWindow* window = GetCurrentWindow();
    if (window->SkipItems)
        return false;
    return TreeNodeBehavior(window->GetID(label), 0, label, NULL);
}

void ImGui::TreeAdvanceToLabelPos()
{
    ImGuiContext& g = *GImGui;
    g.CurrentWindow->DC.CursorPos.x += GetTreeNodeToLabelSpacing();
}

// Horizontal distance preceeding label when using TreeNode() or Bullet()
float ImGui::GetTreeNodeToLabelSpacing()
{
    ImGuiContext& g = *GImGui;
    return g.FontSize + (g.Style.FramePadding.x * 2.0f);
}

void ImGui::SetNextTreeNodeOpen(bool is_open, ImGuiSetCond cond)
{
    ImGuiContext& g = *GImGui;
    g.SetNextTreeNodeOpenVal = is_open;
    g.SetNextTreeNodeOpenCond = cond ? cond : ImGuiSetCond_Always;
}

void ImGui::PushID(const char* str_id)
{
    ImGuiWindow* window = GetCurrentWindow();
    window->IDStack.push_back(window->GetID(str_id));
}

void ImGui::PushID(const char* str_id_begin, const char* str_id_end)
{
    ImGuiWindow* window = GetCurrentWindow();
    window->IDStack.push_back(window->GetID(str_id_begin, str_id_end));
}

void ImGui::PushID(const void* ptr_id)
{
    ImGuiWindow* window = GetCurrentWindow();
    window->IDStack.push_back(window->GetID(ptr_id));
}

void ImGui::PushID(int int_id)
{
    const void* ptr_id = (void*)(intptr_t)int_id;
    ImGuiWindow* window = GetCurrentWindow();
    window->IDStack.push_back(window->GetID(ptr_id));
}

void ImGui::PopID()
{
    ImGuiWindow* window = GetCurrentWindow();
    window->IDStack.pop_back();
}

ImGuiID ImGui::GetID(const char* str_id)
{
    return GImGui->CurrentWindow->GetID(str_id);
}

ImGuiID ImGui::GetID(const char* str_id_begin, const char* str_id_end)
{
    return GImGui->CurrentWindow->GetID(str_id_begin, str_id_end);
}

ImGuiID ImGui::GetID(const void* ptr_id)
{
    return GImGui->CurrentWindow->GetID(ptr_id);
}

void ImGui::Bullet()
{
    ImGuiWindow* window = GetCurrentWindow();
    if (window->SkipItems)
        return;

    ImGuiContext& g = *GImGui;
    const ImGuiStyle& style = g.Style;
    const float line_height = ImMax(ImMin(window->DC.CurrentLineHeight, g.FontSize + g.Style.FramePadding.y*2), g.FontSize);
    const ImRect bb(window->DC.CursorPos, window->DC.CursorPos + ImVec2(g.FontSize, line_height));
    ItemSize(bb);
    if (!ItemAdd(bb, NULL))
    {
        SameLine(0, style.FramePadding.x*2);
        return;
    }

    // Render and stay on same line
    RenderBullet(bb.Min + ImVec2(style.FramePadding.x + g.FontSize*0.5f, line_height*0.5f));
    SameLine(0, style.FramePadding.x*2);
}

// Text with a little bullet aligned to the typical tree node.
void ImGui::BulletTextV(const char* fmt, va_list args)
{
    ImGuiWindow* window = GetCurrentWindow();
    if (window->SkipItems)
        return;

    ImGuiContext& g = *GImGui;
    const ImGuiStyle& style = g.Style;

    const char* text_begin = g.TempBuffer;
    const char* text_end = text_begin + ImFormatStringV(g.TempBuffer, IM_ARRAYSIZE(g.TempBuffer), fmt, args);
    const ImVec2 label_size = CalcTextSize(text_begin, text_end, false);
    const float text_base_offset_y = ImMax(0.0f, window->DC.CurrentLineTextBaseOffset); // Latch before ItemSize changes it
    const float line_height = ImMax(ImMin(window->DC.CurrentLineHeight, g.FontSize + g.Style.FramePadding.y*2), g.FontSize);
    const ImRect bb(window->DC.CursorPos, window->DC.CursorPos + ImVec2(g.FontSize + (label_size.x > 0.0f ? (label_size.x + style.FramePadding.x*2) : 0.0f), ImMax(line_height, label_size.y)));  // Empty text doesn't add padding
    ItemSize(bb);
    if (!ItemAdd(bb, NULL))
        return;

    // Render
    RenderBullet(bb.Min + ImVec2(style.FramePadding.x + g.FontSize*0.5f, line_height*0.5f));
    RenderText(bb.Min+ImVec2(g.FontSize + style.FramePadding.x*2, text_base_offset_y), text_begin, text_end, false);
}

void ImGui::BulletText(const char* fmt, ...)
{
    va_list args;
    va_start(args, fmt);
    BulletTextV(fmt, args);
    va_end(args);
}

static inline void DataTypeFormatString(ImGuiDataType data_type, void* data_ptr, const char* display_format, char* buf, int buf_size)
{
    if (data_type == ImGuiDataType_Int)
        ImFormatString(buf, buf_size, display_format, *(int*)data_ptr);
    else if (data_type == ImGuiDataType_Float)
        ImFormatString(buf, buf_size, display_format, *(float*)data_ptr);
}

static inline void DataTypeFormatString(ImGuiDataType data_type, void* data_ptr, int decimal_precision, char* buf, int buf_size)
{
    if (data_type == ImGuiDataType_Int)
    {
        if (decimal_precision < 0)
            ImFormatString(buf, buf_size, "%d", *(int*)data_ptr);
        else
            ImFormatString(buf, buf_size, "%.*d", decimal_precision, *(int*)data_ptr);
    }
    else if (data_type == ImGuiDataType_Float)
    {
        if (decimal_precision < 0)
            ImFormatString(buf, buf_size, "%f", *(float*)data_ptr);     // Ideally we'd have a minimum decimal precision of 1 to visually denote that it is a float, while hiding non-significant digits?
        else
            ImFormatString(buf, buf_size, "%.*f", decimal_precision, *(float*)data_ptr);
    }
}

static void DataTypeApplyOp(ImGuiDataType data_type, int op, void* value1, const void* value2)// Store into value1
{
    if (data_type == ImGuiDataType_Int)
    {
        if (op == '+')
            *(int*)value1 = *(int*)value1 + *(const int*)value2;
        else if (op == '-')
            *(int*)value1 = *(int*)value1 - *(const int*)value2;
    }
    else if (data_type == ImGuiDataType_Float)
    {
        if (op == '+')
            *(float*)value1 = *(float*)value1 + *(const float*)value2;
        else if (op == '-')
            *(float*)value1 = *(float*)value1 - *(const float*)value2;
    }
}

// User can input math operators (e.g. +100) to edit a numerical values.
static bool DataTypeApplyOpFromText(const char* buf, const char* initial_value_buf, ImGuiDataType data_type, void* data_ptr, const char* scalar_format)
{
    while (ImCharIsSpace(*buf))
        buf++;

    // We don't support '-' op because it would conflict with inputing negative value.
    // Instead you can use +-100 to subtract from an existing value
    char op = buf[0];
    if (op == '+' || op == '*' || op == '/')
    {
        buf++;
        while (ImCharIsSpace(*buf))
            buf++;
    }
    else
    {
        op = 0;
    }
    if (!buf[0])
        return false;

    if (data_type == ImGuiDataType_Int)
    {
        if (!scalar_format)
            scalar_format = "%d";
        int* v = (int*)data_ptr;
        const int old_v = *v;
        int arg0 = *v;
        if (op && sscanf(initial_value_buf, scalar_format, &arg0) < 1)
            return false;

        // Store operand in a float so we can use fractional value for multipliers (*1.1), but constant always parsed as integer so we can fit big integers (e.g. 2000000003) past float precision
        float arg1 = 0.0f;
        if (op == '+')      { if (sscanf(buf, "%f", &arg1) == 1) *v = (int)(arg0 + arg1); }                // Add (use "+-" to subtract)
        else if (op == '*') { if (sscanf(buf, "%f", &arg1) == 1) *v = (int)(arg0 * arg1); }                // Multiply
        else if (op == '/') { if (sscanf(buf, "%f", &arg1) == 1 && arg1 != 0.0f) *v = (int)(arg0 / arg1); }// Divide
        else                { if (sscanf(buf, scalar_format, &arg0) == 1) *v = arg0; }                     // Assign constant
        return (old_v != *v);
    }
    else if (data_type == ImGuiDataType_Float)
    {
        // For floats we have to ignore format with precision (e.g. "%.2f") because sscanf doesn't take them in
        scalar_format = "%f";
        float* v = (float*)data_ptr;
        const float old_v = *v;
        float arg0 = *v;
        if (op && sscanf(initial_value_buf, scalar_format, &arg0) < 1)
            return false;

        float arg1 = 0.0f;
        if (sscanf(buf, scalar_format, &arg1) < 1)
            return false;
        if (op == '+')      { *v = arg0 + arg1; }                    // Add (use "+-" to subtract)
        else if (op == '*') { *v = arg0 * arg1; }                    // Multiply
        else if (op == '/') { if (arg1 != 0.0f) *v = arg0 / arg1; }  // Divide
        else                { *v = arg1; }                           // Assign constant
        return (old_v != *v);
    }

    return false;
}

// Create text input in place of a slider (when CTRL+Clicking on slider)
bool ImGui::InputScalarAsWidgetReplacement(const ImRect& aabb, const char* label, ImGuiDataType data_type, void* data_ptr, ImGuiID id, int decimal_precision)
{
    ImGuiContext& g = *GImGui;
    ImGuiWindow* window = GetCurrentWindow();

    // Our replacement widget will override the focus ID (registered previously to allow for a TAB focus to happen)
    SetActiveID(g.ScalarAsInputTextId, window);
    SetHoveredID(0);
    FocusableItemUnregister(window);

    char buf[32];
    DataTypeFormatString(data_type, data_ptr, decimal_precision, buf, IM_ARRAYSIZE(buf));
    bool text_value_changed = InputTextEx(label, buf, IM_ARRAYSIZE(buf), aabb.GetSize(), ImGuiInputTextFlags_CharsDecimal | ImGuiInputTextFlags_AutoSelectAll);
    if (g.ScalarAsInputTextId == 0)
    {
        // First frame
        IM_ASSERT(g.ActiveId == id);    // InputText ID expected to match the Slider ID (else we'd need to store them both, which is also possible)
        g.ScalarAsInputTextId = g.ActiveId;
        SetHoveredID(id);
    }
    else if (g.ActiveId != g.ScalarAsInputTextId)
    {
        // Release
        g.ScalarAsInputTextId = 0;
    }
    if (text_value_changed)
        return DataTypeApplyOpFromText(buf, GImGui->InputTextState.InitialText.begin(), data_type, data_ptr, NULL);
    return false;
}

// Parse display precision back from the display format string
int ImGui::ParseFormatPrecision(const char* fmt, int default_precision)
{
    int precision = default_precision;
    while ((fmt = strchr(fmt, '%')) != NULL)
    {
        fmt++;
        if (fmt[0] == '%') { fmt++; continue; } // Ignore "%%"
        while (*fmt >= '0' && *fmt <= '9')
            fmt++;
        if (*fmt == '.')
        {
            precision = atoi(fmt + 1);
            if (precision < 0 || precision > 10)
                precision = default_precision;
        }
        break;
    }
    return precision;
}

float ImGui::RoundScalar(float value, int decimal_precision)
{
    // Round past decimal precision
    // So when our value is 1.99999 with a precision of 0.001 we'll end up rounding to 2.0
    // FIXME: Investigate better rounding methods
    static const float min_steps[10] = { 1.0f, 0.1f, 0.01f, 0.001f, 0.0001f, 0.00001f, 0.000001f, 0.0000001f, 0.00000001f, 0.000000001f };
    float min_step = (decimal_precision >= 0 && decimal_precision < 10) ? min_steps[decimal_precision] : powf(10.0f, (float)-decimal_precision);
    bool negative = value < 0.0f;
    value = fabsf(value);
    float remainder = fmodf(value, min_step);
    if (remainder <= min_step*0.5f)
        value -= remainder;
    else
        value += (min_step - remainder);
    return negative ? -value : value;
}

bool ImGui::SliderBehavior(const ImRect& frame_bb, ImGuiID id, float* v, float v_min, float v_max, float power, int decimal_precision, ImGuiSliderFlags flags)
{
    ImGuiContext& g = *GImGui;
    ImGuiWindow* window = GetCurrentWindow();
    const ImGuiStyle& style = g.Style;

    // Draw frame
    RenderFrame(frame_bb.Min, frame_bb.Max, GetColorU32(ImGuiCol_FrameBg), true, style.FrameRounding);

    const bool is_non_linear = fabsf(power - 1.0f) > 0.0001f;
    const bool is_horizontal = (flags & ImGuiSliderFlags_Vertical) == 0;

    const float grab_padding = 2.0f;
    const float slider_sz = is_horizontal ? (frame_bb.GetWidth() - grab_padding * 2.0f) : (frame_bb.GetHeight() - grab_padding * 2.0f);
    float grab_sz;
    if (decimal_precision > 0)
        grab_sz = ImMin(style.GrabMinSize, slider_sz);
    else
        grab_sz = ImMin(ImMax(1.0f * (slider_sz / (v_max-v_min+1.0f)), style.GrabMinSize), slider_sz);  // Integer sliders, if possible have the grab size represent 1 unit
    const float slider_usable_sz = slider_sz - grab_sz;
    const float slider_usable_pos_min = (is_horizontal ? frame_bb.Min.x : frame_bb.Min.y) + grab_padding + grab_sz*0.5f;
    const float slider_usable_pos_max = (is_horizontal ? frame_bb.Max.x : frame_bb.Max.y) - grab_padding - grab_sz*0.5f;

    // For logarithmic sliders that cross over sign boundary we want the exponential increase to be symmetric around 0.0f
    float linear_zero_pos = 0.0f;   // 0.0->1.0f
    if (v_min * v_max < 0.0f)
    {
        // Different sign
        const float linear_dist_min_to_0 = powf(fabsf(0.0f - v_min), 1.0f/power);
        const float linear_dist_max_to_0 = powf(fabsf(v_max - 0.0f), 1.0f/power);
        linear_zero_pos = linear_dist_min_to_0 / (linear_dist_min_to_0+linear_dist_max_to_0);
    }
    else
    {
        // Same sign
        linear_zero_pos = v_min < 0.0f ? 1.0f : 0.0f;
    }

    // Process clicking on the slider
    bool value_changed = false;
    if (g.ActiveId == id)
    {
        if (g.IO.MouseDown[0])
        {
            const float mouse_abs_pos = is_horizontal ? g.IO.MousePos.x : g.IO.MousePos.y;
            float normalized_pos = ImClamp((mouse_abs_pos - slider_usable_pos_min) / slider_usable_sz, 0.0f, 1.0f);
            if (!is_horizontal)
                normalized_pos = 1.0f - normalized_pos;

            float new_value;
            if (is_non_linear)
            {
                // Account for logarithmic scale on both sides of the zero
                if (normalized_pos < linear_zero_pos)
                {
                    // Negative: rescale to the negative range before powering
                    float a = 1.0f - (normalized_pos / linear_zero_pos);
                    a = powf(a, power);
                    new_value = ImLerp(ImMin(v_max,0.0f), v_min, a);
                }
                else
                {
                    // Positive: rescale to the positive range before powering
                    float a;
                    if (fabsf(linear_zero_pos - 1.0f) > 1.e-6f)
                        a = (normalized_pos - linear_zero_pos) / (1.0f - linear_zero_pos);
                    else
                        a = normalized_pos;
                    a = powf(a, power);
                    new_value = ImLerp(ImMax(v_min,0.0f), v_max, a);
                }
            }
            else
            {
                // Linear slider
                new_value = ImLerp(v_min, v_max, normalized_pos);
            }

            // Round past decimal precision
            new_value = RoundScalar(new_value, decimal_precision);
            if (*v != new_value)
            {
                *v = new_value;
                value_changed = true;
            }
        }
        else
        {
            SetActiveID(0);
        }
    }

    // Calculate slider grab positioning
    float grab_t;
    if (is_non_linear)
    {
        float v_clamped = ImClamp(*v, v_min, v_max);
        if (v_clamped < 0.0f)
        {
            const float f = 1.0f - (v_clamped - v_min) / (ImMin(0.0f,v_max) - v_min);
            grab_t = (1.0f - powf(f, 1.0f/power)) * linear_zero_pos;
        }
        else
        {
            const float f = (v_clamped - ImMax(0.0f,v_min)) / (v_max - ImMax(0.0f,v_min));
            grab_t = linear_zero_pos + powf(f, 1.0f/power) * (1.0f - linear_zero_pos);
        }
    }
    else
    {
        // Linear slider
        grab_t = (ImClamp(*v, v_min, v_max) - v_min) / (v_max - v_min);
    }

    // Draw
    if (!is_horizontal)
        grab_t = 1.0f - grab_t;
    const float grab_pos = ImLerp(slider_usable_pos_min, slider_usable_pos_max, grab_t);
    ImRect grab_bb;
    if (is_horizontal)
        grab_bb = ImRect(ImVec2(grab_pos - grab_sz*0.5f, frame_bb.Min.y + grab_padding), ImVec2(grab_pos + grab_sz*0.5f, frame_bb.Max.y - grab_padding));
    else
        grab_bb = ImRect(ImVec2(frame_bb.Min.x + grab_padding, grab_pos - grab_sz*0.5f), ImVec2(frame_bb.Max.x - grab_padding, grab_pos + grab_sz*0.5f));
    window->DrawList->AddRectFilled(grab_bb.Min, grab_bb.Max, GetColorU32(g.ActiveId == id ? ImGuiCol_SliderGrabActive : ImGuiCol_SliderGrab), style.GrabRounding);

    return value_changed;
}

// Use power!=1.0 for logarithmic sliders.
// Adjust display_format to decorate the value with a prefix or a suffix.
//   "%.3f"         1.234
//   "%5.2f secs"   01.23 secs
//   "Gold: %.0f"   Gold: 1
bool ImGui::SliderFloat(const char* label, float* v, float v_min, float v_max, const char* display_format, float power)
{
    ImGuiWindow* window = GetCurrentWindow();
    if (window->SkipItems)
        return false;

    ImGuiContext& g = *GImGui;
    const ImGuiStyle& style = g.Style;
    const ImGuiID id = window->GetID(label);
    const float w = CalcItemWidth();

    const ImVec2 label_size = CalcTextSize(label, NULL, true);
    const ImRect frame_bb(window->DC.CursorPos, window->DC.CursorPos + ImVec2(w, label_size.y + style.FramePadding.y*2.0f));
    const ImRect total_bb(frame_bb.Min, frame_bb.Max + ImVec2(label_size.x > 0.0f ? style.ItemInnerSpacing.x + label_size.x : 0.0f, 0.0f));

    // NB- we don't call ItemSize() yet because we may turn into a text edit box below
    if (!ItemAdd(total_bb, &id))
    {
        ItemSize(total_bb, style.FramePadding.y);
        return false;
    }

    const bool hovered = IsHovered(frame_bb, id);
    if (hovered)
        SetHoveredID(id);

    if (!display_format)
        display_format = "%.3f";
    int decimal_precision = ParseFormatPrecision(display_format, 3);

    // Tabbing or CTRL-clicking on Slider turns it into an input box
    bool start_text_input = false;
    const bool tab_focus_requested = FocusableItemRegister(window, g.ActiveId == id);
    if (tab_focus_requested || (hovered && g.IO.MouseClicked[0]))
    {
        SetActiveID(id, window);
        FocusWindow(window);

        if (tab_focus_requested || g.IO.KeyCtrl)
        {
            start_text_input = true;
            g.ScalarAsInputTextId = 0;
        }
    }
    if (start_text_input || (g.ActiveId == id && g.ScalarAsInputTextId == id))
        return InputScalarAsWidgetReplacement(frame_bb, label, ImGuiDataType_Float, v, id, decimal_precision);

    ItemSize(total_bb, style.FramePadding.y);

    // Actual slider behavior + render grab
    const bool value_changed = SliderBehavior(frame_bb, id, v, v_min, v_max, power, decimal_precision);

    // Display value using user-provided display format so user can add prefix/suffix/decorations to the value.
    char value_buf[64];
    const char* value_buf_end = value_buf + ImFormatString(value_buf, IM_ARRAYSIZE(value_buf), display_format, *v);
    RenderTextClipped(frame_bb.Min, frame_bb.Max, value_buf, value_buf_end, NULL, ImGuiAlign_Center|ImGuiAlign_VCenter);

    if (label_size.x > 0.0f)
        RenderText(ImVec2(frame_bb.Max.x + style.ItemInnerSpacing.x, frame_bb.Min.y + style.FramePadding.y), label);

    return value_changed;
}

bool ImGui::VSliderFloat(const char* label, const ImVec2& size, float* v, float v_min, float v_max, const char* display_format, float power)
{
    ImGuiWindow* window = GetCurrentWindow();
    if (window->SkipItems)
        return false;

    ImGuiContext& g = *GImGui;
    const ImGuiStyle& style = g.Style;
    const ImGuiID id = window->GetID(label);

    const ImVec2 label_size = CalcTextSize(label, NULL, true);
    const ImRect frame_bb(window->DC.CursorPos, window->DC.CursorPos + size);
    const ImRect bb(frame_bb.Min, frame_bb.Max + ImVec2(label_size.x > 0.0f ? style.ItemInnerSpacing.x + label_size.x : 0.0f, 0.0f));

    ItemSize(bb, style.FramePadding.y);
    if (!ItemAdd(frame_bb, &id))
        return false;

    const bool hovered = IsHovered(frame_bb, id);
    if (hovered)
        SetHoveredID(id);

    if (!display_format)
        display_format = "%.3f";
    int decimal_precision = ParseFormatPrecision(display_format, 3);

    if (hovered && g.IO.MouseClicked[0])
    {
        SetActiveID(id, window);
        FocusWindow(window);
    }

    // Actual slider behavior + render grab
    bool value_changed = SliderBehavior(frame_bb, id, v, v_min, v_max, power, decimal_precision, ImGuiSliderFlags_Vertical);

    // Display value using user-provided display format so user can add prefix/suffix/decorations to the value.
    // For the vertical slider we allow centered text to overlap the frame padding
    char value_buf[64];
    char* value_buf_end = value_buf + ImFormatString(value_buf, IM_ARRAYSIZE(value_buf), display_format, *v);
    RenderTextClipped(ImVec2(frame_bb.Min.x, frame_bb.Min.y + style.FramePadding.y), frame_bb.Max, value_buf, value_buf_end, NULL, ImGuiAlign_Center);
    if (label_size.x > 0.0f)
        RenderText(ImVec2(frame_bb.Max.x + style.ItemInnerSpacing.x, frame_bb.Min.y + style.FramePadding.y), label);

    return value_changed;
}

bool ImGui::SliderAngle(const char* label, float* v_rad, float v_degrees_min, float v_degrees_max)
{
    float v_deg = (*v_rad) * 360.0f / (2*IM_PI);
    bool value_changed = SliderFloat(label, &v_deg, v_degrees_min, v_degrees_max, "%.0f deg", 1.0f);
    *v_rad = v_deg * (2*IM_PI) / 360.0f;
    return value_changed;
}

bool ImGui::SliderInt(const char* label, int* v, int v_min, int v_max, const char* display_format)
{
    if (!display_format)
        display_format = "%.0f";
    float v_f = (float)*v;
    bool value_changed = SliderFloat(label, &v_f, (float)v_min, (float)v_max, display_format, 1.0f);
    *v = (int)v_f;
    return value_changed;
}

bool ImGui::VSliderInt(const char* label, const ImVec2& size, int* v, int v_min, int v_max, const char* display_format)
{
    if (!display_format)
        display_format = "%.0f";
    float v_f = (float)*v;
    bool value_changed = VSliderFloat(label, size, &v_f, (float)v_min, (float)v_max, display_format, 1.0f);
    *v = (int)v_f;
    return value_changed;
}

// Add multiple sliders on 1 line for compact edition of multiple components
bool ImGui::SliderFloatN(const char* label, float* v, int components, float v_min, float v_max, const char* display_format, float power)
{
    ImGuiWindow* window = GetCurrentWindow();
    if (window->SkipItems)
        return false;

    ImGuiContext& g = *GImGui;
    bool value_changed = false;
    BeginGroup();
    PushID(label);
    PushMultiItemsWidths(components);
    for (int i = 0; i < components; i++)
    {
        PushID(i);
        value_changed |= SliderFloat("##v", &v[i], v_min, v_max, display_format, power);
        SameLine(0, g.Style.ItemInnerSpacing.x);
        PopID();
        PopItemWidth();
    }
    PopID();

    TextUnformatted(label, FindRenderedTextEnd(label));
    EndGroup();

    return value_changed;
}

bool ImGui::SliderFloat2(const char* label, float v[2], float v_min, float v_max, const char* display_format, float power)
{
    return SliderFloatN(label, v, 2, v_min, v_max, display_format, power);
}

bool ImGui::SliderFloat3(const char* label, float v[3], float v_min, float v_max, const char* display_format, float power)
{
    return SliderFloatN(label, v, 3, v_min, v_max, display_format, power);
}

bool ImGui::SliderFloat4(const char* label, float v[4], float v_min, float v_max, const char* display_format, float power)
{
    return SliderFloatN(label, v, 4, v_min, v_max, display_format, power);
}

bool ImGui::SliderIntN(const char* label, int* v, int components, int v_min, int v_max, const char* display_format)
{
    ImGuiWindow* window = GetCurrentWindow();
    if (window->SkipItems)
        return false;

    ImGuiContext& g = *GImGui;
    bool value_changed = false;
    BeginGroup();
    PushID(label);
    PushMultiItemsWidths(components);
    for (int i = 0; i < components; i++)
    {
        PushID(i);
        value_changed |= SliderInt("##v", &v[i], v_min, v_max, display_format);
        SameLine(0, g.Style.ItemInnerSpacing.x);
        PopID();
        PopItemWidth();
    }
    PopID();

    TextUnformatted(label, FindRenderedTextEnd(label));
    EndGroup();

    return value_changed;
}

bool ImGui::SliderInt2(const char* label, int v[2], int v_min, int v_max, const char* display_format)
{
    return SliderIntN(label, v, 2, v_min, v_max, display_format);
}

bool ImGui::SliderInt3(const char* label, int v[3], int v_min, int v_max, const char* display_format)
{
    return SliderIntN(label, v, 3, v_min, v_max, display_format);
}

bool ImGui::SliderInt4(const char* label, int v[4], int v_min, int v_max, const char* display_format)
{
    return SliderIntN(label, v, 4, v_min, v_max, display_format);
}

bool ImGui::DragBehavior(const ImRect& frame_bb, ImGuiID id, float* v, float v_speed, float v_min, float v_max, int decimal_precision, float power)
{
    ImGuiContext& g = *GImGui;
    const ImGuiStyle& style = g.Style;

    // Draw frame
    const ImU32 frame_col = GetColorU32(g.ActiveId == id ? ImGuiCol_FrameBgActive : g.HoveredId == id ? ImGuiCol_FrameBgHovered : ImGuiCol_FrameBg);
    RenderFrame(frame_bb.Min, frame_bb.Max, frame_col, true, style.FrameRounding);

    bool value_changed = false;

    // Process clicking on the drag
    if (g.ActiveId == id)
    {
        if (g.IO.MouseDown[0])
        {
            if (g.ActiveIdIsJustActivated)
            {
                // Lock current value on click
                g.DragCurrentValue = *v;
                g.DragLastMouseDelta = ImVec2(0.f, 0.f);
            }

            float v_cur = g.DragCurrentValue;
            const ImVec2 mouse_drag_delta = GetMouseDragDelta(0, 1.0f);
            if (fabsf(mouse_drag_delta.x - g.DragLastMouseDelta.x) > 0.0f)
            {
                float speed = v_speed;
                if (speed == 0.0f && (v_max - v_min) != 0.0f && (v_max - v_min) < FLT_MAX)
                    speed = (v_max - v_min) * g.DragSpeedDefaultRatio;
                if (g.IO.KeyShift && g.DragSpeedScaleFast >= 0.0f)
                    speed = speed * g.DragSpeedScaleFast;
                if (g.IO.KeyAlt && g.DragSpeedScaleSlow >= 0.0f)
                    speed = speed * g.DragSpeedScaleSlow;

                float delta = (mouse_drag_delta.x - g.DragLastMouseDelta.x) * speed;
                if (fabsf(power - 1.0f) > 0.001f)
                {
                    // Logarithmic curve on both side of 0.0
                    float v0_abs = v_cur >= 0.0f ? v_cur : -v_cur;
                    float v0_sign = v_cur >= 0.0f ? 1.0f : -1.0f;
                    float v1 = powf(v0_abs, 1.0f / power) + (delta * v0_sign);
                    float v1_abs = v1 >= 0.0f ? v1 : -v1;
                    float v1_sign = v1 >= 0.0f ? 1.0f : -1.0f;          // Crossed sign line
                    v_cur = powf(v1_abs, power) * v0_sign * v1_sign;    // Reapply sign
                }
                else
                {
                    v_cur += delta;
                }
                g.DragLastMouseDelta.x = mouse_drag_delta.x;

                // Clamp
                if (v_min < v_max)
                    v_cur = ImClamp(v_cur, v_min, v_max);
                g.DragCurrentValue = v_cur;
            }

            // Round to user desired precision, then apply
            v_cur = RoundScalar(v_cur, decimal_precision);
            if (*v != v_cur)
            {
                *v = v_cur;
                value_changed = true;
            }
        }
        else
        {
            SetActiveID(0);
        }
    }

    return value_changed;
}

bool ImGui::DragFloat(const char* label, float* v, float v_speed, float v_min, float v_max, const char* display_format, float power)
{
    ImGuiWindow* window = GetCurrentWindow();
    if (window->SkipItems)
        return false;

    ImGuiContext& g = *GImGui;
    const ImGuiStyle& style = g.Style;
    const ImGuiID id = window->GetID(label);
    const float w = CalcItemWidth();

    const ImVec2 label_size = CalcTextSize(label, NULL, true);
    const ImRect frame_bb(window->DC.CursorPos, window->DC.CursorPos + ImVec2(w, label_size.y + style.FramePadding.y*2.0f));
    const ImRect inner_bb(frame_bb.Min + style.FramePadding, frame_bb.Max - style.FramePadding);
    const ImRect total_bb(frame_bb.Min, frame_bb.Max + ImVec2(label_size.x > 0.0f ? style.ItemInnerSpacing.x + label_size.x : 0.0f, 0.0f));

    // NB- we don't call ItemSize() yet because we may turn into a text edit box below
    if (!ItemAdd(total_bb, &id))
    {
        ItemSize(total_bb, style.FramePadding.y);
        return false;
    }

    const bool hovered = IsHovered(frame_bb, id);
    if (hovered)
        SetHoveredID(id);

    if (!display_format)
        display_format = "%.3f";
    int decimal_precision = ParseFormatPrecision(display_format, 3);

    // Tabbing or CTRL-clicking on Drag turns it into an input box
    bool start_text_input = false;
    const bool tab_focus_requested = FocusableItemRegister(window, g.ActiveId == id);
    if (tab_focus_requested || (hovered && (g.IO.MouseClicked[0] | g.IO.MouseDoubleClicked[0])))
    {
        SetActiveID(id, window);
        FocusWindow(window);

        if (tab_focus_requested || g.IO.KeyCtrl || g.IO.MouseDoubleClicked[0])
        {
            start_text_input = true;
            g.ScalarAsInputTextId = 0;
        }
    }
    if (start_text_input || (g.ActiveId == id && g.ScalarAsInputTextId == id))
        return InputScalarAsWidgetReplacement(frame_bb, label, ImGuiDataType_Float, v, id, decimal_precision);

    // Actual drag behavior
    ItemSize(total_bb, style.FramePadding.y);
    const bool value_changed = DragBehavior(frame_bb, id, v, v_speed, v_min, v_max, decimal_precision, power);

    // Display value using user-provided display format so user can add prefix/suffix/decorations to the value.
    char value_buf[64];
    const char* value_buf_end = value_buf + ImFormatString(value_buf, IM_ARRAYSIZE(value_buf), display_format, *v);
    RenderTextClipped(frame_bb.Min, frame_bb.Max, value_buf, value_buf_end, NULL, ImGuiAlign_Center|ImGuiAlign_VCenter);

    if (label_size.x > 0.0f)
        RenderText(ImVec2(frame_bb.Max.x + style.ItemInnerSpacing.x, inner_bb.Min.y), label);

    return value_changed;
}

bool ImGui::DragFloatN(const char* label, float* v, int components, float v_speed, float v_min, float v_max, const char* display_format, float power)
{
    ImGuiWindow* window = GetCurrentWindow();
    if (window->SkipItems)
        return false;

    ImGuiContext& g = *GImGui;
    bool value_changed = false;
    BeginGroup();
    PushID(label);
    PushMultiItemsWidths(components);
    for (int i = 0; i < components; i++)
    {
        PushID(i);
        value_changed |= DragFloat("##v", &v[i], v_speed, v_min, v_max, display_format, power);
        SameLine(0, g.Style.ItemInnerSpacing.x);
        PopID();
        PopItemWidth();
    }
    PopID();

    TextUnformatted(label, FindRenderedTextEnd(label));
    EndGroup();

    return value_changed;
}

bool ImGui::DragFloat2(const char* label, float v[2], float v_speed, float v_min, float v_max, const char* display_format, float power)
{
    return DragFloatN(label, v, 2, v_speed, v_min, v_max, display_format, power);
}

bool ImGui::DragFloat3(const char* label, float v[3], float v_speed, float v_min, float v_max, const char* display_format, float power)
{
    return DragFloatN(label, v, 3, v_speed, v_min, v_max, display_format, power);
}

bool ImGui::DragFloat4(const char* label, float v[4], float v_speed, float v_min, float v_max, const char* display_format, float power)
{
    return DragFloatN(label, v, 4, v_speed, v_min, v_max, display_format, power);
}

bool ImGui::DragFloatRange2(const char* label, float* v_current_min, float* v_current_max, float v_speed, float v_min, float v_max, const char* display_format, const char* display_format_max, float power)
{
    ImGuiWindow* window = GetCurrentWindow();
    if (window->SkipItems)
        return false;

    ImGuiContext& g = *GImGui;
    PushID(label);
    BeginGroup();
    PushMultiItemsWidths(2);

    bool value_changed = DragFloat("##min", v_current_min, v_speed, (v_min >= v_max) ? -FLT_MAX : v_min, (v_min >= v_max) ? *v_current_max : ImMin(v_max, *v_current_max), display_format, power);
    PopItemWidth();
    SameLine(0, g.Style.ItemInnerSpacing.x);
    value_changed |= DragFloat("##max", v_current_max, v_speed, (v_min >= v_max) ? *v_current_min : ImMax(v_min, *v_current_min), (v_min >= v_max) ? FLT_MAX : v_max, display_format_max ? display_format_max : display_format, power);
    PopItemWidth();
    SameLine(0, g.Style.ItemInnerSpacing.x);

    TextUnformatted(label, FindRenderedTextEnd(label));
    EndGroup();
    PopID();

    return value_changed;
}

// NB: v_speed is float to allow adjusting the drag speed with more precision
bool ImGui::DragInt(const char* label, int* v, float v_speed, int v_min, int v_max, const char* display_format)
{
    if (!display_format)
        display_format = "%.0f";
    float v_f = (float)*v;
    bool value_changed = DragFloat(label, &v_f, v_speed, (float)v_min, (float)v_max, display_format);
    *v = (int)v_f;
    return value_changed;
}

bool ImGui::DragIntN(const char* label, int* v, int components, float v_speed, int v_min, int v_max, const char* display_format)
{
    ImGuiWindow* window = GetCurrentWindow();
    if (window->SkipItems)
        return false;

    ImGuiContext& g = *GImGui;
    bool value_changed = false;
    BeginGroup();
    PushID(label);
    PushMultiItemsWidths(components);
    for (int i = 0; i < components; i++)
    {
        PushID(i);
        value_changed |= DragInt("##v", &v[i], v_speed, v_min, v_max, display_format);
        SameLine(0, g.Style.ItemInnerSpacing.x);
        PopID();
        PopItemWidth();
    }
    PopID();

    TextUnformatted(label, FindRenderedTextEnd(label));
    EndGroup();

    return value_changed;
}

bool ImGui::DragInt2(const char* label, int v[2], float v_speed, int v_min, int v_max, const char* display_format)
{
    return DragIntN(label, v, 2, v_speed, v_min, v_max, display_format);
}

bool ImGui::DragInt3(const char* label, int v[3], float v_speed, int v_min, int v_max, const char* display_format)
{
    return DragIntN(label, v, 3, v_speed, v_min, v_max, display_format);
}

bool ImGui::DragInt4(const char* label, int v[4], float v_speed, int v_min, int v_max, const char* display_format)
{
    return DragIntN(label, v, 4, v_speed, v_min, v_max, display_format);
}

bool ImGui::DragIntRange2(const char* label, int* v_current_min, int* v_current_max, float v_speed, int v_min, int v_max, const char* display_format, const char* display_format_max)
{
    ImGuiWindow* window = GetCurrentWindow();
    if (window->SkipItems)
        return false;

    ImGuiContext& g = *GImGui;
    PushID(label);
    BeginGroup();
    PushMultiItemsWidths(2);

    bool value_changed = DragInt("##min", v_current_min, v_speed, (v_min >= v_max) ? INT_MIN : v_min, (v_min >= v_max) ? *v_current_max : ImMin(v_max, *v_current_max), display_format);
    PopItemWidth();
    SameLine(0, g.Style.ItemInnerSpacing.x);
    value_changed |= DragInt("##max", v_current_max, v_speed, (v_min >= v_max) ? *v_current_min : ImMax(v_min, *v_current_min), (v_min >= v_max) ? INT_MAX : v_max, display_format_max ? display_format_max : display_format);
    PopItemWidth();
    SameLine(0, g.Style.ItemInnerSpacing.x);

    TextUnformatted(label, FindRenderedTextEnd(label));
    EndGroup();
    PopID();

    return value_changed;
}

void ImGui::PlotEx(ImGuiPlotType plot_type, const char* label, float (*values_getter)(void* data, int idx), void* data, int values_count, int values_offset, const char* overlay_text, float scale_min, float scale_max, ImVec2 graph_size)
{
    ImGuiWindow* window = GetCurrentWindow();
    if (window->SkipItems)
        return;

    ImGuiContext& g = *GImGui;
    const ImGuiStyle& style = g.Style;

    const ImVec2 label_size = CalcTextSize(label, NULL, true);
    if (graph_size.x == 0.0f)
        graph_size.x = CalcItemWidth();
    if (graph_size.y == 0.0f)
        graph_size.y = label_size.y + (style.FramePadding.y * 2);

    const ImRect frame_bb(window->DC.CursorPos, window->DC.CursorPos + ImVec2(graph_size.x, graph_size.y));
    const ImRect inner_bb(frame_bb.Min + style.FramePadding, frame_bb.Max - style.FramePadding);
    const ImRect total_bb(frame_bb.Min, frame_bb.Max + ImVec2(label_size.x > 0.0f ? style.ItemInnerSpacing.x + label_size.x : 0.0f, 0));
    ItemSize(total_bb, style.FramePadding.y);
    if (!ItemAdd(total_bb, NULL))
        return;

    // Determine scale from values if not specified
    if (scale_min == FLT_MAX || scale_max == FLT_MAX)
    {
        float v_min = FLT_MAX;
        float v_max = -FLT_MAX;
        for (int i = 0; i < values_count; i++)
        {
            const float v = values_getter(data, i);
            v_min = ImMin(v_min, v);
            v_max = ImMax(v_max, v);
        }
        if (scale_min == FLT_MAX)
            scale_min = v_min;
        if (scale_max == FLT_MAX)
            scale_max = v_max;
    }

    RenderFrame(frame_bb.Min, frame_bb.Max, GetColorU32(ImGuiCol_FrameBg), true, style.FrameRounding);

    int res_w = ImMin((int)graph_size.x, values_count) + ((plot_type == ImGuiPlotType_Lines) ? -1 : 0);
    int item_count = values_count + ((plot_type == ImGuiPlotType_Lines) ? -1 : 0);

    // Tooltip on hover
    int v_hovered = -1;
    if (IsHovered(inner_bb, 0))
    {
        const float t = ImClamp((g.IO.MousePos.x - inner_bb.Min.x) / (inner_bb.Max.x - inner_bb.Min.x), 0.0f, 0.9999f);
        const int v_idx = (int)(t * item_count);
        IM_ASSERT(v_idx >= 0 && v_idx < values_count);

        const float v0 = values_getter(data, (v_idx + values_offset) % values_count);
        const float v1 = values_getter(data, (v_idx + 1 + values_offset) % values_count);
        if (plot_type == ImGuiPlotType_Lines)
            SetTooltip("%d: %8.4g\n%d: %8.4g", v_idx, v0, v_idx+1, v1);
        else if (plot_type == ImGuiPlotType_Histogram)
            SetTooltip("%d: %8.4g", v_idx, v0);
        v_hovered = v_idx;
    }

    const float t_step = 1.0f / (float)res_w;

    float v0 = values_getter(data, (0 + values_offset) % values_count);
    float t0 = 0.0f;
    ImVec2 tp0 = ImVec2( t0, 1.0f - ImSaturate((v0 - scale_min) / (scale_max - scale_min)) );    // Point in the normalized space of our target rectangle

    const ImU32 col_base = GetColorU32((plot_type == ImGuiPlotType_Lines) ? ImGuiCol_PlotLines : ImGuiCol_PlotHistogram);
    const ImU32 col_hovered = GetColorU32((plot_type == ImGuiPlotType_Lines) ? ImGuiCol_PlotLinesHovered : ImGuiCol_PlotHistogramHovered);

    for (int n = 0; n < res_w; n++)
    {
        const float t1 = t0 + t_step;
        const int v1_idx = (int)(t0 * item_count + 0.5f);
        IM_ASSERT(v1_idx >= 0 && v1_idx < values_count);
        const float v1 = values_getter(data, (v1_idx + values_offset + 1) % values_count);
        const ImVec2 tp1 = ImVec2( t1, 1.0f - ImSaturate((v1 - scale_min) / (scale_max - scale_min)) );

        // NB: Draw calls are merged together by the DrawList system. Still, we should render our batch are lower level to save a bit of CPU.
        ImVec2 pos0 = ImLerp(inner_bb.Min, inner_bb.Max, tp0);
        ImVec2 pos1 = ImLerp(inner_bb.Min, inner_bb.Max, (plot_type == ImGuiPlotType_Lines) ? tp1 : ImVec2(tp1.x, 1.0f));
        if (plot_type == ImGuiPlotType_Lines)
        {
            window->DrawList->AddLine(pos0, pos1, v_hovered == v1_idx ? col_hovered : col_base);
        }
        else if (plot_type == ImGuiPlotType_Histogram)
        {
            if (pos1.x >= pos0.x + 2.0f)
                pos1.x -= 1.0f;
            window->DrawList->AddRectFilled(pos0, pos1, v_hovered == v1_idx ? col_hovered : col_base);
        }

        t0 = t1;
        tp0 = tp1;
    }

    // Text overlay
    if (overlay_text)
        RenderTextClipped(ImVec2(frame_bb.Min.x, frame_bb.Min.y + style.FramePadding.y), frame_bb.Max, overlay_text, NULL, NULL, ImGuiAlign_Center);

    if (label_size.x > 0.0f)
        RenderText(ImVec2(frame_bb.Max.x + style.ItemInnerSpacing.x, inner_bb.Min.y), label);
}

struct ImGuiPlotArrayGetterData
{
    const float* Values;
    int Stride;

    ImGuiPlotArrayGetterData(const float* values, int stride) { Values = values; Stride = stride; }
};

static float Plot_ArrayGetter(void* data, int idx)
{
    ImGuiPlotArrayGetterData* plot_data = (ImGuiPlotArrayGetterData*)data;
    const float v = *(float*)(void*)((unsigned char*)plot_data->Values + (size_t)idx * plot_data->Stride);
    return v;
}

void ImGui::PlotLines(const char* label, const float* values, int values_count, int values_offset, const char* overlay_text, float scale_min, float scale_max, ImVec2 graph_size, int stride)
{
    ImGuiPlotArrayGetterData data(values, stride);
    PlotEx(ImGuiPlotType_Lines, label, &Plot_ArrayGetter, (void*)&data, values_count, values_offset, overlay_text, scale_min, scale_max, graph_size);
}

void ImGui::PlotLines(const char* label, float (*values_getter)(void* data, int idx), void* data, int values_count, int values_offset, const char* overlay_text, float scale_min, float scale_max, ImVec2 graph_size)
{
    PlotEx(ImGuiPlotType_Lines, label, values_getter, data, values_count, values_offset, overlay_text, scale_min, scale_max, graph_size);
}

void ImGui::PlotHistogram(const char* label, const float* values, int values_count, int values_offset, const char* overlay_text, float scale_min, float scale_max, ImVec2 graph_size, int stride)
{
    ImGuiPlotArrayGetterData data(values, stride);
    PlotEx(ImGuiPlotType_Histogram, label, &Plot_ArrayGetter, (void*)&data, values_count, values_offset, overlay_text, scale_min, scale_max, graph_size);
}

void ImGui::PlotHistogram(const char* label, float (*values_getter)(void* data, int idx), void* data, int values_count, int values_offset, const char* overlay_text, float scale_min, float scale_max, ImVec2 graph_size)
{
    PlotEx(ImGuiPlotType_Histogram, label, values_getter, data, values_count, values_offset, overlay_text, scale_min, scale_max, graph_size);
}

// size_arg (for each axis) < 0.0f: align to end, 0.0f: auto, > 0.0f: specified size
void ImGui::ProgressBar(float fraction, const ImVec2& size_arg, const char* overlay)
{
    ImGuiWindow* window = GetCurrentWindow();
    if (window->SkipItems)
        return;

    ImGuiContext& g = *GImGui;
    const ImGuiStyle& style = g.Style;

    ImVec2 pos = window->DC.CursorPos;
    ImRect bb(pos, pos + CalcItemSize(size_arg, CalcItemWidth(), g.FontSize + style.FramePadding.y*2.0f));
    ItemSize(bb, style.FramePadding.y);
    if (!ItemAdd(bb, NULL))
        return;

    // Render
    fraction = ImSaturate(fraction);
    RenderFrame(bb.Min, bb.Max, GetColorU32(ImGuiCol_FrameBg), true, style.FrameRounding);
    bb.Reduce(ImVec2(window->BorderSize, window->BorderSize));
    const ImVec2 fill_br = ImVec2(ImLerp(bb.Min.x, bb.Max.x, fraction), bb.Max.y);
    RenderFrame(bb.Min, fill_br, GetColorU32(ImGuiCol_PlotHistogram), false, style.FrameRounding);

    // Default displaying the fraction as percentage string, but user can override it
    char overlay_buf[32];
    if (!overlay)
    {
        ImFormatString(overlay_buf, IM_ARRAYSIZE(overlay_buf), "%.0f%%", fraction*100+0.01f);
        overlay = overlay_buf;
    }

    ImVec2 overlay_size = CalcTextSize(overlay, NULL);
    if (overlay_size.x > 0.0f)
        RenderTextClipped(ImVec2(ImClamp(fill_br.x + style.ItemSpacing.x, bb.Min.x, bb.Max.x - overlay_size.x - style.ItemInnerSpacing.x), bb.Min.y), bb.Max, overlay, NULL, &overlay_size, ImGuiAlign_Left|ImGuiAlign_VCenter, &bb.Min, &bb.Max);
}

bool ImGui::Checkbox(const char* label, bool* v)
{
    ImGuiWindow* window = GetCurrentWindow();
    if (window->SkipItems)
        return false;

    ImGuiContext& g = *GImGui;
    const ImGuiStyle& style = g.Style;
    const ImGuiID id = window->GetID(label);
    const ImVec2 label_size = CalcTextSize(label, NULL, true);

    const ImRect check_bb(window->DC.CursorPos, window->DC.CursorPos + ImVec2(label_size.y + style.FramePadding.y*2, label_size.y + style.FramePadding.y*2));
    ItemSize(check_bb, style.FramePadding.y);

    ImRect total_bb = check_bb;
    if (label_size.x > 0)
        SameLine(0, style.ItemInnerSpacing.x);
    const ImRect text_bb(window->DC.CursorPos + ImVec2(0,style.FramePadding.y), window->DC.CursorPos + ImVec2(0,style.FramePadding.y) + label_size);
    if (label_size.x > 0)
    {
        ItemSize(ImVec2(text_bb.GetWidth(), check_bb.GetHeight()), style.FramePadding.y);
        total_bb = ImRect(ImMin(check_bb.Min, text_bb.Min), ImMax(check_bb.Max, text_bb.Max));
    }

    if (!ItemAdd(total_bb, &id))
        return false;

    bool hovered, held;
    bool pressed = ButtonBehavior(total_bb, id, &hovered, &held);
    if (pressed)
        *v = !(*v);

    RenderFrame(check_bb.Min, check_bb.Max, GetColorU32((held && hovered) ? ImGuiCol_FrameBgActive : hovered ? ImGuiCol_FrameBgHovered : ImGuiCol_FrameBg), true, style.FrameRounding);
    if (*v)
    {
        const float check_sz = ImMin(check_bb.GetWidth(), check_bb.GetHeight());
        const float pad = ImMax(1.0f, (float)(int)(check_sz / 6.0f));
        window->DrawList->AddRectFilled(check_bb.Min+ImVec2(pad,pad), check_bb.Max-ImVec2(pad,pad), GetColorU32(ImGuiCol_CheckMark), style.FrameRounding);
    }

    if (g.LogEnabled)
        LogRenderedText(text_bb.GetTL(), *v ? "[x]" : "[ ]");
    if (label_size.x > 0.0f)
        RenderText(text_bb.GetTL(), label);

    return pressed;
}

bool ImGui::CheckboxFlags(const char* label, unsigned int* flags, unsigned int flags_value)
{
    bool v = ((*flags & flags_value) == flags_value);
    bool pressed = Checkbox(label, &v);
    if (pressed)
    {
        if (v)
            *flags |= flags_value;
        else
            *flags &= ~flags_value;
    }

    return pressed;
}

bool ImGui::RadioButton(const char* label, bool active)
{
    ImGuiWindow* window = GetCurrentWindow();
    if (window->SkipItems)
        return false;

    ImGuiContext& g = *GImGui;
    const ImGuiStyle& style = g.Style;
    const ImGuiID id = window->GetID(label);
    const ImVec2 label_size = CalcTextSize(label, NULL, true);

    const ImRect check_bb(window->DC.CursorPos, window->DC.CursorPos + ImVec2(label_size.y + style.FramePadding.y*2-1, label_size.y + style.FramePadding.y*2-1));
    ItemSize(check_bb, style.FramePadding.y);

    ImRect total_bb = check_bb;
    if (label_size.x > 0)
        SameLine(0, style.ItemInnerSpacing.x);
    const ImRect text_bb(window->DC.CursorPos + ImVec2(0, style.FramePadding.y), window->DC.CursorPos + ImVec2(0, style.FramePadding.y) + label_size);
    if (label_size.x > 0)
    {
        ItemSize(ImVec2(text_bb.GetWidth(), check_bb.GetHeight()), style.FramePadding.y);
        total_bb.Add(text_bb);
    }

    if (!ItemAdd(total_bb, &id))
        return false;

    ImVec2 center = check_bb.GetCenter();
    center.x = (float)(int)center.x + 0.5f;
    center.y = (float)(int)center.y + 0.5f;
    const float radius = check_bb.GetHeight() * 0.5f;

    bool hovered, held;
    bool pressed = ButtonBehavior(total_bb, id, &hovered, &held);

    window->DrawList->AddCircleFilled(center, radius, GetColorU32((held && hovered) ? ImGuiCol_FrameBgActive : hovered ? ImGuiCol_FrameBgHovered : ImGuiCol_FrameBg), 16);
    if (active)
    {
        const float check_sz = ImMin(check_bb.GetWidth(), check_bb.GetHeight());
        const float pad = ImMax(1.0f, (float)(int)(check_sz / 6.0f));
        window->DrawList->AddCircleFilled(center, radius-pad, GetColorU32(ImGuiCol_CheckMark), 16);
    }

    if (window->Flags & ImGuiWindowFlags_ShowBorders)
    {
        window->DrawList->AddCircle(center+ImVec2(1,1), radius, GetColorU32(ImGuiCol_BorderShadow), 16);
        window->DrawList->AddCircle(center, radius, GetColorU32(ImGuiCol_Border), 16);
    }

    if (g.LogEnabled)
        LogRenderedText(text_bb.GetTL(), active ? "(x)" : "( )");
    if (label_size.x > 0.0f)
        RenderText(text_bb.GetTL(), label);

    return pressed;
}

bool ImGui::RadioButton(const char* label, int* v, int v_button)
{
    const bool pressed = RadioButton(label, *v == v_button);
    if (pressed)
    {
        *v = v_button;
    }
    return pressed;
}

static int InputTextCalcTextLenAndLineCount(const char* text_begin, const char** out_text_end)
{
    int line_count = 0;
    const char* s = text_begin;
    while (char c = *s++) // We are only matching for \n so we can ignore UTF-8 decoding
        if (c == '\n')
            line_count++;
    s--;
    if (s[0] != '\n' && s[0] != '\r')
        line_count++;
    *out_text_end = s;
    return line_count;
}

static ImVec2 InputTextCalcTextSizeW(const ImWchar* text_begin, const ImWchar* text_end, const ImWchar** remaining, ImVec2* out_offset, bool stop_on_new_line)
{
    ImFont* font = GImGui->Font;
    const float line_height = GImGui->FontSize;
    const float scale = line_height / font->FontSize;

    ImVec2 text_size = ImVec2(0,0);
    float line_width = 0.0f;

    const ImWchar* s = text_begin;
    while (s < text_end)
    {
        unsigned int c = (unsigned int)(*s++);
        if (c == '\n')
        {
            text_size.x = ImMax(text_size.x, line_width);
            text_size.y += line_height;
            line_width = 0.0f;
            if (stop_on_new_line)
                break;
            continue;
        }
        if (c == '\r')
            continue;

        const float char_width = font->GetCharAdvance((unsigned short)c) * scale;
        line_width += char_width;
    }

    if (text_size.x < line_width)
        text_size.x = line_width;

    if (out_offset)
        *out_offset = ImVec2(line_width, text_size.y + line_height);  // offset allow for the possibility of sitting after a trailing \n

    if (line_width > 0 || text_size.y == 0.0f)                        // whereas size.y will ignore the trailing \n
        text_size.y += line_height;

    if (remaining)
        *remaining = s;

    return text_size;
}

// Wrapper for stb_textedit.h to edit text (our wrapper is for: statically sized buffer, single-line, wchar characters. InputText converts between UTF-8 and wchar)
namespace ImGuiStb
{

static int     STB_TEXTEDIT_STRINGLEN(const STB_TEXTEDIT_STRING* obj)                             { return obj->CurLenW; }
static ImWchar STB_TEXTEDIT_GETCHAR(const STB_TEXTEDIT_STRING* obj, int idx)                      { return obj->Text[idx]; }
static float   STB_TEXTEDIT_GETWIDTH(STB_TEXTEDIT_STRING* obj, int line_start_idx, int char_idx)  { ImWchar c = obj->Text[line_start_idx+char_idx]; if (c == '\n') return STB_TEXTEDIT_GETWIDTH_NEWLINE; return GImGui->Font->GetCharAdvance(c) * (GImGui->FontSize / GImGui->Font->FontSize); }
static int     STB_TEXTEDIT_KEYTOTEXT(int key)                                                    { return key >= 0x10000 ? 0 : key; }
static ImWchar STB_TEXTEDIT_NEWLINE = '\n';
static void    STB_TEXTEDIT_LAYOUTROW(StbTexteditRow* r, STB_TEXTEDIT_STRING* obj, int line_start_idx)
{
    const ImWchar* text = obj->Text.Data;
    const ImWchar* text_remaining = NULL;
    const ImVec2 size = InputTextCalcTextSizeW(text + line_start_idx, text + obj->CurLenW, &text_remaining, NULL, true);
    r->x0 = 0.0f;
    r->x1 = size.x;
    r->baseline_y_delta = size.y;
    r->ymin = 0.0f;
    r->ymax = size.y;
    r->num_chars = (int)(text_remaining - (text + line_start_idx));
}

static bool is_separator(unsigned int c)                                        { return ImCharIsSpace(c) || c==',' || c==';' || c=='(' || c==')' || c=='{' || c=='}' || c=='[' || c==']' || c=='|'; }
static int  is_word_boundary_from_right(STB_TEXTEDIT_STRING* obj, int idx)      { return idx > 0 ? (is_separator( obj->Text[idx-1] ) && !is_separator( obj->Text[idx] ) ) : 1; }
static int  STB_TEXTEDIT_MOVEWORDLEFT_IMPL(STB_TEXTEDIT_STRING* obj, int idx)   { while (idx >= 0 && !is_word_boundary_from_right(obj, idx)) idx--; return idx < 0 ? 0 : idx; }
#ifdef __APPLE__    // FIXME: Move setting to IO structure
static int  is_word_boundary_from_left(STB_TEXTEDIT_STRING* obj, int idx)       { return idx > 0 ? (!is_separator( obj->Text[idx-1] ) && is_separator( obj->Text[idx] ) ) : 1; }
static int  STB_TEXTEDIT_MOVEWORDRIGHT_IMPL(STB_TEXTEDIT_STRING* obj, int idx)  { int len = obj->CurLenW; while (idx < len && !is_word_boundary_from_left(obj, idx)) idx++; return idx > len ? len : idx; }
#else
static int  STB_TEXTEDIT_MOVEWORDRIGHT_IMPL(STB_TEXTEDIT_STRING* obj, int idx)  { int len = obj->CurLenW; while (idx < len && !is_word_boundary_from_right(obj, idx)) idx++; return idx > len ? len : idx; }
#endif
#define STB_TEXTEDIT_MOVEWORDLEFT   STB_TEXTEDIT_MOVEWORDLEFT_IMPL    // They need to be #define for stb_textedit.h
#define STB_TEXTEDIT_MOVEWORDRIGHT  STB_TEXTEDIT_MOVEWORDRIGHT_IMPL

static void STB_TEXTEDIT_DELETECHARS(STB_TEXTEDIT_STRING* obj, int pos, int n)
{
    ImWchar* dst = obj->Text.Data + pos;

    // We maintain our buffer length in both UTF-8 and wchar formats
    obj->CurLenA -= ImTextCountUtf8BytesFromStr(dst, dst + n);
    obj->CurLenW -= n;

    // Offset remaining text
    const ImWchar* src = obj->Text.Data + pos + n;
    while (ImWchar c = *src++)
        *dst++ = c;
    *dst = '\0';
}

static bool STB_TEXTEDIT_INSERTCHARS(STB_TEXTEDIT_STRING* obj, int pos, const ImWchar* new_text, int new_text_len)
{
    const int text_len = obj->CurLenW;
    IM_ASSERT(pos <= text_len);
    if (new_text_len + text_len + 1 > obj->Text.Size)
        return false;

    const int new_text_len_utf8 = ImTextCountUtf8BytesFromStr(new_text, new_text + new_text_len);
    if (new_text_len_utf8 + obj->CurLenA + 1 > obj->BufSizeA)
        return false;

    ImWchar* text = obj->Text.Data;
    if (pos != text_len)
        memmove(text + pos + new_text_len, text + pos, (size_t)(text_len - pos) * sizeof(ImWchar));
    memcpy(text + pos, new_text, (size_t)new_text_len * sizeof(ImWchar));

    obj->CurLenW += new_text_len;
    obj->CurLenA += new_text_len_utf8;
    obj->Text[obj->CurLenW] = '\0';

    return true;
}

// We don't use an enum so we can build even with conflicting symbols (if another user of stb_textedit.h leak their STB_TEXTEDIT_K_* symbols)
#define STB_TEXTEDIT_K_LEFT         0x10000 // keyboard input to move cursor left
#define STB_TEXTEDIT_K_RIGHT        0x10001 // keyboard input to move cursor right
#define STB_TEXTEDIT_K_UP           0x10002 // keyboard input to move cursor up
#define STB_TEXTEDIT_K_DOWN         0x10003 // keyboard input to move cursor down
#define STB_TEXTEDIT_K_LINESTART    0x10004 // keyboard input to move cursor to start of line
#define STB_TEXTEDIT_K_LINEEND      0x10005 // keyboard input to move cursor to end of line
#define STB_TEXTEDIT_K_TEXTSTART    0x10006 // keyboard input to move cursor to start of text
#define STB_TEXTEDIT_K_TEXTEND      0x10007 // keyboard input to move cursor to end of text
#define STB_TEXTEDIT_K_DELETE       0x10008 // keyboard input to delete selection or character under cursor
#define STB_TEXTEDIT_K_BACKSPACE    0x10009 // keyboard input to delete selection or character left of cursor
#define STB_TEXTEDIT_K_UNDO         0x1000A // keyboard input to perform undo
#define STB_TEXTEDIT_K_REDO         0x1000B // keyboard input to perform redo
#define STB_TEXTEDIT_K_WORDLEFT     0x1000C // keyboard input to move cursor left one word
#define STB_TEXTEDIT_K_WORDRIGHT    0x1000D // keyboard input to move cursor right one word
#define STB_TEXTEDIT_K_SHIFT        0x20000

#define STB_TEXTEDIT_IMPLEMENTATION
#include "stb_textedit.h"

}

void ImGuiTextEditState::OnKeyPressed(int key)
{
    stb_textedit_key(this, &StbState, key);
    CursorFollow = true;
    CursorAnimReset();
}

// Public API to manipulate UTF-8 text
// We expose UTF-8 to the user (unlike the STB_TEXTEDIT_* functions which are manipulating wchar)
// FIXME: The existence of this rarely exercised code path is a bit of a nuisance.
void ImGuiTextEditCallbackData::DeleteChars(int pos, int bytes_count)
{
    IM_ASSERT(pos + bytes_count <= BufTextLen);
    char* dst = Buf + pos;
    const char* src = Buf + pos + bytes_count;
    while (char c = *src++)
        *dst++ = c;
    *dst = '\0';

    if (CursorPos + bytes_count >= pos)
        CursorPos -= bytes_count;
    else if (CursorPos >= pos)
        CursorPos = pos;
    SelectionStart = SelectionEnd = CursorPos;
    BufDirty = true;
    BufTextLen -= bytes_count;
}

void ImGuiTextEditCallbackData::InsertChars(int pos, const char* new_text, const char* new_text_end)
{
    const int new_text_len = new_text_end ? (int)(new_text_end - new_text) : (int)strlen(new_text);
    if (new_text_len + BufTextLen + 1 >= BufSize)
        return;

    if (BufTextLen != pos)
        memmove(Buf + pos + new_text_len, Buf + pos, (size_t)(BufTextLen - pos));
    memcpy(Buf + pos, new_text, (size_t)new_text_len * sizeof(char));
    Buf[BufTextLen + new_text_len] = '\0';

    if (CursorPos >= pos)
        CursorPos += new_text_len;
    SelectionStart = SelectionEnd = CursorPos;
    BufDirty = true;
    BufTextLen += new_text_len;
}

// Return false to discard a character.
static bool InputTextFilterCharacter(unsigned int* p_char, ImGuiInputTextFlags flags, ImGuiTextEditCallback callback, void* user_data)
{
    unsigned int c = *p_char;

    if (c < 128 && c != ' ' && !isprint((int)(c & 0xFF)))
    {
        bool pass = false;
        pass |= (c == '\n' && (flags & ImGuiInputTextFlags_Multiline));
        pass |= (c == '\t' && (flags & ImGuiInputTextFlags_AllowTabInput));
        if (!pass)
            return false;
    }

    if (c >= 0xE000 && c <= 0xF8FF) // Filter private Unicode range. I don't imagine anybody would want to input them. GLFW on OSX seems to send private characters for special keys like arrow keys.
        return false;

    if (flags & (ImGuiInputTextFlags_CharsDecimal | ImGuiInputTextFlags_CharsHexadecimal | ImGuiInputTextFlags_CharsUppercase | ImGuiInputTextFlags_CharsNoBlank))
    {
        if (flags & ImGuiInputTextFlags_CharsDecimal)
            if (!(c >= '0' && c <= '9') && (c != '.') && (c != '-') && (c != '+') && (c != '*') && (c != '/'))
                return false;

        if (flags & ImGuiInputTextFlags_CharsHexadecimal)
            if (!(c >= '0' && c <= '9') && !(c >= 'a' && c <= 'f') && !(c >= 'A' && c <= 'F'))
                return false;

        if (flags & ImGuiInputTextFlags_CharsUppercase)
            if (c >= 'a' && c <= 'z')
                *p_char = (c += (unsigned int)('A'-'a'));

        if (flags & ImGuiInputTextFlags_CharsNoBlank)
            if (ImCharIsSpace(c))
                return false;
    }

    if (flags & ImGuiInputTextFlags_CallbackCharFilter)
    {
        ImGuiTextEditCallbackData callback_data;
        memset(&callback_data, 0, sizeof(ImGuiTextEditCallbackData));
        callback_data.EventFlag = ImGuiInputTextFlags_CallbackCharFilter;
        callback_data.EventChar = (ImWchar)c;
        callback_data.Flags = flags;
        callback_data.UserData = user_data;
        if (callback(&callback_data) != 0)
            return false;
        *p_char = callback_data.EventChar;
        if (!callback_data.EventChar)
            return false;
    }

    return true;
}

// Edit a string of text
// NB: when active, hold on a privately held copy of the text (and apply back to 'buf'). So changing 'buf' while active has no effect.
// FIXME: Rather messy function partly because we are doing UTF8 > u16 > UTF8 conversions on the go to more easily handle stb_textedit calls. Ideally we should stay in UTF-8 all the time. See https://github.com/nothings/stb/issues/188
bool ImGui::InputTextEx(const char* label, char* buf, int buf_size, const ImVec2& size_arg, ImGuiInputTextFlags flags, ImGuiTextEditCallback callback, void* user_data)
{
    ImGuiWindow* window = GetCurrentWindow();
    if (window->SkipItems)
        return false;

    IM_ASSERT(!((flags & ImGuiInputTextFlags_CallbackHistory) && (flags & ImGuiInputTextFlags_Multiline))); // Can't use both together (they both use up/down keys)
    IM_ASSERT(!((flags & ImGuiInputTextFlags_CallbackCompletion) && (flags & ImGuiInputTextFlags_AllowTabInput))); // Can't use both together (they both use tab key)

    ImGuiContext& g = *GImGui;
    const ImGuiIO& io = g.IO;
    const ImGuiStyle& style = g.Style;

    const ImGuiID id = window->GetID(label);
    const bool is_multiline = (flags & ImGuiInputTextFlags_Multiline) != 0;
    const bool is_editable = (flags & ImGuiInputTextFlags_ReadOnly) == 0;
    const bool is_password = (flags & ImGuiInputTextFlags_Password) != 0;

    const ImVec2 label_size = CalcTextSize(label, NULL, true);
    ImVec2 size = CalcItemSize(size_arg, CalcItemWidth(), (is_multiline ? GetTextLineHeight() * 8.0f : label_size.y) + style.FramePadding.y*2.0f); // Arbitrary default of 8 lines high for multi-line
    const ImRect frame_bb(window->DC.CursorPos, window->DC.CursorPos + size);
    const ImRect total_bb(frame_bb.Min, frame_bb.Max + ImVec2(label_size.x > 0.0f ? (style.ItemInnerSpacing.x + label_size.x) : 0.0f, 0.0f));

    ImGuiWindow* draw_window = window;
    if (is_multiline)
    {
        BeginGroup();
        if (!BeginChildFrame(id, frame_bb.GetSize()))
        {
            EndChildFrame();
            EndGroup();
            return false;
        }
        draw_window = GetCurrentWindow();
        size.x -= draw_window->ScrollbarSizes.x;
    }
    else
    {
        ItemSize(total_bb, style.FramePadding.y);
        if (!ItemAdd(total_bb, &id))
            return false;
    }

    // Password pushes a temporary font with only a fallback glyph
    if (is_password)
    {
        const ImFont::Glyph* glyph = g.Font->FindGlyph('*');
        ImFont* password_font = &g.InputTextPasswordFont;
        password_font->FontSize = g.Font->FontSize;
        password_font->Scale = g.Font->Scale;
        password_font->DisplayOffset = g.Font->DisplayOffset;
        password_font->Ascent = g.Font->Ascent;
        password_font->Descent = g.Font->Descent;
        password_font->ContainerAtlas = g.Font->ContainerAtlas;
        password_font->FallbackGlyph = glyph;
        password_font->FallbackXAdvance = glyph->XAdvance;
        IM_ASSERT(password_font->Glyphs.empty() && password_font->IndexXAdvance.empty() && password_font->IndexLookup.empty());
        PushFont(password_font);
    }

    // NB: we are only allowed to access 'edit_state' if we are the active widget.
    ImGuiTextEditState& edit_state = g.InputTextState;

    const bool focus_requested = FocusableItemRegister(window, g.ActiveId == id, (flags & (ImGuiInputTextFlags_CallbackCompletion|ImGuiInputTextFlags_AllowTabInput)) == 0);    // Using completion callback disable keyboard tabbing
    const bool focus_requested_by_code = focus_requested && (window->FocusIdxAllCounter == window->FocusIdxAllRequestCurrent);
    const bool focus_requested_by_tab = focus_requested && !focus_requested_by_code;

    const bool hovered = IsHovered(frame_bb, id);
    if (hovered)
    {
        SetHoveredID(id);
        g.MouseCursor = ImGuiMouseCursor_TextInput;
    }
    const bool user_clicked = hovered && io.MouseClicked[0];
    const bool user_scrolled = is_multiline && g.ActiveId == 0 && edit_state.Id == id && g.ActiveIdPreviousFrame == draw_window->GetIDNoKeepAlive("#SCROLLY");

    bool select_all = (g.ActiveId != id) && (flags & ImGuiInputTextFlags_AutoSelectAll) != 0;
    if (focus_requested || user_clicked || user_scrolled)
    {
        if (g.ActiveId != id)
        {
            // Start edition
            // Take a copy of the initial buffer value (both in original UTF-8 format and converted to wchar)
            // From the moment we focused we are ignoring the content of 'buf' (unless we are in read-only mode)
            const int prev_len_w = edit_state.CurLenW;
            edit_state.Text.resize(buf_size+1);        // wchar count <= UTF-8 count. we use +1 to make sure that .Data isn't NULL so it doesn't crash.
            edit_state.InitialText.resize(buf_size+1); // UTF-8. we use +1 to make sure that .Data isn't NULL so it doesn't crash.
            ImStrncpy(edit_state.InitialText.Data, buf, edit_state.InitialText.Size);
            const char* buf_end = NULL;
            edit_state.CurLenW = ImTextStrFromUtf8(edit_state.Text.Data, edit_state.Text.Size, buf, NULL, &buf_end);
            edit_state.CurLenA = (int)(buf_end - buf); // We can't get the result from ImFormatString() above because it is not UTF-8 aware. Here we'll cut off malformed UTF-8.
            edit_state.CursorAnimReset();

            // Preserve cursor position and undo/redo stack if we come back to same widget
            // FIXME: We should probably compare the whole buffer to be on the safety side. Comparing buf (utf8) and edit_state.Text (wchar).
            const bool recycle_state = (edit_state.Id == id) && (prev_len_w == edit_state.CurLenW);
            if (recycle_state)
            {
                // Recycle existing cursor/selection/undo stack but clamp position
                // Note a single mouse click will override the cursor/position immediately by calling stb_textedit_click handler.
                edit_state.CursorClamp();
            }
            else
            {
                edit_state.Id = id;
                edit_state.ScrollX = 0.0f;
                stb_textedit_initialize_state(&edit_state.StbState, !is_multiline);
                if (!is_multiline && focus_requested_by_code)
                    select_all = true;
            }
            if (flags & ImGuiInputTextFlags_AlwaysInsertMode)
                edit_state.StbState.insert_mode = true;
            if (!is_multiline && (focus_requested_by_tab || (user_clicked && io.KeyCtrl)))
                select_all = true;
        }
        SetActiveID(id, window);
        FocusWindow(window);
    }
    else if (io.MouseClicked[0])
    {
        // Release focus when we click outside
        if (g.ActiveId == id)
            SetActiveID(0);
    }

    bool value_changed = false;
    bool enter_pressed = false;

    if (g.ActiveId == id)
    {
        if (!is_editable && !g.ActiveIdIsJustActivated)
        {
            // When read-only we always use the live data passed to the function
            edit_state.Text.resize(buf_size+1);
            const char* buf_end = NULL;
            edit_state.CurLenW = ImTextStrFromUtf8(edit_state.Text.Data, edit_state.Text.Size, buf, NULL, &buf_end);
            edit_state.CurLenA = (int)(buf_end - buf);
            edit_state.CursorClamp();
        }

        edit_state.BufSizeA = buf_size;

        // Although we are active we don't prevent mouse from hovering other elements unless we are interacting right now with the widget.
        // Down the line we should have a cleaner library-wide concept of Selected vs Active.
        g.ActiveIdAllowOverlap = !io.MouseDown[0];

        // Edit in progress
        const float mouse_x = (io.MousePos.x - frame_bb.Min.x - style.FramePadding.x) + edit_state.ScrollX;
        const float mouse_y = (is_multiline ? (io.MousePos.y - draw_window->DC.CursorPos.y - style.FramePadding.y) : (g.FontSize*0.5f));

        const bool osx_double_click_selects_words = io.OSXBehaviors;      // OS X style: Double click selects by word instead of selecting whole text
        if (select_all || (hovered && !osx_double_click_selects_words && io.MouseDoubleClicked[0]))
        {
            edit_state.SelectAll();
            edit_state.SelectedAllMouseLock = true;
        }
        else if (hovered && osx_double_click_selects_words && io.MouseDoubleClicked[0])
        {
            // Select a word only, OS X style (by simulating keystrokes)
            edit_state.OnKeyPressed(STB_TEXTEDIT_K_WORDLEFT);
            edit_state.OnKeyPressed(STB_TEXTEDIT_K_WORDRIGHT | STB_TEXTEDIT_K_SHIFT);
        }
        else if (io.MouseClicked[0] && !edit_state.SelectedAllMouseLock)
        {
            stb_textedit_click(&edit_state, &edit_state.StbState, mouse_x, mouse_y);
            edit_state.CursorAnimReset();
        }
        else if (io.MouseDown[0] && !edit_state.SelectedAllMouseLock && (io.MouseDelta.x != 0.0f || io.MouseDelta.y != 0.0f))
        {
            stb_textedit_drag(&edit_state, &edit_state.StbState, mouse_x, mouse_y);
            edit_state.CursorAnimReset();
            edit_state.CursorFollow = true;
        }
        if (edit_state.SelectedAllMouseLock && !io.MouseDown[0])
            edit_state.SelectedAllMouseLock = false;

        if (io.InputCharacters[0])
        {
            // Process text input (before we check for Return because using some IME will effectively send a Return?)
            // We ignore CTRL inputs, but need to allow CTRL+ALT as some keyboards (e.g. German) use AltGR - which is Alt+Ctrl - to input certain characters.
            if (!(io.KeyCtrl && !io.KeyAlt) && is_editable)
            {
                for (int n = 0; n < IM_ARRAYSIZE(io.InputCharacters) && io.InputCharacters[n]; n++)
                    if (unsigned int c = (unsigned int)io.InputCharacters[n])
                    {
                        // Insert character if they pass filtering
                        if (!InputTextFilterCharacter(&c, flags, callback, user_data))
                            continue;
                        edit_state.OnKeyPressed((int)c);
                    }
            }

            // Consume characters
            memset(g.IO.InputCharacters, 0, sizeof(g.IO.InputCharacters));
        }

        // Handle various key-presses
        bool cancel_edit = false;
        const int k_mask = (io.KeyShift ? STB_TEXTEDIT_K_SHIFT : 0);
        const bool is_shortcut_key_only = (io.OSXBehaviors ? (io.KeySuper && !io.KeyCtrl) : (io.KeyCtrl && !io.KeySuper)) && !io.KeyAlt && !io.KeyShift; // OS X style: Shortcuts using Cmd/Super instead of Ctrl
        const bool is_wordmove_key_down = io.OSXBehaviors ? io.KeyAlt : io.KeyCtrl;                     // OS X style: Text editing cursor movement using Alt instead of Ctrl
        const bool is_startend_key_down = io.OSXBehaviors && io.KeySuper && !io.KeyCtrl && !io.KeyAlt;  // OS X style: Line/Text Start and End using Cmd+Arrows instead of Home/End

        if (IsKeyPressedMap(ImGuiKey_LeftArrow))                        { edit_state.OnKeyPressed((is_startend_key_down ? STB_TEXTEDIT_K_LINESTART : is_wordmove_key_down ? STB_TEXTEDIT_K_WORDLEFT : STB_TEXTEDIT_K_LEFT) | k_mask); }
        else if (IsKeyPressedMap(ImGuiKey_RightArrow))                  { edit_state.OnKeyPressed((is_startend_key_down ? STB_TEXTEDIT_K_LINEEND : is_wordmove_key_down ? STB_TEXTEDIT_K_WORDRIGHT : STB_TEXTEDIT_K_RIGHT) | k_mask); }
        else if (IsKeyPressedMap(ImGuiKey_UpArrow) && is_multiline)     { if (io.KeyCtrl) SetWindowScrollY(draw_window, ImMax(draw_window->Scroll.y - g.FontSize, 0.0f)); else edit_state.OnKeyPressed((is_startend_key_down ? STB_TEXTEDIT_K_TEXTSTART : STB_TEXTEDIT_K_UP) | k_mask); }
        else if (IsKeyPressedMap(ImGuiKey_DownArrow) && is_multiline)   { if (io.KeyCtrl) SetWindowScrollY(draw_window, ImMin(draw_window->Scroll.y + g.FontSize, GetScrollMaxY())); else edit_state.OnKeyPressed((is_startend_key_down ? STB_TEXTEDIT_K_TEXTEND : STB_TEXTEDIT_K_DOWN) | k_mask); }
        else if (IsKeyPressedMap(ImGuiKey_Home))                        { edit_state.OnKeyPressed(io.KeyCtrl ? STB_TEXTEDIT_K_TEXTSTART | k_mask : STB_TEXTEDIT_K_LINESTART | k_mask); }
        else if (IsKeyPressedMap(ImGuiKey_End))                         { edit_state.OnKeyPressed(io.KeyCtrl ? STB_TEXTEDIT_K_TEXTEND | k_mask : STB_TEXTEDIT_K_LINEEND | k_mask); }
        else if (IsKeyPressedMap(ImGuiKey_Delete) && is_editable)       { edit_state.OnKeyPressed(STB_TEXTEDIT_K_DELETE | k_mask); }
        else if (IsKeyPressedMap(ImGuiKey_Backspace) && is_editable)
        {
            if (!edit_state.HasSelection())
            {
                if (is_wordmove_key_down) edit_state.OnKeyPressed(STB_TEXTEDIT_K_WORDLEFT|STB_TEXTEDIT_K_SHIFT);
                else if (io.OSXBehaviors && io.KeySuper && !io.KeyAlt && !io.KeyCtrl) edit_state.OnKeyPressed(STB_TEXTEDIT_K_LINESTART|STB_TEXTEDIT_K_SHIFT);
            }
            edit_state.OnKeyPressed(STB_TEXTEDIT_K_BACKSPACE | k_mask);
        }
        else if (IsKeyPressedMap(ImGuiKey_Enter))
        {
            bool ctrl_enter_for_new_line = (flags & ImGuiInputTextFlags_CtrlEnterForNewLine) != 0;
            if (!is_multiline || (ctrl_enter_for_new_line && !io.KeyCtrl) || (!ctrl_enter_for_new_line && io.KeyCtrl))
            {
                SetActiveID(0);
                enter_pressed = true;
            }
            else if (is_editable)
            {
                unsigned int c = '\n'; // Insert new line
                if (InputTextFilterCharacter(&c, flags, callback, user_data))
                    edit_state.OnKeyPressed((int)c);
            }
        }
        else if ((flags & ImGuiInputTextFlags_AllowTabInput) && IsKeyPressedMap(ImGuiKey_Tab) && !io.KeyCtrl && !io.KeyShift && !io.KeyAlt && is_editable)
        {
            unsigned int c = '\t'; // Insert TAB
            if (InputTextFilterCharacter(&c, flags, callback, user_data))
                edit_state.OnKeyPressed((int)c);
        }
        else if (IsKeyPressedMap(ImGuiKey_Escape))                                     { SetActiveID(0); cancel_edit = true; }
        else if (is_shortcut_key_only && IsKeyPressedMap(ImGuiKey_Z) && is_editable)   { edit_state.OnKeyPressed(STB_TEXTEDIT_K_UNDO); edit_state.ClearSelection(); }
        else if (is_shortcut_key_only && IsKeyPressedMap(ImGuiKey_Y) && is_editable)   { edit_state.OnKeyPressed(STB_TEXTEDIT_K_REDO); edit_state.ClearSelection(); }
        else if (is_shortcut_key_only && IsKeyPressedMap(ImGuiKey_A))                  { edit_state.SelectAll(); edit_state.CursorFollow = true; }
        else if (is_shortcut_key_only && !is_password && ((IsKeyPressedMap(ImGuiKey_X) && is_editable) || IsKeyPressedMap(ImGuiKey_C)) && (!is_multiline || edit_state.HasSelection()))
        {
            // Cut, Copy
            const bool cut = IsKeyPressedMap(ImGuiKey_X);
            if (cut && !edit_state.HasSelection())
                edit_state.SelectAll();

            if (io.SetClipboardTextFn)
            {
                const int ib = edit_state.HasSelection() ? ImMin(edit_state.StbState.select_start, edit_state.StbState.select_end) : 0;
                const int ie = edit_state.HasSelection() ? ImMax(edit_state.StbState.select_start, edit_state.StbState.select_end) : edit_state.CurLenW;
                edit_state.TempTextBuffer.resize((ie-ib) * 4 + 1);
                ImTextStrToUtf8(edit_state.TempTextBuffer.Data, edit_state.TempTextBuffer.Size, edit_state.Text.Data+ib, edit_state.Text.Data+ie);
                io.SetClipboardTextFn(edit_state.TempTextBuffer.Data);
            }

            if (cut)
            {
                edit_state.CursorFollow = true;
                stb_textedit_cut(&edit_state, &edit_state.StbState);
            }
        }
        else if (is_shortcut_key_only && IsKeyPressedMap(ImGuiKey_V) && is_editable)
        {
            // Paste
            if (const char* clipboard = io.GetClipboardTextFn ? io.GetClipboardTextFn() : NULL)
            {
                // Filter pasted buffer
                const int clipboard_len = (int)strlen(clipboard);
                ImWchar* clipboard_filtered = (ImWchar*)ImGui::MemAlloc((clipboard_len+1) * sizeof(ImWchar));
                int clipboard_filtered_len = 0;
                for (const char* s = clipboard; *s; )
                {
                    unsigned int c;
                    s += ImTextCharFromUtf8(&c, s, NULL);
                    if (c == 0)
                        break;
                    if (c >= 0x10000 || !InputTextFilterCharacter(&c, flags, callback, user_data))
                        continue;
                    clipboard_filtered[clipboard_filtered_len++] = (ImWchar)c;
                }
                clipboard_filtered[clipboard_filtered_len] = 0;
                if (clipboard_filtered_len > 0) // If everything was filtered, ignore the pasting operation
                {
                    stb_textedit_paste(&edit_state, &edit_state.StbState, clipboard_filtered, clipboard_filtered_len);
                    edit_state.CursorFollow = true;
                }
                ImGui::MemFree(clipboard_filtered);
            }
        }

        if (cancel_edit)
        {
            // Restore initial value
            if (is_editable)
            {
                ImStrncpy(buf, edit_state.InitialText.Data, buf_size);
                value_changed = true;
            }
        }
        else
        {
            // Apply new value immediately - copy modified buffer back
            // Note that as soon as the input box is active, the in-widget value gets priority over any underlying modification of the input buffer
            // FIXME: We actually always render 'buf' when calling DrawList->AddText, making the comment above incorrect.
            // FIXME-OPT: CPU waste to do this every time the widget is active, should mark dirty state from the stb_textedit callbacks.
            if (is_editable)
            {
                edit_state.TempTextBuffer.resize(edit_state.Text.Size * 4);
                ImTextStrToUtf8(edit_state.TempTextBuffer.Data, edit_state.TempTextBuffer.Size, edit_state.Text.Data, NULL);
            }

            // User callback
            if ((flags & (ImGuiInputTextFlags_CallbackCompletion | ImGuiInputTextFlags_CallbackHistory | ImGuiInputTextFlags_CallbackAlways)) != 0)
            {
                IM_ASSERT(callback != NULL);

                // The reason we specify the usage semantic (Completion/History) is that Completion needs to disable keyboard TABBING at the moment.
                ImGuiInputTextFlags event_flag = 0;
                ImGuiKey event_key = ImGuiKey_COUNT;
                if ((flags & ImGuiInputTextFlags_CallbackCompletion) != 0 && IsKeyPressedMap(ImGuiKey_Tab))
                {
                    event_flag = ImGuiInputTextFlags_CallbackCompletion;
                    event_key = ImGuiKey_Tab;
                }
                else if ((flags & ImGuiInputTextFlags_CallbackHistory) != 0 && IsKeyPressedMap(ImGuiKey_UpArrow))
                {
                    event_flag = ImGuiInputTextFlags_CallbackHistory;
                    event_key = ImGuiKey_UpArrow;
                }
                else if ((flags & ImGuiInputTextFlags_CallbackHistory) != 0 && IsKeyPressedMap(ImGuiKey_DownArrow))
                {
                    event_flag = ImGuiInputTextFlags_CallbackHistory;
                    event_key = ImGuiKey_DownArrow;
                }
                else if (flags & ImGuiInputTextFlags_CallbackAlways)
                    event_flag = ImGuiInputTextFlags_CallbackAlways;

                if (event_flag)
                {
                    ImGuiTextEditCallbackData callback_data;
                    memset(&callback_data, 0, sizeof(ImGuiTextEditCallbackData));
                    callback_data.EventFlag = event_flag;
                    callback_data.Flags = flags;
                    callback_data.UserData = user_data;
                    callback_data.ReadOnly = !is_editable;

                    callback_data.EventKey = event_key;
                    callback_data.Buf = edit_state.TempTextBuffer.Data;
                    callback_data.BufTextLen = edit_state.CurLenA;
                    callback_data.BufSize = edit_state.BufSizeA;
                    callback_data.BufDirty = false;

                    // We have to convert from wchar-positions to UTF-8-positions, which can be pretty slow (an incentive to ditch the ImWchar buffer, see https://github.com/nothings/stb/issues/188)
                    ImWchar* text = edit_state.Text.Data;
                    const int utf8_cursor_pos = callback_data.CursorPos = ImTextCountUtf8BytesFromStr(text, text + edit_state.StbState.cursor);
                    const int utf8_selection_start = callback_data.SelectionStart = ImTextCountUtf8BytesFromStr(text, text + edit_state.StbState.select_start);
                    const int utf8_selection_end = callback_data.SelectionEnd = ImTextCountUtf8BytesFromStr(text, text + edit_state.StbState.select_end);

                    // Call user code
                    callback(&callback_data);

                    // Read back what user may have modified
                    IM_ASSERT(callback_data.Buf == edit_state.TempTextBuffer.Data);  // Invalid to modify those fields
                    IM_ASSERT(callback_data.BufSize == edit_state.BufSizeA);
                    IM_ASSERT(callback_data.Flags == flags);
                    if (callback_data.CursorPos != utf8_cursor_pos)            edit_state.StbState.cursor = ImTextCountCharsFromUtf8(callback_data.Buf, callback_data.Buf + callback_data.CursorPos);
                    if (callback_data.SelectionStart != utf8_selection_start)  edit_state.StbState.select_start = ImTextCountCharsFromUtf8(callback_data.Buf, callback_data.Buf + callback_data.SelectionStart);
                    if (callback_data.SelectionEnd != utf8_selection_end)      edit_state.StbState.select_end = ImTextCountCharsFromUtf8(callback_data.Buf, callback_data.Buf + callback_data.SelectionEnd);
                    if (callback_data.BufDirty)
                    {
                        IM_ASSERT(callback_data.BufTextLen == (int)strlen(callback_data.Buf)); // You need to maintain BufTextLen if you change the text!
                        edit_state.CurLenW = ImTextStrFromUtf8(edit_state.Text.Data, edit_state.Text.Size, callback_data.Buf, NULL);
                        edit_state.CurLenA = callback_data.BufTextLen;  // Assume correct length and valid UTF-8 from user, saves us an extra strlen()
                        edit_state.CursorAnimReset();
                    }
                }
            }

            // Copy back to user buffer
            if (is_editable && strcmp(edit_state.TempTextBuffer.Data, buf) != 0)
            {
                ImStrncpy(buf, edit_state.TempTextBuffer.Data, buf_size);
                value_changed = true;
            }
        }
    }

    // Render
    // Select which buffer we are going to display. When ImGuiInputTextFlags_NoLiveEdit is set 'buf' might still be the old value. We set buf to NULL to prevent accidental usage from now on.
    const char* buf_display = (g.ActiveId == id && is_editable) ? edit_state.TempTextBuffer.Data : buf; buf = NULL; 

    if (!is_multiline)
        RenderFrame(frame_bb.Min, frame_bb.Max, GetColorU32(ImGuiCol_FrameBg), true, style.FrameRounding);

    const ImVec4 clip_rect(frame_bb.Min.x, frame_bb.Min.y, frame_bb.Min.x + size.x, frame_bb.Min.y + size.y); // Not using frame_bb.Max because we have adjusted size
    ImVec2 render_pos = is_multiline ? draw_window->DC.CursorPos : frame_bb.Min + style.FramePadding;
    ImVec2 text_size(0.f, 0.f);
    const bool is_currently_scrolling = (edit_state.Id == id && is_multiline && g.ActiveId == draw_window->GetIDNoKeepAlive("#SCROLLY"));
    if (g.ActiveId == id || is_currently_scrolling)
    {
        edit_state.CursorAnim += io.DeltaTime;

        // This is going to be messy. We need to:
        // - Display the text (this alone can be more easily clipped)
        // - Handle scrolling, highlight selection, display cursor (those all requires some form of 1d->2d cursor position calculation)
        // - Measure text height (for scrollbar)
        // We are attempting to do most of that in **one main pass** to minimize the computation cost (non-negligible for large amount of text) + 2nd pass for selection rendering (we could merge them by an extra refactoring effort)
        // FIXME: This should occur on buf_display but we'd need to maintain cursor/select_start/select_end for UTF-8.
        const ImWchar* text_begin = edit_state.Text.Data;
        ImVec2 cursor_offset, select_start_offset;

        {
            // Count lines + find lines numbers straddling 'cursor' and 'select_start' position.
            const ImWchar* searches_input_ptr[2];
            searches_input_ptr[0] = text_begin + edit_state.StbState.cursor;
            searches_input_ptr[1] = NULL;
            int searches_remaining = 1;
            int searches_result_line_number[2] = { -1, -999 };
            if (edit_state.StbState.select_start != edit_state.StbState.select_end)
            {
                searches_input_ptr[1] = text_begin + ImMin(edit_state.StbState.select_start, edit_state.StbState.select_end);
                searches_result_line_number[1] = -1;
                searches_remaining++;
            }

            // Iterate all lines to find our line numbers
            // In multi-line mode, we never exit the loop until all lines are counted, so add one extra to the searches_remaining counter.
            searches_remaining += is_multiline ? 1 : 0;
            int line_count = 0;
            for (const ImWchar* s = text_begin; *s != 0; s++)
                if (*s == '\n')
                {
                    line_count++;
                    if (searches_result_line_number[0] == -1 && s >= searches_input_ptr[0]) { searches_result_line_number[0] = line_count; if (--searches_remaining <= 0) break; }
                    if (searches_result_line_number[1] == -1 && s >= searches_input_ptr[1]) { searches_result_line_number[1] = line_count; if (--searches_remaining <= 0) break; }
                }
            line_count++;
            if (searches_result_line_number[0] == -1) searches_result_line_number[0] = line_count;
            if (searches_result_line_number[1] == -1) searches_result_line_number[1] = line_count;

            // Calculate 2d position by finding the beginning of the line and measuring distance
            cursor_offset.x = InputTextCalcTextSizeW(ImStrbolW(searches_input_ptr[0], text_begin), searches_input_ptr[0]).x;
            cursor_offset.y = searches_result_line_number[0] * g.FontSize;
            if (searches_result_line_number[1] >= 0)
            {
                select_start_offset.x = InputTextCalcTextSizeW(ImStrbolW(searches_input_ptr[1], text_begin), searches_input_ptr[1]).x;
                select_start_offset.y = searches_result_line_number[1] * g.FontSize;
            }

            // Calculate text height
            if (is_multiline)
                text_size = ImVec2(size.x, line_count * g.FontSize);
        }

        // Scroll
        if (edit_state.CursorFollow)
        {
            // Horizontal scroll in chunks of quarter width
            if (!(flags & ImGuiInputTextFlags_NoHorizontalScroll))
            {
                const float scroll_increment_x = size.x * 0.25f;
                if (cursor_offset.x < edit_state.ScrollX)
                    edit_state.ScrollX = (float)(int)ImMax(0.0f, cursor_offset.x - scroll_increment_x);
                else if (cursor_offset.x - size.x >= edit_state.ScrollX)
                    edit_state.ScrollX = (float)(int)(cursor_offset.x - size.x + scroll_increment_x);
            }
            else
            {
                edit_state.ScrollX = 0.0f;
            }

            // Vertical scroll
            if (is_multiline)
            {
                float scroll_y = draw_window->Scroll.y;
                if (cursor_offset.y - g.FontSize < scroll_y)
                    scroll_y = ImMax(0.0f, cursor_offset.y - g.FontSize);
                else if (cursor_offset.y - size.y >= scroll_y)
                    scroll_y = cursor_offset.y - size.y;
                draw_window->DC.CursorPos.y += (draw_window->Scroll.y - scroll_y);   // To avoid a frame of lag
                draw_window->Scroll.y = scroll_y;
                render_pos.y = draw_window->DC.CursorPos.y;
            }
        }
        edit_state.CursorFollow = false;
        const ImVec2 render_scroll = ImVec2(edit_state.ScrollX, 0.0f);

        // Draw selection
        if (edit_state.StbState.select_start != edit_state.StbState.select_end)
        {
            const ImWchar* text_selected_begin = text_begin + ImMin(edit_state.StbState.select_start, edit_state.StbState.select_end);
            const ImWchar* text_selected_end = text_begin + ImMax(edit_state.StbState.select_start, edit_state.StbState.select_end);

            float bg_offy_up = is_multiline ? 0.0f : -1.0f;    // FIXME: those offsets should be part of the style? they don't play so well with multi-line selection.
            float bg_offy_dn = is_multiline ? 0.0f : 2.0f;
            ImU32 bg_color = GetColorU32(ImGuiCol_TextSelectedBg);
            ImVec2 rect_pos = render_pos + select_start_offset - render_scroll;
            for (const ImWchar* p = text_selected_begin; p < text_selected_end; )
            {
                if (rect_pos.y > clip_rect.w + g.FontSize)
                    break;
                if (rect_pos.y < clip_rect.y)
                {
                    while (p < text_selected_end)
                        if (*p++ == '\n')
                            break;
                }
                else
                {
                    ImVec2 rect_size = InputTextCalcTextSizeW(p, text_selected_end, &p, NULL, true);
                    if (rect_size.x <= 0.0f) rect_size.x = (float)(int)(g.Font->GetCharAdvance((unsigned short)' ') * 0.50f); // So we can see selected empty lines
                    ImRect rect(rect_pos + ImVec2(0.0f, bg_offy_up - g.FontSize), rect_pos +ImVec2(rect_size.x, bg_offy_dn));
                    rect.Clip(clip_rect);
                    if (rect.Overlaps(clip_rect))
                        draw_window->DrawList->AddRectFilled(rect.Min, rect.Max, bg_color);
                }
                rect_pos.x = render_pos.x - render_scroll.x;
                rect_pos.y += g.FontSize;
            }
        }

        draw_window->DrawList->AddText(g.Font, g.FontSize, render_pos - render_scroll, GetColorU32(ImGuiCol_Text), buf_display, buf_display + edit_state.CurLenA, 0.0f, is_multiline ? NULL : &clip_rect);

        // Draw blinking cursor
        bool cursor_is_visible = (g.InputTextState.CursorAnim <= 0.0f) || fmodf(g.InputTextState.CursorAnim, 1.20f) <= 0.80f;
        ImVec2 cursor_screen_pos = render_pos + cursor_offset - render_scroll;
        ImRect cursor_screen_rect(cursor_screen_pos.x, cursor_screen_pos.y-g.FontSize+0.5f, cursor_screen_pos.x+1.0f, cursor_screen_pos.y-1.5f);
        if (cursor_is_visible && cursor_screen_rect.Overlaps(clip_rect))
            draw_window->DrawList->AddLine(cursor_screen_rect.Min, cursor_screen_rect.GetBL(), GetColorU32(ImGuiCol_Text));

        // Notify OS of text input position for advanced IME (-1 x offset so that Windows IME can cover our cursor. Bit of an extra nicety.)
        if (is_editable)
            g.OsImePosRequest = ImVec2(cursor_screen_pos.x - 1, cursor_screen_pos.y - g.FontSize);
    }
    else
    {
        // Render text only
        const char* buf_end = NULL;
        if (is_multiline)
            text_size = ImVec2(size.x, InputTextCalcTextLenAndLineCount(buf_display, &buf_end) * g.FontSize); // We don't need width
        draw_window->DrawList->AddText(g.Font, g.FontSize, render_pos, GetColorU32(ImGuiCol_Text), buf_display, buf_end, 0.0f, is_multiline ? NULL : &clip_rect);
    }

    if (is_multiline)
    {
        Dummy(text_size + ImVec2(0.0f, g.FontSize)); // Always add room to scroll an extra line
        EndChildFrame();
        EndGroup();
        if (g.ActiveId == id || is_currently_scrolling) // Set LastItemId which was lost by EndChild/EndGroup, so user can use IsItemActive()
            window->DC.LastItemId = g.ActiveId;
    }

    if (is_password)
        PopFont();

    // Log as text
    if (g.LogEnabled && !is_password)
        LogRenderedText(render_pos, buf_display, NULL);

    if (label_size.x > 0)
        RenderText(ImVec2(frame_bb.Max.x + style.ItemInnerSpacing.x, frame_bb.Min.y + style.FramePadding.y), label);

    if ((flags & ImGuiInputTextFlags_EnterReturnsTrue) != 0)
        return enter_pressed;
    else
        return value_changed;
}

bool ImGui::InputText(const char* label, char* buf, size_t buf_size, ImGuiInputTextFlags flags, ImGuiTextEditCallback callback, void* user_data)
{
    IM_ASSERT(!(flags & ImGuiInputTextFlags_Multiline)); // call InputTextMultiline()
    return InputTextEx(label, buf, (int)buf_size, ImVec2(0,0), flags, callback, user_data);
}

bool ImGui::InputTextMultiline(const char* label, char* buf, size_t buf_size, const ImVec2& size, ImGuiInputTextFlags flags, ImGuiTextEditCallback callback, void* user_data)
{
    return InputTextEx(label, buf, (int)buf_size, size, flags | ImGuiInputTextFlags_Multiline, callback, user_data);
}

// NB: scalar_format here must be a simple "%xx" format string with no prefix/suffix (unlike the Drag/Slider functions "display_format" argument)
bool ImGui::InputScalarEx(const char* label, ImGuiDataType data_type, void* data_ptr, void* step_ptr, void* step_fast_ptr, const char* scalar_format, ImGuiInputTextFlags extra_flags)
{
    ImGuiWindow* window = GetCurrentWindow();
    if (window->SkipItems)
        return false;

    ImGuiContext& g = *GImGui;
    const ImGuiStyle& style = g.Style;
    const ImVec2 label_size = CalcTextSize(label, NULL, true);

    BeginGroup();
    PushID(label);
    const ImVec2 button_sz = ImVec2(g.FontSize, g.FontSize) + style.FramePadding*2.0f;
    if (step_ptr)
        PushItemWidth(ImMax(1.0f, CalcItemWidth() - (button_sz.x + style.ItemInnerSpacing.x)*2));

    char buf[64];
    DataTypeFormatString(data_type, data_ptr, scalar_format, buf, IM_ARRAYSIZE(buf));

    bool value_changed = false;
    if (!(extra_flags & ImGuiInputTextFlags_CharsHexadecimal))
        extra_flags |= ImGuiInputTextFlags_CharsDecimal;
    extra_flags |= ImGuiInputTextFlags_AutoSelectAll;
    if (InputText("", buf, IM_ARRAYSIZE(buf), extra_flags))
        value_changed = DataTypeApplyOpFromText(buf, GImGui->InputTextState.InitialText.begin(), data_type, data_ptr, scalar_format);

    // Step buttons
    if (step_ptr)
    {
        PopItemWidth();
        SameLine(0, style.ItemInnerSpacing.x);
        if (ButtonEx("-", button_sz, ImGuiButtonFlags_Repeat | ImGuiButtonFlags_DontClosePopups))
        {
            DataTypeApplyOp(data_type, '-', data_ptr, g.IO.KeyCtrl && step_fast_ptr ? step_fast_ptr : step_ptr);
            value_changed = true;
        }
        SameLine(0, style.ItemInnerSpacing.x);
        if (ButtonEx("+", button_sz, ImGuiButtonFlags_Repeat | ImGuiButtonFlags_DontClosePopups))
        {
            DataTypeApplyOp(data_type, '+', data_ptr, g.IO.KeyCtrl && step_fast_ptr ? step_fast_ptr : step_ptr);
            value_changed = true;
        }
    }
    PopID();

    if (label_size.x > 0)
    {
        SameLine(0, style.ItemInnerSpacing.x);
        RenderText(ImVec2(window->DC.CursorPos.x, window->DC.CursorPos.y + style.FramePadding.y), label);
        ItemSize(label_size, style.FramePadding.y);
    }
    EndGroup();

    return value_changed;
}

bool ImGui::InputFloat(const char* label, float* v, float step, float step_fast, int decimal_precision, ImGuiInputTextFlags extra_flags)
{
    char display_format[16];
    if (decimal_precision < 0)
        strcpy(display_format, "%f");      // Ideally we'd have a minimum decimal precision of 1 to visually denote that this is a float, while hiding non-significant digits? %f doesn't have a minimum of 1
    else
        ImFormatString(display_format, 16, "%%.%df", decimal_precision);
    return InputScalarEx(label, ImGuiDataType_Float, (void*)v, (void*)(step>0.0f ? &step : NULL), (void*)(step_fast>0.0f ? &step_fast : NULL), display_format, extra_flags);
}

bool ImGui::InputInt(const char* label, int* v, int step, int step_fast, ImGuiInputTextFlags extra_flags)
{
    // Hexadecimal input provided as a convenience but the flag name is awkward. Typically you'd use InputText() to parse your own data, if you want to handle prefixes.
    const char* scalar_format = (extra_flags & ImGuiInputTextFlags_CharsHexadecimal) ? "%08X" : "%d";
    return InputScalarEx(label, ImGuiDataType_Int, (void*)v, (void*)(step>0.0f ? &step : NULL), (void*)(step_fast>0.0f ? &step_fast : NULL), scalar_format, extra_flags);
}

bool ImGui::InputFloatN(const char* label, float* v, int components, int decimal_precision, ImGuiInputTextFlags extra_flags)
{
    ImGuiWindow* window = GetCurrentWindow();
    if (window->SkipItems)
        return false;

    ImGuiContext& g = *GImGui;
    bool value_changed = false;
    BeginGroup();
    PushID(label);
    PushMultiItemsWidths(components);
    for (int i = 0; i < components; i++)
    {
        PushID(i);
        value_changed |= InputFloat("##v", &v[i], 0, 0, decimal_precision, extra_flags);
        SameLine(0, g.Style.ItemInnerSpacing.x);
        PopID();
        PopItemWidth();
    }
    PopID();

    window->DC.CurrentLineTextBaseOffset = ImMax(window->DC.CurrentLineTextBaseOffset, g.Style.FramePadding.y);
    TextUnformatted(label, FindRenderedTextEnd(label));
    EndGroup();

    return value_changed;
}

bool ImGui::InputFloat2(const char* label, float v[2], int decimal_precision, ImGuiInputTextFlags extra_flags)
{
    return InputFloatN(label, v, 2, decimal_precision, extra_flags);
}

bool ImGui::InputFloat3(const char* label, float v[3], int decimal_precision, ImGuiInputTextFlags extra_flags)
{
    return InputFloatN(label, v, 3, decimal_precision, extra_flags);
}

bool ImGui::InputFloat4(const char* label, float v[4], int decimal_precision, ImGuiInputTextFlags extra_flags)
{
    return InputFloatN(label, v, 4, decimal_precision, extra_flags);
}

bool ImGui::InputIntN(const char* label, int* v, int components, ImGuiInputTextFlags extra_flags)
{
    ImGuiWindow* window = GetCurrentWindow();
    if (window->SkipItems)
        return false;

    ImGuiContext& g = *GImGui;
    bool value_changed = false;
    BeginGroup();
    PushID(label);
    PushMultiItemsWidths(components);
    for (int i = 0; i < components; i++)
    {
        PushID(i);
        value_changed |= InputInt("##v", &v[i], 0, 0, extra_flags);
        SameLine(0, g.Style.ItemInnerSpacing.x);
        PopID();
        PopItemWidth();
    }
    PopID();

    window->DC.CurrentLineTextBaseOffset = ImMax(window->DC.CurrentLineTextBaseOffset, g.Style.FramePadding.y);
    TextUnformatted(label, FindRenderedTextEnd(label));
    EndGroup();

    return value_changed;
}

bool ImGui::InputInt2(const char* label, int v[2], ImGuiInputTextFlags extra_flags)
{
    return InputIntN(label, v, 2, extra_flags);
}

bool ImGui::InputInt3(const char* label, int v[3], ImGuiInputTextFlags extra_flags)
{
    return InputIntN(label, v, 3, extra_flags);
}

bool ImGui::InputInt4(const char* label, int v[4], ImGuiInputTextFlags extra_flags)
{
    return InputIntN(label, v, 4, extra_flags);
}

static bool Items_ArrayGetter(void* data, int idx, const char** out_text)
{
    const char** items = (const char**)data;
    if (out_text)
        *out_text = items[idx];
    return true;
}

static bool Items_SingleStringGetter(void* data, int idx, const char** out_text)
{
    // FIXME-OPT: we could pre-compute the indices to fasten this. But only 1 active combo means the waste is limited.
    const char* items_separated_by_zeros = (const char*)data;
    int items_count = 0;
    const char* p = items_separated_by_zeros;
    while (*p)
    {
        if (idx == items_count)
            break;
        p += strlen(p) + 1;
        items_count++;
    }
    if (!*p)
        return false;
    if (out_text)
        *out_text = p;
    return true;
}

// Combo box helper allowing to pass an array of strings.
bool ImGui::Combo(const char* label, int* current_item, const char** items, int items_count, int height_in_items)
{
    const bool value_changed = Combo(label, current_item, Items_ArrayGetter, (void*)items, items_count, height_in_items);
    return value_changed;
}

// Combo box helper allowing to pass all items in a single string.
bool ImGui::Combo(const char* label, int* current_item, const char* items_separated_by_zeros, int height_in_items)
{
    int items_count = 0;
    const char* p = items_separated_by_zeros;       // FIXME-OPT: Avoid computing this, or at least only when combo is open
    while (*p)
    {
        p += strlen(p) + 1;
        items_count++;
    }
    bool value_changed = Combo(label, current_item, Items_SingleStringGetter, (void*)items_separated_by_zeros, items_count, height_in_items);
    return value_changed;
}

// Combo box function.
bool ImGui::Combo(const char* label, int* current_item, bool (*items_getter)(void*, int, const char**), void* data, int items_count, int height_in_items)
{
    ImGuiWindow* window = GetCurrentWindow();
    if (window->SkipItems)
        return false;

    ImGuiContext& g = *GImGui;
    const ImGuiStyle& style = g.Style;
    const ImGuiID id = window->GetID(label);
    const float w = CalcItemWidth();

    const ImVec2 label_size = CalcTextSize(label, NULL, true);
    const ImRect frame_bb(window->DC.CursorPos, window->DC.CursorPos + ImVec2(w, label_size.y + style.FramePadding.y*2.0f));
    const ImRect total_bb(frame_bb.Min, frame_bb.Max + ImVec2(label_size.x > 0.0f ? style.ItemInnerSpacing.x + label_size.x : 0.0f, 0.0f));
    ItemSize(total_bb, style.FramePadding.y);
    if (!ItemAdd(total_bb, &id))
        return false;

    const float arrow_size = (g.FontSize + style.FramePadding.x * 2.0f);
    const bool hovered = IsHovered(frame_bb, id);
    bool popup_open = IsPopupOpen(id);
    bool popup_opened_now = false;

    const ImRect value_bb(frame_bb.Min, frame_bb.Max - ImVec2(arrow_size, 0.0f));
    RenderFrame(frame_bb.Min, frame_bb.Max, GetColorU32(ImGuiCol_FrameBg), true, style.FrameRounding);
    RenderFrame(ImVec2(frame_bb.Max.x-arrow_size, frame_bb.Min.y), frame_bb.Max, GetColorU32(popup_open || hovered ? ImGuiCol_ButtonHovered : ImGuiCol_Button), true, style.FrameRounding); // FIXME-ROUNDING
    RenderCollapseTriangle(ImVec2(frame_bb.Max.x-arrow_size, frame_bb.Min.y) + style.FramePadding, true);

    if (*current_item >= 0 && *current_item < items_count)
    {
        const char* item_text;
        if (items_getter(data, *current_item, &item_text))
            RenderTextClipped(frame_bb.Min + style.FramePadding, value_bb.Max, item_text, NULL, NULL);
    }

    if (label_size.x > 0)
        RenderText(ImVec2(frame_bb.Max.x + style.ItemInnerSpacing.x, frame_bb.Min.y + style.FramePadding.y), label);

    if (hovered)
    {
        SetHoveredID(id);
        if (g.IO.MouseClicked[0])
        {
            SetActiveID(0);
            if (IsPopupOpen(id))
            {
                ClosePopup(id);
            }
            else
            {
                FocusWindow(window);
                OpenPopup(label);
                popup_open = popup_opened_now = true;
            }
        }
    }

    bool value_changed = false;
    if (IsPopupOpen(id))
    {
        // Size default to hold ~7 items
        if (height_in_items < 0)
            height_in_items = 7;

        float popup_height = (label_size.y + style.ItemSpacing.y) * ImMin(items_count, height_in_items) + (style.FramePadding.y * 3);
        float popup_y1 = frame_bb.Max.y;
        float popup_y2 = ImClamp(popup_y1 + popup_height, popup_y1, g.IO.DisplaySize.y - style.DisplaySafeAreaPadding.y);
        if ((popup_y2 - popup_y1) < ImMin(popup_height, frame_bb.Min.y - style.DisplaySafeAreaPadding.y))
        {
            // Position our combo ABOVE because there's more space to fit! (FIXME: Handle in Begin() or use a shared helper. We have similar code in Begin() for popup placement)
            popup_y1 = ImClamp(frame_bb.Min.y - popup_height, style.DisplaySafeAreaPadding.y, frame_bb.Min.y);
            popup_y2 = frame_bb.Min.y;
        }
        ImRect popup_rect(ImVec2(frame_bb.Min.x, popup_y1), ImVec2(frame_bb.Max.x, popup_y2));
        SetNextWindowPos(popup_rect.Min);
        SetNextWindowSize(popup_rect.GetSize());
        PushStyleVar(ImGuiStyleVar_WindowPadding, style.FramePadding);

        const ImGuiWindowFlags flags = ImGuiWindowFlags_ComboBox | ((window->Flags & ImGuiWindowFlags_ShowBorders) ? ImGuiWindowFlags_ShowBorders : 0);
        if (BeginPopupEx(label, flags))
        {
            // Display items
            Spacing();
            for (int i = 0; i < items_count; i++)
            {
                PushID((void*)(intptr_t)i);
                const bool item_selected = (i == *current_item);
                const char* item_text;
                if (!items_getter(data, i, &item_text))
                    item_text = "*Unknown item*";
                if (Selectable(item_text, item_selected))
                {
                    SetActiveID(0);
                    value_changed = true;
                    *current_item = i;
                }
                if (item_selected && popup_opened_now)
                    SetScrollHere();
                PopID();
            }
            EndPopup();
        }
        PopStyleVar();
    }
    return value_changed;
}

// Tip: pass an empty label (e.g. "##dummy") then you can use the space to draw other text or image.
// But you need to make sure the ID is unique, e.g. enclose calls in PushID/PopID.
bool ImGui::Selectable(const char* label, bool selected, ImGuiSelectableFlags flags, const ImVec2& size_arg)
{
    ImGuiWindow* window = GetCurrentWindow();
    if (window->SkipItems)
        return false;

    ImGuiContext& g = *GImGui;
    const ImGuiStyle& style = g.Style;

    if ((flags & ImGuiSelectableFlags_SpanAllColumns) && window->DC.ColumnsCount > 1)
        PopClipRect();

    ImGuiID id = window->GetID(label);
    ImVec2 label_size = CalcTextSize(label, NULL, true);
    ImVec2 size(size_arg.x != 0.0f ? size_arg.x : label_size.x, size_arg.y != 0.0f ? size_arg.y : label_size.y);
    ImVec2 pos = window->DC.CursorPos;
    pos.y += window->DC.CurrentLineTextBaseOffset;
    ImRect bb(pos, pos + size);
    ItemSize(bb);

    // Fill horizontal space.
    ImVec2 window_padding = window->WindowPadding;
    float max_x = (flags & ImGuiSelectableFlags_SpanAllColumns) ? GetWindowContentRegionMax().x : GetContentRegionMax().x;
    float w_draw = ImMax(label_size.x, window->Pos.x + max_x - window_padding.x - window->DC.CursorPos.x);
    ImVec2 size_draw((size_arg.x != 0 && !(flags & ImGuiSelectableFlags_DrawFillAvailWidth)) ? size_arg.x : w_draw, size_arg.y != 0.0f ? size_arg.y : size.y);
    ImRect bb_with_spacing(pos, pos + size_draw);
    if (size_arg.x == 0.0f || (flags & ImGuiSelectableFlags_DrawFillAvailWidth))
        bb_with_spacing.Max.x += window_padding.x;

    // Selectables are tightly packed together, we extend the box to cover spacing between selectable.
    float spacing_L = (float)(int)(style.ItemSpacing.x * 0.5f);
    float spacing_U = (float)(int)(style.ItemSpacing.y * 0.5f);
    float spacing_R = style.ItemSpacing.x - spacing_L;
    float spacing_D = style.ItemSpacing.y - spacing_U;
    bb_with_spacing.Min.x -= spacing_L;
    bb_with_spacing.Min.y -= spacing_U;
    bb_with_spacing.Max.x += spacing_R;
    bb_with_spacing.Max.y += spacing_D;
    if (!ItemAdd(bb_with_spacing, &id))
    {
        if ((flags & ImGuiSelectableFlags_SpanAllColumns) && window->DC.ColumnsCount > 1)
            PushColumnClipRect();
        return false;
    }

    ImGuiButtonFlags button_flags = 0;
    if (flags & ImGuiSelectableFlags_Menu) button_flags |= ImGuiButtonFlags_PressedOnClick;
    if (flags & ImGuiSelectableFlags_MenuItem) button_flags |= ImGuiButtonFlags_PressedOnClick|ImGuiButtonFlags_PressedOnRelease;
    if (flags & ImGuiSelectableFlags_Disabled) button_flags |= ImGuiButtonFlags_Disabled;
    if (flags & ImGuiSelectableFlags_AllowDoubleClick) button_flags |= ImGuiButtonFlags_PressedOnClickRelease | ImGuiButtonFlags_PressedOnDoubleClick;
    bool hovered, held;
    bool pressed = ButtonBehavior(bb_with_spacing, id, &hovered, &held, button_flags);
    if (flags & ImGuiSelectableFlags_Disabled)
        selected = false;

    // Render
    if (hovered || selected)
    {
        const ImU32 col = GetColorU32((held && hovered) ? ImGuiCol_HeaderActive : hovered ? ImGuiCol_HeaderHovered : ImGuiCol_Header);
        RenderFrame(bb_with_spacing.Min, bb_with_spacing.Max, col, false, 0.0f);
    }

    if ((flags & ImGuiSelectableFlags_SpanAllColumns) && window->DC.ColumnsCount > 1)
    {
        PushColumnClipRect();
        bb_with_spacing.Max.x -= (GetContentRegionMax().x - max_x);
    }

    if (flags & ImGuiSelectableFlags_Disabled) PushStyleColor(ImGuiCol_Text, g.Style.Colors[ImGuiCol_TextDisabled]);
    RenderTextClipped(bb.Min, bb_with_spacing.Max, label, NULL, &label_size);
    if (flags & ImGuiSelectableFlags_Disabled) PopStyleColor();

    // Automatically close popups
    if (pressed && !(flags & ImGuiSelectableFlags_DontClosePopups) && (window->Flags & ImGuiWindowFlags_Popup))
        CloseCurrentPopup();
    return pressed;
}

bool ImGui::Selectable(const char* label, bool* p_selected, ImGuiSelectableFlags flags, const ImVec2& size_arg)
{
    if (Selectable(label, *p_selected, flags, size_arg))
    {
        *p_selected = !*p_selected;
        return true;
    }
    return false;
}

// Helper to calculate the size of a listbox and display a label on the right.
// Tip: To have a list filling the entire window width, PushItemWidth(-1) and pass an empty label "##empty"
bool ImGui::ListBoxHeader(const char* label, const ImVec2& size_arg)
{
    ImGuiWindow* window = GetCurrentWindow();
    if (window->SkipItems)
        return false;

    const ImGuiStyle& style = GetStyle();
    const ImGuiID id = GetID(label);
    const ImVec2 label_size = CalcTextSize(label, NULL, true);

    // Size default to hold ~7 items. Fractional number of items helps seeing that we can scroll down/up without looking at scrollbar.
    ImVec2 size = CalcItemSize(size_arg, CalcItemWidth(), GetTextLineHeightWithSpacing() * 7.4f + style.ItemSpacing.y);
    ImVec2 frame_size = ImVec2(size.x, ImMax(size.y, label_size.y));
    ImRect frame_bb(window->DC.CursorPos, window->DC.CursorPos + frame_size);
    ImRect bb(frame_bb.Min, frame_bb.Max + ImVec2(label_size.x > 0.0f ? style.ItemInnerSpacing.x + label_size.x : 0.0f, 0.0f));
    window->DC.LastItemRect = bb;

    BeginGroup();
    if (label_size.x > 0)
        RenderText(ImVec2(frame_bb.Max.x + style.ItemInnerSpacing.x, frame_bb.Min.y + style.FramePadding.y), label);

    BeginChildFrame(id, frame_bb.GetSize());
    return true;
}

bool ImGui::ListBoxHeader(const char* label, int items_count, int height_in_items)
{
    // Size default to hold ~7 items. Fractional number of items helps seeing that we can scroll down/up without looking at scrollbar.
    // However we don't add +0.40f if items_count <= height_in_items. It is slightly dodgy, because it means a dynamic list of items will make the widget resize occasionally when it crosses that size.
    // I am expecting that someone will come and complain about this behavior in a remote future, then we can advise on a better solution.
    if (height_in_items < 0)
        height_in_items = ImMin(items_count, 7);
    float height_in_items_f = height_in_items < items_count ? (height_in_items + 0.40f) : (height_in_items + 0.00f);

    // We include ItemSpacing.y so that a list sized for the exact number of items doesn't make a scrollbar appears. We could also enforce that by passing a flag to BeginChild().
    ImVec2 size;
    size.x = 0.0f;
    size.y = GetTextLineHeightWithSpacing() * height_in_items_f + GetStyle().ItemSpacing.y;
    return ListBoxHeader(label, size);
}

void ImGui::ListBoxFooter()
{
    ImGuiWindow* parent_window = GetParentWindow();
    const ImRect bb = parent_window->DC.LastItemRect;
    const ImGuiStyle& style = GetStyle();

    EndChildFrame();

    // Redeclare item size so that it includes the label (we have stored the full size in LastItemRect)
    // We call SameLine() to restore DC.CurrentLine* data
    SameLine();
    parent_window->DC.CursorPos = bb.Min;
    ItemSize(bb, style.FramePadding.y);
    EndGroup();
}

bool ImGui::ListBox(const char* label, int* current_item, const char** items, int items_count, int height_items)
{
    const bool value_changed = ListBox(label, current_item, Items_ArrayGetter, (void*)items, items_count, height_items);
    return value_changed;
}

bool ImGui::ListBox(const char* label, int* current_item, bool (*items_getter)(void*, int, const char**), void* data, int items_count, int height_in_items)
{
    if (!ListBoxHeader(label, items_count, height_in_items))
        return false;

    // Assume all items have even height (= 1 line of text). If you need items of different or variable sizes you can create a custom version of ListBox() in your code without using the clipper.
    bool value_changed = false;
    ImGuiListClipper clipper(items_count, GetTextLineHeightWithSpacing());
    while (clipper.Step())
        for (int i = clipper.DisplayStart; i < clipper.DisplayEnd; i++)
        {
            const bool item_selected = (i == *current_item);
            const char* item_text;
            if (!items_getter(data, i, &item_text))
                item_text = "*Unknown item*";

            PushID(i);
            if (Selectable(item_text, item_selected))
            {
                *current_item = i;
                value_changed = true;
            }
            PopID();
        }
    ListBoxFooter();
    return value_changed;
}

bool ImGui::MenuItem(const char* label, const char* shortcut, bool selected, bool enabled)
{
    ImGuiWindow* window = GetCurrentWindow();
    if (window->SkipItems)
        return false;

    ImGuiContext& g = *GImGui;
    ImVec2 pos = window->DC.CursorPos;
    ImVec2 label_size = CalcTextSize(label, NULL, true);
    ImVec2 shortcut_size = shortcut ? CalcTextSize(shortcut, NULL) : ImVec2(0.0f, 0.0f);
    float w = window->MenuColumns.DeclColumns(label_size.x, shortcut_size.x, (float)(int)(g.FontSize * 1.20f)); // Feedback for next frame
    float extra_w = ImMax(0.0f, GetContentRegionAvail().x - w);

    bool pressed = Selectable(label, false, ImGuiSelectableFlags_MenuItem | ImGuiSelectableFlags_DrawFillAvailWidth | (enabled ? 0 : ImGuiSelectableFlags_Disabled), ImVec2(w, 0.0f));
    if (shortcut_size.x > 0.0f)
    {
        PushStyleColor(ImGuiCol_Text, g.Style.Colors[ImGuiCol_TextDisabled]);
        RenderText(pos + ImVec2(window->MenuColumns.Pos[1] + extra_w, 0.0f), shortcut, NULL, false);
        PopStyleColor();
    }

    if (selected)
        RenderCheckMark(pos + ImVec2(window->MenuColumns.Pos[2] + extra_w + g.FontSize * 0.20f, 0.0f), GetColorU32(enabled ? ImGuiCol_Text : ImGuiCol_TextDisabled));

    return pressed;
}

bool ImGui::MenuItem(const char* label, const char* shortcut, bool* p_selected, bool enabled)
{
    if (MenuItem(label, shortcut, p_selected ? *p_selected : false, enabled))
    {
        if (p_selected)
            *p_selected = !*p_selected;
        return true;
    }
    return false;
}

bool ImGui::BeginMainMenuBar()
{
    ImGuiContext& g = *GImGui;
    SetNextWindowPos(ImVec2(0.0f, 0.0f));
    SetNextWindowSize(ImVec2(g.IO.DisplaySize.x, g.FontBaseSize + g.Style.FramePadding.y * 2.0f));
    PushStyleVar(ImGuiStyleVar_WindowRounding, 0.0f);
    PushStyleVar(ImGuiStyleVar_WindowMinSize, ImVec2(0,0));
    if (!Begin("##MainMenuBar", NULL, ImGuiWindowFlags_NoTitleBar|ImGuiWindowFlags_NoResize|ImGuiWindowFlags_NoMove|ImGuiWindowFlags_NoScrollbar|ImGuiWindowFlags_NoSavedSettings|ImGuiWindowFlags_MenuBar)
        || !BeginMenuBar())
    {
        End();
        PopStyleVar(2);
        return false;
    }
    g.CurrentWindow->DC.MenuBarOffsetX += g.Style.DisplaySafeAreaPadding.x;
    return true;
}

void ImGui::EndMainMenuBar()
{
    EndMenuBar();
    End();
    PopStyleVar(2);
}

bool ImGui::BeginMenuBar()
{
    ImGuiWindow* window = GetCurrentWindow();
    if (window->SkipItems)
        return false;
    if (!(window->Flags & ImGuiWindowFlags_MenuBar))
        return false;

    IM_ASSERT(!window->DC.MenuBarAppending);
    BeginGroup(); // Save position
    PushID("##menubar");
    ImRect rect = window->MenuBarRect();
    PushClipRect(ImVec2(ImFloor(rect.Min.x+0.5f), ImFloor(rect.Min.y + window->BorderSize + 0.5f)), ImVec2(ImFloor(rect.Max.x+0.5f), ImFloor(rect.Max.y+0.5f)), false);
    window->DC.CursorPos = ImVec2(rect.Min.x + window->DC.MenuBarOffsetX, rect.Min.y);// + g.Style.FramePadding.y);
    window->DC.LayoutType = ImGuiLayoutType_Horizontal;
    window->DC.MenuBarAppending = true;
    AlignFirstTextHeightToWidgets();
    return true;
}

void ImGui::EndMenuBar()
{
    ImGuiWindow* window = GetCurrentWindow();
    if (window->SkipItems)
        return;

    IM_ASSERT(window->Flags & ImGuiWindowFlags_MenuBar);
    IM_ASSERT(window->DC.MenuBarAppending);
    PopClipRect();
    PopID();
    window->DC.MenuBarOffsetX = window->DC.CursorPos.x - window->MenuBarRect().Min.x;
    window->DC.GroupStack.back().AdvanceCursor = false;
    EndGroup();
    window->DC.LayoutType = ImGuiLayoutType_Vertical;
    window->DC.MenuBarAppending = false;
}

bool ImGui::BeginMenu(const char* label, bool enabled)
{
    ImGuiWindow* window = GetCurrentWindow();
    if (window->SkipItems)
        return false;

    ImGuiContext& g = *GImGui;
    const ImGuiStyle& style = g.Style;
    const ImGuiID id = window->GetID(label);

    ImVec2 label_size = CalcTextSize(label, NULL, true);
    ImGuiWindow* backed_focused_window = g.FocusedWindow;

    bool pressed;
    bool menu_is_open = IsPopupOpen(id);
    bool menuset_is_open = !(window->Flags & ImGuiWindowFlags_Popup) && (g.OpenPopupStack.Size > g.CurrentPopupStack.Size && g.OpenPopupStack[g.CurrentPopupStack.Size].ParentMenuSet == window->GetID("##menus"));
    if (menuset_is_open)
        g.FocusedWindow = window;

    ImVec2 popup_pos, pos = window->DC.CursorPos;
    if (window->DC.LayoutType == ImGuiLayoutType_Horizontal)
    {
        popup_pos = ImVec2(pos.x - window->WindowPadding.x, pos.y - style.FramePadding.y + window->MenuBarHeight());
        window->DC.CursorPos.x += (float)(int)(style.ItemSpacing.x * 0.5f);
        PushStyleVar(ImGuiStyleVar_ItemSpacing, style.ItemSpacing * 2.0f);
        float w = label_size.x;
        pressed = Selectable(label, menu_is_open, ImGuiSelectableFlags_Menu | ImGuiSelectableFlags_DontClosePopups | (!enabled ? ImGuiSelectableFlags_Disabled : 0), ImVec2(w, 0.0f));
        PopStyleVar();
        SameLine();
        window->DC.CursorPos.x += (float)(int)(style.ItemSpacing.x * 0.5f);
    }
    else
    {
        popup_pos = ImVec2(pos.x, pos.y - style.WindowPadding.y);
        float w = window->MenuColumns.DeclColumns(label_size.x, 0.0f, (float)(int)(g.FontSize * 1.20f)); // Feedback to next frame
        float extra_w = ImMax(0.0f, GetContentRegionAvail().x - w);
        pressed = Selectable(label, menu_is_open, ImGuiSelectableFlags_Menu | ImGuiSelectableFlags_DontClosePopups | ImGuiSelectableFlags_DrawFillAvailWidth | (!enabled ? ImGuiSelectableFlags_Disabled : 0), ImVec2(w, 0.0f));
        if (!enabled) PushStyleColor(ImGuiCol_Text, g.Style.Colors[ImGuiCol_TextDisabled]);
        RenderCollapseTriangle(pos + ImVec2(window->MenuColumns.Pos[2] + extra_w + g.FontSize * 0.20f, 0.0f), false);
        if (!enabled) PopStyleColor();
    }

    bool hovered = enabled && IsHovered(window->DC.LastItemRect, id);
    if (menuset_is_open)
        g.FocusedWindow = backed_focused_window;

    bool want_open = false, want_close = false;
    if (window->Flags & (ImGuiWindowFlags_Popup|ImGuiWindowFlags_ChildMenu))
    {
        // Implement http://bjk5.com/post/44698559168/breaking-down-amazons-mega-dropdown to avoid using timers, so menus feels more reactive.
        bool moving_within_opened_triangle = false;
        if (g.HoveredWindow == window && g.OpenPopupStack.Size > g.CurrentPopupStack.Size && g.OpenPopupStack[g.CurrentPopupStack.Size].ParentWindow == window)
        {
            if (ImGuiWindow* next_window = g.OpenPopupStack[g.CurrentPopupStack.Size].Window)
            {
                ImRect next_window_rect = next_window->Rect();
                ImVec2 ta = g.IO.MousePos - g.IO.MouseDelta;
                ImVec2 tb = (window->Pos.x < next_window->Pos.x) ? next_window_rect.GetTL() : next_window_rect.GetTR();
                ImVec2 tc = (window->Pos.x < next_window->Pos.x) ? next_window_rect.GetBL() : next_window_rect.GetBR();
                float extra = ImClamp(fabsf(ta.x - tb.x) * 0.30f, 5.0f, 30.0f); // add a bit of extra slack.
                ta.x += (window->Pos.x < next_window->Pos.x) ? -0.5f : +0.5f;   // to avoid numerical issues
                tb.y = ta.y + ImMax((tb.y - extra) - ta.y, -100.0f);            // triangle is maximum 200 high to limit the slope and the bias toward large sub-menus // FIXME: Multiply by fb_scale?
                tc.y = ta.y + ImMin((tc.y + extra) - ta.y, +100.0f);
                moving_within_opened_triangle = ImIsPointInTriangle(g.IO.MousePos, ta, tb, tc);
                //window->DrawList->PushClipRectFullScreen(); window->DrawList->AddTriangleFilled(ta, tb, tc, moving_within_opened_triangle ? 0x80008000 : 0x80000080); window->DrawList->PopClipRect(); // Debug
            }
        }

        want_close = (menu_is_open && !hovered && g.HoveredWindow == window && g.HoveredIdPreviousFrame != 0 && g.HoveredIdPreviousFrame != id && !moving_within_opened_triangle);
        want_open = (!menu_is_open && hovered && !moving_within_opened_triangle) || (!menu_is_open && hovered && pressed);
    }
    else if (menu_is_open && pressed && menuset_is_open) // menu-bar: click open menu to close
    {
        want_close = true;
        want_open = menu_is_open = false;
    }
    else if (pressed || (hovered && menuset_is_open && !menu_is_open)) // menu-bar: first click to open, then hover to open others
        want_open = true;
    if (!enabled) // explicitly close if an open menu becomes disabled, facilitate users code a lot in pattern such as 'if (BeginMenu("options", has_object)) { ..use object.. }'
        want_close = true;
    if (want_close && IsPopupOpen(id))
        ClosePopupToLevel(GImGui->CurrentPopupStack.Size);

    if (!menu_is_open && want_open && g.OpenPopupStack.Size > g.CurrentPopupStack.Size)
    {
        // Don't recycle same menu level in the same frame, first close the other menu and yield for a frame.
        OpenPopup(label);
        return false;
    }

    menu_is_open |= want_open;
    if (want_open)
        OpenPopup(label);

    if (menu_is_open)
    {
        SetNextWindowPos(popup_pos, ImGuiSetCond_Always);
        ImGuiWindowFlags flags = ImGuiWindowFlags_ShowBorders | ((window->Flags & (ImGuiWindowFlags_Popup|ImGuiWindowFlags_ChildMenu)) ? ImGuiWindowFlags_ChildMenu|ImGuiWindowFlags_ChildWindow : ImGuiWindowFlags_ChildMenu);
        menu_is_open = BeginPopupEx(label, flags); // menu_is_open can be 'false' when the popup is completely clipped (e.g. zero size display)
    }

    return menu_is_open;
}

void ImGui::EndMenu()
{
    EndPopup();
}

// A little colored square. Return true when clicked.
// FIXME: May want to display/ignore the alpha component in the color display? Yet show it in the tooltip.
bool ImGui::ColorButton(const ImVec4& col, bool small_height, bool outline_border)
{
    ImGuiWindow* window = GetCurrentWindow();
    if (window->SkipItems)
        return false;

    ImGuiContext& g = *GImGui;
    const ImGuiStyle& style = g.Style;
    const ImGuiID id = window->GetID("#colorbutton");
    const float square_size = g.FontSize;
    const ImRect bb(window->DC.CursorPos, window->DC.CursorPos + ImVec2(square_size + style.FramePadding.y*2, square_size + (small_height ? 0 : style.FramePadding.y*2)));
    ItemSize(bb, small_height ? 0.0f : style.FramePadding.y);
    if (!ItemAdd(bb, &id))
        return false;

    bool hovered, held;
    bool pressed = ButtonBehavior(bb, id, &hovered, &held);
    RenderFrame(bb.Min, bb.Max, GetColorU32(col), outline_border, style.FrameRounding);

    if (hovered)
        SetTooltip("Color:\n(%.2f,%.2f,%.2f,%.2f)\n#%02X%02X%02X%02X", col.x, col.y, col.z, col.w, IM_F32_TO_INT8_SAT(col.x), IM_F32_TO_INT8_SAT(col.y), IM_F32_TO_INT8_SAT(col.z), IM_F32_TO_INT8_SAT(col.z));

    return pressed;
}

bool ImGui::ColorEdit3(const char* label, float col[3], ImGuiColorEditFlags flags)
{
    float col4[4] = { col[0], col[1], col[2], 1.0f };
    if (!ColorEdit4(label, col4, flags & ~ImGuiColorEditFlags_Alpha))
        return false;
    col[0] = col4[0]; col[1] = col4[1]; col[2] = col4[2];
    return true;
}

// Edit colors components (each component in 0.0f..1.0f range)
// Click on colored square to open a color picker (unless ImGuiColorEditFlags_NoPicker is set). Use CTRL-Click to input value and TAB to go to next item.
bool ImGui::ColorEdit4(const char* label, float col[4], ImGuiColorEditFlags flags)
{
    ImGuiWindow* window = GetCurrentWindow();
    if (window->SkipItems)
        return false;

    ImGuiContext& g = *GImGui;
    const ImGuiStyle& style = g.Style;
    const ImGuiID id = window->GetID(label);
    const float w_full = CalcItemWidth();
    const float square_sz_with_spacing = (flags & ImGuiColorEditFlags_NoColorSquare) ? 0.0f : (g.FontSize + style.FramePadding.y * 2.0f + style.ItemInnerSpacing.x);

    // If no mode is specified, defaults to RGB
    if (!(flags & ImGuiColorEditFlags_ModeMask_))
        flags |= ImGuiColorEditFlags_RGB;

    // If we're not showing any slider there's no point in querying color mode, nor showing the options menu, nor doing any HSV conversions
    if (flags & ImGuiColorEditFlags_NoSliders)
        flags = (flags & (~ImGuiColorEditFlags_ModeMask_)) | ImGuiColorEditFlags_RGB | ImGuiColorEditFlags_NoOptions;

    // Read back edit mode from persistent storage
    if (!(flags & ImGuiColorEditFlags_NoOptions))
        flags = (flags & (~ImGuiColorEditFlags_ModeMask_)) | (g.ColorEditModeStorage.GetInt(id, (flags & ImGuiColorEditFlags_ModeMask_)) & ImGuiColorEditFlags_ModeMask_);

    // Check that exactly one of RGB/HSV/HEX is set
    IM_ASSERT(ImIsPowerOfTwo((int)(flags & ImGuiColorEditFlags_ModeMask_))); // 

    float f[4] = { col[0], col[1], col[2], col[3] };
    if (flags & ImGuiColorEditFlags_HSV)
        ColorConvertRGBtoHSV(f[0], f[1], f[2], f[0], f[1], f[2]);

    int i[4] = { IM_F32_TO_INT8_UNBOUND(f[0]), IM_F32_TO_INT8_UNBOUND(f[1]), IM_F32_TO_INT8_UNBOUND(f[2]), IM_F32_TO_INT8_UNBOUND(f[3]) };

    bool alpha = (flags & ImGuiColorEditFlags_Alpha) != 0;
    bool value_changed = false;
    int components = alpha ? 4 : 3;

    BeginGroup();
    PushID(label);

    if ((flags & (ImGuiColorEditFlags_RGB | ImGuiColorEditFlags_HSV)) != 0 && (flags & ImGuiColorEditFlags_NoSliders) == 0)
    {
        // RGB/HSV 0..255 Sliders
        const float w_items_all = w_full - square_sz_with_spacing;
        const float w_item_one  = ImMax(1.0f, (float)(int)((w_items_all - (style.ItemInnerSpacing.x) * (components-1)) / (float)components));
        const float w_item_last = ImMax(1.0f, (float)(int)(w_items_all - (w_item_one + style.ItemInnerSpacing.x) * (components-1)));

        const bool hide_prefix = (w_item_one <= CalcTextSize("M:999").x);
        const char* ids[4] = { "##X", "##Y", "##Z", "##W" };
        const char* fmt_table[3][4] =
        {
            {   "%3.0f",   "%3.0f",   "%3.0f",   "%3.0f" }, // Short display
            { "R:%3.0f", "G:%3.0f", "B:%3.0f", "A:%3.0f" }, // Long display for RGBA
            { "H:%3.0f", "S:%3.0f", "V:%3.0f", "A:%3.0f" }  // Long display for HSVV
        };
        const char** fmt = hide_prefix ? fmt_table[0] : (flags & ImGuiColorEditFlags_HSV) ? fmt_table[2] : fmt_table[1];

        PushItemWidth(w_item_one);
        for (int n = 0; n < components; n++)
        {
            if (n > 0)
                SameLine(0, style.ItemInnerSpacing.x);
            if (n + 1 == components)
                PushItemWidth(w_item_last);
            value_changed |= DragInt(ids[n], &i[n], 1.0f, 0, 255, fmt[n]);
        }
        PopItemWidth();
        PopItemWidth();
    }
    else if ((flags & ImGuiColorEditFlags_HEX) != 0 && (flags & ImGuiColorEditFlags_NoSliders) == 0)
    {
        // RGB Hexadecimal Input
        const float w_slider_all = w_full - square_sz_with_spacing;
        char buf[64];
        if (alpha)
            ImFormatString(buf, IM_ARRAYSIZE(buf), "#%02X%02X%02X%02X", i[0], i[1], i[2], i[3]);
        else
            ImFormatString(buf, IM_ARRAYSIZE(buf), "#%02X%02X%02X", i[0], i[1], i[2]);
        ImGui::PushItemWidth(w_slider_all);
        if (ImGui::InputText("##Text", buf, IM_ARRAYSIZE(buf), ImGuiInputTextFlags_CharsHexadecimal | ImGuiInputTextFlags_CharsUppercase))
        {
            value_changed |= true;
            char* p = buf;
            while (*p == '#' || ImCharIsSpace(*p))
                p++;
            i[0] = i[1] = i[2] = i[3] = 0;
            if (alpha)
                sscanf(p, "%02X%02X%02X%02X", (unsigned int*)&i[0], (unsigned int*)&i[1], (unsigned int*)&i[2], (unsigned int*)&i[3]); // Treat at unsigned (%X is unsigned)
            else
                sscanf(p, "%02X%02X%02X", (unsigned int*)&i[0], (unsigned int*)&i[1], (unsigned int*)&i[2]);
        }
        PopItemWidth();
    }

    const char* label_display_end = FindRenderedTextEnd(label);

    bool picker_active = false;
    if (!(flags & ImGuiColorEditFlags_NoColorSquare))
    {
        if (!(flags & ImGuiColorEditFlags_NoSliders))
            SameLine(0, style.ItemInnerSpacing.x);

        const ImVec4 col_display(col[0], col[1], col[2], 1.0f);
        if (ColorButton(col_display))
        {
            if (!(flags & ImGuiColorEditFlags_NoPicker))
            {
                OpenPopup("picker");
                SetNextWindowPos(window->DC.LastItemRect.GetBL() + ImVec2(-1,style.ItemSpacing.y));
            }
        }
        else if (!(flags & ImGuiColorEditFlags_NoOptions) && IsItemHovered() && IsMouseClicked(1))
        {
            OpenPopup("context");
        }

        if (BeginPopup("picker"))
        {
            picker_active = true;
            if (label != label_display_end)
                TextUnformatted(label, label_display_end);
            PushItemWidth(256.0f + (alpha ? 2 : 1) * (style.ItemInnerSpacing.x));
            value_changed |= ColorPicker4("##picker", col, (flags & ImGuiColorEditFlags_Alpha) | (ImGuiColorEditFlags_RGB | ImGuiColorEditFlags_HSV | ImGuiColorEditFlags_HEX));
            PopItemWidth();
            EndPopup();
        }
        if (!(flags & ImGuiColorEditFlags_NoOptions) && BeginPopup("context"))
        {
            // FIXME-LOCALIZATION
            if (MenuItem("Edit as RGB", NULL, (flags & ImGuiColorEditFlags_RGB)?1:0)) g.ColorEditModeStorage.SetInt(id, (int)(ImGuiColorEditFlags_RGB));
            if (MenuItem("Edit as HSV", NULL, (flags & ImGuiColorEditFlags_HSV)?1:0)) g.ColorEditModeStorage.SetInt(id, (int)(ImGuiColorEditFlags_HSV));
            if (MenuItem("Edit as Hexadecimal", NULL, (flags & ImGuiColorEditFlags_HEX)?1:0)) g.ColorEditModeStorage.SetInt(id, (int)(ImGuiColorEditFlags_HEX));
            EndPopup();
        }

        // Recreate our own tooltip over's ColorButton() one because we want to display correct alpha here
        if (IsItemHovered())
            SetTooltip("Color:\n(%.2f,%.2f,%.2f,%.2f)\n#%02X%02X%02X%02X", col[0], col[1], col[2], col[3], IM_F32_TO_INT8_SAT(col[0]), IM_F32_TO_INT8_SAT(col[1]), IM_F32_TO_INT8_SAT(col[2]), IM_F32_TO_INT8_SAT(col[3]));
    }

    if (label != label_display_end)
    {
        SameLine(0, style.ItemInnerSpacing.x);
        TextUnformatted(label, label_display_end);
    }

    // Convert back
    if (!picker_active)
    {
        for (int n = 0; n < 4; n++)
            f[n] = i[n] / 255.0f;
        if (flags & ImGuiColorEditFlags_HSV)
            ColorConvertHSVtoRGB(f[0], f[1], f[2], f[0], f[1], f[2]);
        if (value_changed)
        {
            col[0] = f[0];
            col[1] = f[1];
            col[2] = f[2];
            if (alpha)
                col[3] = f[3];
        }
    }

    PopID();
    EndGroup();

    return value_changed;
}

bool ImGui::ColorPicker3(const char* label, float col[3], ImGuiColorEditFlags flags)
{
    float col4[4] = { col[0], col[1], col[2], 1.0f };
    if (!ColorPicker4(label, col4, flags & ~ImGuiColorEditFlags_Alpha))
        return false;
    col[0] = col4[0]; col[1] = col4[1]; col[2] = col4[2];
    return true;
}

// ColorPicker v2.50 WIP 
// see https://github.com/ocornut/imgui/issues/346
// TODO: Missing color square
// TODO: English strings in context menu (see FIXME-LOCALIZATION)
bool ImGui::ColorPicker4(const char* label, float col[4], ImGuiColorEditFlags flags)
{
    ImGuiIO& io = ImGui::GetIO();
    ImGuiStyle& style = ImGui::GetStyle();
    ImDrawList* draw_list = ImGui::GetWindowDrawList();

    ImGui::PushID(label);
    ImGui::BeginGroup();

    // Setup
    bool alpha = (flags & ImGuiColorEditFlags_Alpha) != 0;
    ImVec2 picker_pos = ImGui::GetCursorScreenPos();
    float bars_width = ImGui::GetWindowFontSize() * 1.0f;                                                           // Arbitrary smallish width of Hue/Alpha picking bars
    float sv_picker_size = ImMax(bars_width * 2, ImGui::CalcItemWidth() - (alpha ? 2 : 1) * (bars_width + style.ItemInnerSpacing.x)); // Saturation/Value picking box
    float bar0_pos_x = picker_pos.x + sv_picker_size + style.ItemInnerSpacing.x;
    float bar1_pos_x = bar0_pos_x + bars_width + style.ItemInnerSpacing.x;

    // Recreate our own tooltip over's ColorButton() one because we want to display correct alpha here
    if (IsItemHovered())
        SetTooltip("Color:\n(%.2f,%.2f,%.2f,%.2f)\n#%02X%02X%02X%02X", col[0], col[1], col[2], col[3], IM_F32_TO_INT8_SAT(col[0]), IM_F32_TO_INT8_SAT(col[1]), IM_F32_TO_INT8_SAT(col[2]), IM_F32_TO_INT8_SAT(col[3]));

    float H,S,V;
    ImGui::ColorConvertRGBtoHSV(col[0], col[1], col[2], H, S, V);

    // Color matrix logic
    bool value_changed = false, hsv_changed = false;
    ImGui::InvisibleButton("sv", ImVec2(sv_picker_size, sv_picker_size));
    if (ImGui::IsItemActive())
    {
        S = ImSaturate((io.MousePos.x - picker_pos.x) / (sv_picker_size-1));
        V = 1.0f - ImSaturate((io.MousePos.y - picker_pos.y) / (sv_picker_size-1));
        value_changed = hsv_changed = true;
    }

    // Hue bar logic
    SetCursorScreenPos(ImVec2(bar0_pos_x, picker_pos.y));
    InvisibleButton("hue", ImVec2(bars_width, sv_picker_size));
    if (IsItemActive())
    {
        H = ImSaturate((io.MousePos.y - picker_pos.y) / (sv_picker_size-1));
        value_changed = hsv_changed = true;
    }

    // Alpha bar logic
    if (alpha)
    {
        SetCursorScreenPos(ImVec2(bar1_pos_x, picker_pos.y));
        InvisibleButton("alpha", ImVec2(bars_width, sv_picker_size));
        if (IsItemActive())
        {
            col[3] = 1.0f - ImSaturate((io.MousePos.y - picker_pos.y) / (sv_picker_size-1));
            value_changed = true;
        }
    }

    const char* label_display_end = FindRenderedTextEnd(label);
    if (label != label_display_end)
    {
        SameLine(0, style.ItemInnerSpacing.x);
        TextUnformatted(label, label_display_end);
    }

    // Convert back color to RGB
    if (hsv_changed)
        ColorConvertHSVtoRGB(H >= 1.0f ? H - 10 * 1e-6f : H, S > 0.0f ? S : 10*1e-6f, V > 0.0f ? V : 1e-6f, col[0], col[1], col[2]);

    // R,G,B and H,S,V slider color editor
    if (!(flags & ImGuiColorEditFlags_NoSliders))
    {
        if ((flags & ImGuiColorEditFlags_ModeMask_) == 0)
            flags = ImGuiColorEditFlags_RGB | ImGuiColorEditFlags_HSV | ImGuiColorEditFlags_HEX;
        ImGui::PushItemWidth((alpha ? bar1_pos_x : bar0_pos_x) + bars_width - picker_pos.x);
        ImGuiColorEditFlags sub_flags = (alpha ? ImGuiColorEditFlags_Alpha : 0) | ImGuiColorEditFlags_NoPicker | ImGuiColorEditFlags_NoOptions | ImGuiColorEditFlags_NoColorSquare;
        if (flags & ImGuiColorEditFlags_RGB)
            value_changed |= ImGui::ColorEdit4("##rgb", col, sub_flags | ImGuiColorEditFlags_RGB);
        if (flags & ImGuiColorEditFlags_HSV)
            value_changed |= ImGui::ColorEdit4("##hsv", col, sub_flags | ImGuiColorEditFlags_HSV);
        if (flags & ImGuiColorEditFlags_HEX)
            value_changed |= ImGui::ColorEdit4("##hex", col, sub_flags | ImGuiColorEditFlags_HEX);
        ImGui::PopItemWidth();
    }

    // Try to cancel hue wrap (after ColorEdit), if any
    if (value_changed)
    {
        float new_H, new_S, new_V;
        ImGui::ColorConvertRGBtoHSV(col[0], col[1], col[2], new_H, new_S, new_V);
        if (new_H <= 0 && H > 0) 
        {
            if (new_V <= 0 && V != new_V)
                ImGui::ColorConvertHSVtoRGB(H, S, new_V <= 0 ? V * 0.5f : new_V, col[0], col[1], col[2]);
            else if (new_S <= 0)
                ImGui::ColorConvertHSVtoRGB(H, new_S <= 0 ? S * 0.5f : new_S, new_V, col[0], col[1], col[2]);
        }
    }

    // Render hue bar
    ImVec4 hue_color_f(1, 1, 1, 1);
    ColorConvertHSVtoRGB(H, 1, 1, hue_color_f.x, hue_color_f.y, hue_color_f.z);
    ImU32 hue_colors[] = { IM_COL32(255,0,0,255), IM_COL32(255,255,0,255), IM_COL32(0,255,0,255), IM_COL32(0,255,255,255), IM_COL32(0,0,255,255), IM_COL32(255,0,255,255), IM_COL32(255,0,0,255) };
    for (int i = 0; i < 6; ++i)
    {
        draw_list->AddRectFilledMultiColor(
            ImVec2(bar0_pos_x, picker_pos.y + i * (sv_picker_size / 6)),
            ImVec2(bar0_pos_x + bars_width, picker_pos.y + (i + 1) * (sv_picker_size / 6)),
            hue_colors[i], hue_colors[i], hue_colors[i + 1], hue_colors[i + 1]);
    }
    float bar0_line_y = (float)(int)(picker_pos.y + H * sv_picker_size + 0.5f);
    draw_list->AddLine(ImVec2(bar0_pos_x - 1, bar0_line_y), ImVec2(bar0_pos_x + bars_width + 1, bar0_line_y), IM_COL32_WHITE);

    // Render alpha bar
    if (alpha)
    {
        float alpha = ImSaturate(col[3]);
        float bar1_line_y = (float)(int)(picker_pos.y + (1.0f-alpha) * sv_picker_size + 0.5f);
        draw_list->AddRectFilledMultiColor(ImVec2(bar1_pos_x, picker_pos.y), ImVec2(bar1_pos_x + bars_width, picker_pos.y + sv_picker_size), IM_COL32_WHITE, IM_COL32_WHITE, IM_COL32_BLACK, IM_COL32_BLACK);
        draw_list->AddLine(ImVec2(bar1_pos_x - 1, bar1_line_y), ImVec2(bar1_pos_x + bars_width + 1, bar1_line_y), IM_COL32_WHITE);
    }

    // Render color matrix
    ImU32 hue_color32 = ColorConvertFloat4ToU32(hue_color_f);
    draw_list->AddRectFilledMultiColor(picker_pos, picker_pos + ImVec2(sv_picker_size,sv_picker_size), IM_COL32_WHITE, hue_color32, hue_color32, IM_COL32_WHITE);
    draw_list->AddRectFilledMultiColor(picker_pos, picker_pos + ImVec2(sv_picker_size,sv_picker_size), IM_COL32_BLACK_TRANS, IM_COL32_BLACK_TRANS, IM_COL32_BLACK, IM_COL32_BLACK);

    // Render cross-hair
    const float CROSSHAIR_SIZE = 7.0f;
    ImVec2 p((float)(int)(picker_pos.x + S * sv_picker_size + 0.5f), (float)(int)(picker_pos.y + (1 - V) * sv_picker_size + 0.5f));
    draw_list->AddLine(ImVec2(p.x - CROSSHAIR_SIZE, p.y), ImVec2(p.x - 2, p.y), IM_COL32_WHITE);
    draw_list->AddLine(ImVec2(p.x + CROSSHAIR_SIZE, p.y), ImVec2(p.x + 2, p.y), IM_COL32_WHITE);
    draw_list->AddLine(ImVec2(p.x, p.y + CROSSHAIR_SIZE), ImVec2(p.x, p.y + 2), IM_COL32_WHITE);
    draw_list->AddLine(ImVec2(p.x, p.y - CROSSHAIR_SIZE), ImVec2(p.x, p.y - 2), IM_COL32_WHITE);

    EndGroup();
    PopID();

    return value_changed;
}

// Horizontal separating line.
void ImGui::Separator()
{
    ImGuiWindow* window = GetCurrentWindow();
    if (window->SkipItems)
        return;

    if (window->DC.ColumnsCount > 1)
        PopClipRect();

    float x1 = window->Pos.x;
    float x2 = window->Pos.x + window->Size.x;
    if (!window->DC.GroupStack.empty())
        x1 += window->DC.IndentX;

    const ImRect bb(ImVec2(x1, window->DC.CursorPos.y), ImVec2(x2, window->DC.CursorPos.y));
    ItemSize(ImVec2(0.0f, 0.0f)); // NB: we don't provide our width so that it doesn't get feed back into AutoFit   // FIXME: Height should be 1.0f not 0.0f ?
    if (!ItemAdd(bb, NULL))
    {
        if (window->DC.ColumnsCount > 1)
            PushColumnClipRect();
        return;
    }

    window->DrawList->AddLine(bb.Min, bb.Max, GetColorU32(ImGuiCol_Border));

    ImGuiContext& g = *GImGui;
    if (g.LogEnabled)
        LogText(IM_NEWLINE "--------------------------------");

    if (window->DC.ColumnsCount > 1)
    {
        PushColumnClipRect();
        window->DC.ColumnsCellMinY = window->DC.CursorPos.y;
    }
}

void ImGui::Spacing()
{
    ImGuiWindow* window = GetCurrentWindow();
    if (window->SkipItems)
        return;
    ItemSize(ImVec2(0,0));
}

void ImGui::Dummy(const ImVec2& size)
{
    ImGuiWindow* window = GetCurrentWindow();
    if (window->SkipItems)
        return;

    const ImRect bb(window->DC.CursorPos, window->DC.CursorPos + size);
    ItemSize(bb);
    ItemAdd(bb, NULL);
}

bool ImGui::IsRectVisible(const ImVec2& size)
{
    ImGuiWindow* window = GetCurrentWindowRead();
    return window->ClipRect.Overlaps(ImRect(window->DC.CursorPos, window->DC.CursorPos + size));
}

bool ImGui::IsRectVisible(const ImVec2& rect_min, const ImVec2& rect_max)
{
    ImGuiWindow* window = GetCurrentWindowRead();
    return window->ClipRect.Overlaps(ImRect(rect_min, rect_max));
}

// Lock horizontal starting position + capture group bounding box into one "item" (so you can use IsItemHovered() or layout primitives such as SameLine() on whole group, etc.)
void ImGui::BeginGroup()
{
    ImGuiWindow* window = GetCurrentWindow();

    window->DC.GroupStack.resize(window->DC.GroupStack.Size + 1);
    ImGuiGroupData& group_data = window->DC.GroupStack.back();
    group_data.BackupCursorPos = window->DC.CursorPos;
    group_data.BackupCursorMaxPos = window->DC.CursorMaxPos;
    group_data.BackupIndentX = window->DC.IndentX;
    group_data.BackupCurrentLineHeight = window->DC.CurrentLineHeight;
    group_data.BackupCurrentLineTextBaseOffset = window->DC.CurrentLineTextBaseOffset;
    group_data.BackupLogLinePosY = window->DC.LogLinePosY;
    group_data.AdvanceCursor = true;

    window->DC.GroupOffsetX = window->DC.CursorPos.x - window->Pos.x - window->DC.ColumnsOffsetX;
    window->DC.IndentX = window->DC.GroupOffsetX;
    window->DC.CursorMaxPos = window->DC.CursorPos;
    window->DC.CurrentLineHeight = 0.0f;
    window->DC.LogLinePosY = window->DC.CursorPos.y - 9999.0f;
}

void ImGui::EndGroup()
{
    ImGuiWindow* window = GetCurrentWindow();
    ImGuiStyle& style = GetStyle();

    IM_ASSERT(!window->DC.GroupStack.empty());	// Mismatched BeginGroup()/EndGroup() calls

    ImGuiGroupData& group_data = window->DC.GroupStack.back();

    ImRect group_bb(group_data.BackupCursorPos, window->DC.CursorMaxPos);
    group_bb.Max.y -= style.ItemSpacing.y;      // Cancel out last vertical spacing because we are adding one ourselves.
    group_bb.Max = ImMax(group_bb.Min, group_bb.Max);

    window->DC.CursorPos = group_data.BackupCursorPos;
    window->DC.CursorMaxPos = ImMax(group_data.BackupCursorMaxPos, window->DC.CursorMaxPos);
    window->DC.CurrentLineHeight = group_data.BackupCurrentLineHeight;
    window->DC.CurrentLineTextBaseOffset = group_data.BackupCurrentLineTextBaseOffset;
    window->DC.IndentX = group_data.BackupIndentX;
    window->DC.GroupOffsetX = window->DC.IndentX;
    window->DC.LogLinePosY = window->DC.CursorPos.y - 9999.0f;

    if (group_data.AdvanceCursor)
    {
        window->DC.CurrentLineTextBaseOffset = ImMax(window->DC.PrevLineTextBaseOffset, group_data.BackupCurrentLineTextBaseOffset);      // FIXME: Incorrect, we should grab the base offset from the *first line* of the group but it is hard to obtain now.
        ItemSize(group_bb.GetSize(), group_data.BackupCurrentLineTextBaseOffset);
        ItemAdd(group_bb, NULL);
    }

    window->DC.GroupStack.pop_back();

    //window->DrawList->AddRect(group_bb.Min, group_bb.Max, 0xFFFF00FF);   // Debug
}

// Gets back to previous line and continue with horizontal layout
//      pos_x == 0      : follow right after previous item
//      pos_x != 0      : align to specified x position (relative to window/group left)
//      spacing_w < 0   : use default spacing if pos_x == 0, no spacing if pos_x != 0
//      spacing_w >= 0  : enforce spacing amount
void ImGui::SameLine(float pos_x, float spacing_w)
{
    ImGuiWindow* window = GetCurrentWindow();
    if (window->SkipItems)
        return;

    ImGuiContext& g = *GImGui;
    if (pos_x != 0.0f)
    {
        if (spacing_w < 0.0f) spacing_w = 0.0f;
        window->DC.CursorPos.x = window->Pos.x - window->Scroll.x + pos_x + spacing_w + window->DC.GroupOffsetX + window->DC.ColumnsOffsetX;
        window->DC.CursorPos.y = window->DC.CursorPosPrevLine.y;
    }
    else
    {
        if (spacing_w < 0.0f) spacing_w = g.Style.ItemSpacing.x;
        window->DC.CursorPos.x = window->DC.CursorPosPrevLine.x + spacing_w;
        window->DC.CursorPos.y = window->DC.CursorPosPrevLine.y;
    }
    window->DC.CurrentLineHeight = window->DC.PrevLineHeight;
    window->DC.CurrentLineTextBaseOffset = window->DC.PrevLineTextBaseOffset;
}

void ImGui::NewLine()
{
    ImGuiWindow* window = GetCurrentWindow();
    if (window->SkipItems)
        return;
    if (window->DC.CurrentLineHeight > 0.0f)     // In the event that we are on a line with items that is smaller that FontSize high, we will preserve its height.
        ItemSize(ImVec2(0,0));
    else
        ItemSize(ImVec2(0.0f, GImGui->FontSize));
}

void ImGui::NextColumn()
{
    ImGuiWindow* window = GetCurrentWindow();
    if (window->SkipItems || window->DC.ColumnsCount <= 1)
        return;

    ImGuiContext& g = *GImGui;
    PopItemWidth();
    PopClipRect();

    window->DC.ColumnsCellMaxY = ImMax(window->DC.ColumnsCellMaxY, window->DC.CursorPos.y);
    if (++window->DC.ColumnsCurrent < window->DC.ColumnsCount)
    {
        // Columns 1+ cancel out IndentX
        window->DC.ColumnsOffsetX = GetColumnOffset(window->DC.ColumnsCurrent) - window->DC.IndentX + g.Style.ItemSpacing.x;
        window->DrawList->ChannelsSetCurrent(window->DC.ColumnsCurrent);
    }
    else
    {
        window->DC.ColumnsCurrent = 0;
        window->DC.ColumnsOffsetX = 0.0f;
        window->DC.ColumnsCellMinY = window->DC.ColumnsCellMaxY;
        window->DrawList->ChannelsSetCurrent(0);
    }
    window->DC.CursorPos.x = (float)(int)(window->Pos.x + window->DC.IndentX + window->DC.ColumnsOffsetX);
    window->DC.CursorPos.y = window->DC.ColumnsCellMinY;
    window->DC.CurrentLineHeight = 0.0f;
    window->DC.CurrentLineTextBaseOffset = 0.0f;

    PushColumnClipRect();
    PushItemWidth(GetColumnWidth() * 0.65f);  // FIXME: Move on columns setup
}

int ImGui::GetColumnIndex()
{
    ImGuiWindow* window = GetCurrentWindowRead();
    return window->DC.ColumnsCurrent;
}

int ImGui::GetColumnsCount()
{
    ImGuiWindow* window = GetCurrentWindowRead();
    return window->DC.ColumnsCount;
}

static float GetDraggedColumnOffset(int column_index)
{
    // Active (dragged) column always follow mouse. The reason we need this is that dragging a column to the right edge of an auto-resizing
    // window creates a feedback loop because we store normalized positions. So while dragging we enforce absolute positioning.
    ImGuiContext& g = *GImGui;
    ImGuiWindow* window = ImGui::GetCurrentWindowRead();
    IM_ASSERT(column_index > 0); // We cannot drag column 0. If you get this assert you may have a conflict between the ID of your columns and another widgets.
    IM_ASSERT(g.ActiveId == window->DC.ColumnsSetId + ImGuiID(column_index));

    float x = g.IO.MousePos.x - g.ActiveIdClickOffset.x - window->Pos.x;
    x = ImClamp(x, ImGui::GetColumnOffset(column_index-1)+g.Style.ColumnsMinSpacing, ImGui::GetColumnOffset(column_index+1)-g.Style.ColumnsMinSpacing);

    return (float)(int)x;
}

float ImGui::GetColumnOffset(int column_index)
{
    ImGuiContext& g = *GImGui;
    ImGuiWindow* window = GetCurrentWindowRead();
    if (column_index < 0)
        column_index = window->DC.ColumnsCurrent;

    if (g.ActiveId)
    {
        const ImGuiID column_id = window->DC.ColumnsSetId + ImGuiID(column_index);
        if (g.ActiveId == column_id)
            return GetDraggedColumnOffset(column_index);
    }

    IM_ASSERT(column_index < window->DC.ColumnsData.Size);
    const float t = window->DC.ColumnsData[column_index].OffsetNorm;
    const float x_offset = window->DC.ColumnsMinX + t * (window->DC.ColumnsMaxX - window->DC.ColumnsMinX);
    return (float)(int)x_offset;
}

void ImGui::SetColumnOffset(int column_index, float offset)
{
    ImGuiWindow* window = GetCurrentWindow();
    if (column_index < 0)
        column_index = window->DC.ColumnsCurrent;

    IM_ASSERT(column_index < window->DC.ColumnsData.Size);
    const float t = (offset - window->DC.ColumnsMinX) / (window->DC.ColumnsMaxX - window->DC.ColumnsMinX);
    window->DC.ColumnsData[column_index].OffsetNorm = t;

    const ImGuiID column_id = window->DC.ColumnsSetId + ImGuiID(column_index);
    window->DC.StateStorage->SetFloat(column_id, t);
}

float ImGui::GetColumnWidth(int column_index)
{
    ImGuiWindow* window = GetCurrentWindowRead();
    if (column_index < 0)
        column_index = window->DC.ColumnsCurrent;

    float w = GetColumnOffset(column_index+1) - GetColumnOffset(column_index);
    return w;
}

static void PushColumnClipRect(int column_index)
{
    ImGuiWindow* window = ImGui::GetCurrentWindow();
    if (column_index < 0)
        column_index = window->DC.ColumnsCurrent;

    float x1 = ImFloor(0.5f + window->Pos.x + ImGui::GetColumnOffset(column_index) - 1.0f);
    float x2 = ImFloor(0.5f + window->Pos.x + ImGui::GetColumnOffset(column_index+1) - 1.0f);
    ImGui::PushClipRect(ImVec2(x1,-FLT_MAX), ImVec2(x2,+FLT_MAX), true);
}

void ImGui::Columns(int columns_count, const char* id, bool border)
{
    ImGuiContext& g = *GImGui;
    ImGuiWindow* window = GetCurrentWindow();
    IM_ASSERT(columns_count >= 1);

    if (window->DC.ColumnsCount != 1)
    {
        if (window->DC.ColumnsCurrent != 0)
            ItemSize(ImVec2(0,0));   // Advance to column 0
        PopItemWidth();
        PopClipRect();
        window->DrawList->ChannelsMerge();

        window->DC.ColumnsCellMaxY = ImMax(window->DC.ColumnsCellMaxY, window->DC.CursorPos.y);
        window->DC.CursorPos.y = window->DC.ColumnsCellMaxY;
    }

    // Draw columns borders and handle resize at the time of "closing" a columns set
    if (window->DC.ColumnsCount != columns_count && window->DC.ColumnsCount != 1 && window->DC.ColumnsShowBorders && !window->SkipItems)
    {
        const float y1 = window->DC.ColumnsStartPosY;
        const float y2 = window->DC.CursorPos.y;
        for (int i = 1; i < window->DC.ColumnsCount; i++)
        {
            float x = window->Pos.x + GetColumnOffset(i);
            const ImGuiID column_id = window->DC.ColumnsSetId + ImGuiID(i);
            const ImRect column_rect(ImVec2(x-4,y1),ImVec2(x+4,y2));
            if (IsClippedEx(column_rect, &column_id, false))
                continue;

            bool hovered, held;
            ButtonBehavior(column_rect, column_id, &hovered, &held);
            if (hovered || held)
                g.MouseCursor = ImGuiMouseCursor_ResizeEW;

            // Draw before resize so our items positioning are in sync with the line being drawn
            const ImU32 col = GetColorU32(held ? ImGuiCol_ColumnActive : hovered ? ImGuiCol_ColumnHovered : ImGuiCol_Column);
            const float xi = (float)(int)x;
            window->DrawList->AddLine(ImVec2(xi, y1+1.0f), ImVec2(xi, y2), col);

            if (held)
            {
                if (g.ActiveIdIsJustActivated)
                    g.ActiveIdClickOffset.x -= 4;   // Store from center of column line (we used a 8 wide rect for columns clicking)
                x = GetDraggedColumnOffset(i);
                SetColumnOffset(i, x);
            }
        }
    }

    // Differentiate column ID with an arbitrary prefix for cases where users name their columns set the same as another widget.
    // In addition, when an identifier isn't explicitly provided we include the number of columns in the hash to make it uniquer.
    PushID(0x11223347 + (id ? 0 : columns_count));
    window->DC.ColumnsSetId = window->GetID(id ? id : "columns");
    PopID();

    // Set state for first column
    window->DC.ColumnsCurrent = 0;
    window->DC.ColumnsCount = columns_count;
    window->DC.ColumnsShowBorders = border;

    const float content_region_width = (window->SizeContentsExplicit.x != 0.0f) ? window->SizeContentsExplicit.x : window->Size.x;
    window->DC.ColumnsMinX = window->DC.IndentX; // Lock our horizontal range
    window->DC.ColumnsMaxX = content_region_width - window->Scroll.x - ((window->Flags & ImGuiWindowFlags_NoScrollbar) ? 0 : g.Style.ScrollbarSize);// - window->WindowPadding().x;
    window->DC.ColumnsStartPosY = window->DC.CursorPos.y;
    window->DC.ColumnsCellMinY = window->DC.ColumnsCellMaxY = window->DC.CursorPos.y;
    window->DC.ColumnsOffsetX = 0.0f;
    window->DC.CursorPos.x = (float)(int)(window->Pos.x + window->DC.IndentX + window->DC.ColumnsOffsetX);

    if (window->DC.ColumnsCount != 1)
    {
        // Cache column offsets
        window->DC.ColumnsData.resize(columns_count + 1);
        for (int column_index = 0; column_index < columns_count + 1; column_index++)
        {
            const ImGuiID column_id = window->DC.ColumnsSetId + ImGuiID(column_index);
            KeepAliveID(column_id);
            const float default_t = column_index / (float)window->DC.ColumnsCount;
            const float t = window->DC.StateStorage->GetFloat(column_id, default_t);      // Cheaply store our floating point value inside the integer (could store an union into the map?)
            window->DC.ColumnsData[column_index].OffsetNorm = t;
        }
        window->DrawList->ChannelsSplit(window->DC.ColumnsCount);
        PushColumnClipRect();
        PushItemWidth(GetColumnWidth() * 0.65f);
    }
    else
    {
        window->DC.ColumnsData.resize(0);
    }
}

void ImGui::Indent(float indent_w)
{
    ImGuiContext& g = *GImGui;
    ImGuiWindow* window = GetCurrentWindow();
    window->DC.IndentX += (indent_w > 0.0f) ? indent_w : g.Style.IndentSpacing;
    window->DC.CursorPos.x = window->Pos.x + window->DC.IndentX + window->DC.ColumnsOffsetX;
}

void ImGui::Unindent(float indent_w)
{
    ImGuiContext& g = *GImGui;
    ImGuiWindow* window = GetCurrentWindow();
    window->DC.IndentX -= (indent_w > 0.0f) ? indent_w : g.Style.IndentSpacing;
    window->DC.CursorPos.x = window->Pos.x + window->DC.IndentX + window->DC.ColumnsOffsetX;
}

void ImGui::TreePush(const char* str_id)
{
    ImGuiWindow* window = GetCurrentWindow();
    Indent();
    window->DC.TreeDepth++;
    PushID(str_id ? str_id : "#TreePush");
}

void ImGui::TreePush(const void* ptr_id)
{
    ImGuiWindow* window = GetCurrentWindow();
    Indent();
    window->DC.TreeDepth++;
    PushID(ptr_id ? ptr_id : (const void*)"#TreePush");
}

void ImGui::TreePushRawID(ImGuiID id)
{
    ImGuiWindow* window = GetCurrentWindow();
    Indent();
    window->DC.TreeDepth++;
    window->IDStack.push_back(id);
}

void ImGui::TreePop()
{
    ImGuiWindow* window = GetCurrentWindow();
    Unindent();
    window->DC.TreeDepth--;
    PopID();
}

void ImGui::Value(const char* prefix, bool b)
{
    Text("%s: %s", prefix, (b ? "true" : "false"));
}

void ImGui::Value(const char* prefix, int v)
{
    Text("%s: %d", prefix, v);
}

void ImGui::Value(const char* prefix, unsigned int v)
{
    Text("%s: %d", prefix, v);
}

void ImGui::Value(const char* prefix, float v, const char* float_format)
{
    if (float_format)
    {
        char fmt[64];
        ImFormatString(fmt, IM_ARRAYSIZE(fmt), "%%s: %s", float_format);
        Text(fmt, prefix, v);
    }
    else
    {
        Text("%s: %.3f", prefix, v);
    }
}

// FIXME: May want to remove those helpers?
void ImGui::ValueColor(const char* prefix, const ImVec4& v)
{
    Text("%s: (%.2f,%.2f,%.2f,%.2f)", prefix, v.x, v.y, v.z, v.w);
    SameLine();
    ColorButton(v, true);
}

void ImGui::ValueColor(const char* prefix, ImU32 v)
{
    Text("%s: %08X", prefix, v);
    SameLine();

    ImVec4 col;
    col.x = (float)((v >> 0) & 0xFF) / 255.0f;
    col.y = (float)((v >> 8) & 0xFF) / 255.0f;
    col.z = (float)((v >> 16) & 0xFF) / 255.0f;
    col.w = (float)((v >> 24) & 0xFF) / 255.0f;
    ColorButton(col, true);
}

//-----------------------------------------------------------------------------
// PLATFORM DEPENDANT HELPERS
//-----------------------------------------------------------------------------

#if defined(_WIN32) && !defined(_WINDOWS_) && (!defined(IMGUI_DISABLE_WIN32_DEFAULT_CLIPBOARD_FUNCS) || !defined(IMGUI_DISABLE_WIN32_DEFAULT_IME_FUNCS))
#undef WIN32_LEAN_AND_MEAN
#define WIN32_LEAN_AND_MEAN
#include <windows.h>
#endif

// Win32 API clipboard implementation
#if defined(_WIN32) && !defined(IMGUI_DISABLE_WIN32_DEFAULT_CLIPBOARD_FUNCS)

#ifdef _MSC_VER
#pragma comment(lib, "user32")
#endif

static const char* GetClipboardTextFn_DefaultImpl()
{
    static ImVector<char> buf_local;
    buf_local.clear();
    if (!OpenClipboard(NULL))
        return NULL;
    HANDLE wbuf_handle = GetClipboardData(CF_UNICODETEXT);
    if (wbuf_handle == NULL)
        return NULL;
    if (ImWchar* wbuf_global = (ImWchar*)GlobalLock(wbuf_handle))
    {
        int buf_len = ImTextCountUtf8BytesFromStr(wbuf_global, NULL) + 1;
        buf_local.resize(buf_len);
        ImTextStrToUtf8(buf_local.Data, buf_len, wbuf_global, NULL);
    }
    GlobalUnlock(wbuf_handle);
    CloseClipboard();
    return buf_local.Data;
}

static void SetClipboardTextFn_DefaultImpl(const char* text)
{
    if (!OpenClipboard(NULL))
        return;
    const int wbuf_length = ImTextCountCharsFromUtf8(text, NULL) + 1;
    HGLOBAL wbuf_handle = GlobalAlloc(GMEM_MOVEABLE, (SIZE_T)wbuf_length * sizeof(ImWchar));
    if (wbuf_handle == NULL)
        return;
    ImWchar* wbuf_global = (ImWchar*)GlobalLock(wbuf_handle);
    ImTextStrFromUtf8(wbuf_global, wbuf_length, text, NULL);
    GlobalUnlock(wbuf_handle);
    EmptyClipboard();
    SetClipboardData(CF_UNICODETEXT, wbuf_handle);
    CloseClipboard();
}

#else

// Local ImGui-only clipboard implementation, if user hasn't defined better clipboard handlers
static const char* GetClipboardTextFn_DefaultImpl()
{
    return GImGui->PrivateClipboard;
}

// Local ImGui-only clipboard implementation, if user hasn't defined better clipboard handlers
static void SetClipboardTextFn_DefaultImpl(const char* text)
{
    ImGuiContext& g = *GImGui;
    if (g.PrivateClipboard)
    {
        ImGui::MemFree(g.PrivateClipboard);
        g.PrivateClipboard = NULL;
    }
    const char* text_end = text + strlen(text);
    g.PrivateClipboard = (char*)ImGui::MemAlloc((size_t)(text_end - text) + 1);
    memcpy(g.PrivateClipboard, text, (size_t)(text_end - text));
    g.PrivateClipboard[(int)(text_end - text)] = 0;
}

#endif

// Win32 API IME support (for Asian languages, etc.)
#if defined(_WIN32) && !defined(__GNUC__) && !defined(IMGUI_DISABLE_WIN32_DEFAULT_IME_FUNCS)

#include <imm.h>
#ifdef _MSC_VER
#pragma comment(lib, "imm32")
#endif

static void ImeSetInputScreenPosFn_DefaultImpl(int x, int y)
{
    // Notify OS Input Method Editor of text input position
    if (HWND hwnd = (HWND)GImGui->IO.ImeWindowHandle)
        if (HIMC himc = ImmGetContext(hwnd))
        {
            COMPOSITIONFORM cf;
            cf.ptCurrentPos.x = x;
            cf.ptCurrentPos.y = y;
            cf.dwStyle = CFS_FORCE_POSITION;
            ImmSetCompositionWindow(himc, &cf);
        }
}

#else

static void ImeSetInputScreenPosFn_DefaultImpl(int, int) {}

#endif

//-----------------------------------------------------------------------------
// HELP
//-----------------------------------------------------------------------------

void ImGui::ShowMetricsWindow(bool* p_open)
{
    if (ImGui::Begin("ImGui Metrics", p_open))
    {
        ImGui::Text("ImGui %s", ImGui::GetVersion());
        ImGui::Text("Application average %.3f ms/frame (%.1f FPS)", 1000.0f / ImGui::GetIO().Framerate, ImGui::GetIO().Framerate);
        ImGui::Text("%d vertices, %d indices (%d triangles)", ImGui::GetIO().MetricsRenderVertices, ImGui::GetIO().MetricsRenderIndices, ImGui::GetIO().MetricsRenderIndices / 3);
        ImGui::Text("%d allocations", ImGui::GetIO().MetricsAllocs);
        static bool show_clip_rects = true;
        ImGui::Checkbox("Show clipping rectangles when hovering a ImDrawCmd", &show_clip_rects);
        ImGui::Separator();

        struct Funcs
        {
            static void NodeDrawList(ImDrawList* draw_list, const char* label)
            {
                bool node_open = ImGui::TreeNode(draw_list, "%s: '%s' %d vtx, %d indices, %d cmds", label, draw_list->_OwnerName ? draw_list->_OwnerName : "", draw_list->VtxBuffer.Size, draw_list->IdxBuffer.Size, draw_list->CmdBuffer.Size);
                if (draw_list == ImGui::GetWindowDrawList())
                {
                    ImGui::SameLine();
                    ImGui::TextColored(ImColor(255,100,100), "CURRENTLY APPENDING"); // Can't display stats for active draw list! (we don't have the data double-buffered)
                    if (node_open) ImGui::TreePop();
                    return;
                }
                if (!node_open)
                    return;

                ImDrawList* overlay_draw_list = &GImGui->OverlayDrawList;   // Render additional visuals into the top-most draw list
                overlay_draw_list->PushClipRectFullScreen();
                int elem_offset = 0;
                for (const ImDrawCmd* pcmd = draw_list->CmdBuffer.begin(); pcmd < draw_list->CmdBuffer.end(); elem_offset += pcmd->ElemCount, pcmd++)
                {
                    if (pcmd->UserCallback)
                    {
                        ImGui::BulletText("Callback %p, user_data %p", pcmd->UserCallback, pcmd->UserCallbackData);
                        continue;
                    }
                    ImDrawIdx* idx_buffer = (draw_list->IdxBuffer.Size > 0) ? draw_list->IdxBuffer.Data : NULL;
                    bool pcmd_node_open = ImGui::TreeNode((void*)(pcmd - draw_list->CmdBuffer.begin()), "Draw %-4d %s vtx, tex = %p, clip_rect = (%.0f,%.0f)..(%.0f,%.0f)", pcmd->ElemCount, draw_list->IdxBuffer.Size > 0 ? "indexed" : "non-indexed", pcmd->TextureId, pcmd->ClipRect.x, pcmd->ClipRect.y, pcmd->ClipRect.z, pcmd->ClipRect.w);
                    if (show_clip_rects && ImGui::IsItemHovered())
                    {
                        ImRect clip_rect = pcmd->ClipRect;
                        ImRect vtxs_rect;
                        for (int i = elem_offset; i < elem_offset + (int)pcmd->ElemCount; i++)
                            vtxs_rect.Add(draw_list->VtxBuffer[idx_buffer ? idx_buffer[i] : i].pos);
                        clip_rect.Floor(); overlay_draw_list->AddRect(clip_rect.Min, clip_rect.Max, IM_COL32(255,255,0,255));
                        vtxs_rect.Floor(); overlay_draw_list->AddRect(vtxs_rect.Min, vtxs_rect.Max, IM_COL32(255,0,255,255));
                    }
                    if (!pcmd_node_open)
                        continue;
                    ImGuiListClipper clipper(pcmd->ElemCount/3); // Manually coarse clip our print out of individual vertices to save CPU, only items that may be visible.
                    while (clipper.Step())
                        for (int prim = clipper.DisplayStart, vtx_i = elem_offset + clipper.DisplayStart*3; prim < clipper.DisplayEnd; prim++)
                        {
                            char buf[300], *buf_p = buf;
                            ImVec2 triangles_pos[3];
                            for (int n = 0; n < 3; n++, vtx_i++)
                            {
                                ImDrawVert& v = draw_list->VtxBuffer[idx_buffer ? idx_buffer[vtx_i] : vtx_i];
                                triangles_pos[n] = v.pos;
                                buf_p += sprintf(buf_p, "%s %04d { pos = (%8.2f,%8.2f), uv = (%.6f,%.6f), col = %08X }\n", (n == 0) ? "vtx" : "   ", vtx_i, v.pos.x, v.pos.y, v.uv.x, v.uv.y, v.col);
                            }
                            ImGui::Selectable(buf, false);
                            if (ImGui::IsItemHovered())
                                overlay_draw_list->AddPolyline(triangles_pos, 3, IM_COL32(255,255,0,255), true, 1.0f, false);  // Add triangle without AA, more readable for large-thin triangle
                        }
                    ImGui::TreePop();
                }
                overlay_draw_list->PopClipRect();
                ImGui::TreePop();
            }

            static void NodeWindows(ImVector<ImGuiWindow*>& windows, const char* label)
            {
                if (!ImGui::TreeNode(label, "%s (%d)", label, windows.Size))
                    return;
                for (int i = 0; i < windows.Size; i++)
                    Funcs::NodeWindow(windows[i], "Window");
                ImGui::TreePop();
            }

            static void NodeWindow(ImGuiWindow* window, const char* label)
            {
                if (!ImGui::TreeNode(window, "%s '%s', %d @ 0x%p", label, window->Name, window->Active || window->WasActive, window))
                    return;
                NodeDrawList(window->DrawList, "DrawList");
                ImGui::BulletText("Size: (%.1f,%.1f), SizeContents (%.1f,%.1f)", window->Size.x, window->Size.y, window->SizeContents.x, window->SizeContents.y);
                ImGui::BulletText("Scroll: (%.2f,%.2f)", window->Scroll.x, window->Scroll.y);
                if (window->RootWindow != window) NodeWindow(window->RootWindow, "RootWindow");
                if (window->DC.ChildWindows.Size > 0) NodeWindows(window->DC.ChildWindows, "ChildWindows");
                ImGui::BulletText("Storage: %d bytes", window->StateStorage.Data.Size * (int)sizeof(ImGuiStorage::Pair));
                ImGui::TreePop();
            }
        };

        ImGuiContext& g = *GImGui;                // Access private state
        Funcs::NodeWindows(g.Windows, "Windows");
        if (ImGui::TreeNode("DrawList", "Active DrawLists (%d)", g.RenderDrawLists[0].Size))
        {
            for (int i = 0; i < g.RenderDrawLists[0].Size; i++)
                Funcs::NodeDrawList(g.RenderDrawLists[0][i], "DrawList");
            ImGui::TreePop();
        }
        if (ImGui::TreeNode("Popups", "Open Popups Stack (%d)", g.OpenPopupStack.Size))
        {
            for (int i = 0; i < g.OpenPopupStack.Size; i++)
            {
                ImGuiWindow* window = g.OpenPopupStack[i].Window;
                ImGui::BulletText("PopupID: %08x, Window: '%s'%s%s", g.OpenPopupStack[i].PopupId, window ? window->Name : "NULL", window && (window->Flags & ImGuiWindowFlags_ChildWindow) ? " ChildWindow" : "", window && (window->Flags & ImGuiWindowFlags_ChildMenu) ? " ChildMenu" : "");
            }
            ImGui::TreePop();
        }
        if (ImGui::TreeNode("Basic state"))
        {
            ImGui::Text("FocusedWindow: '%s'", g.FocusedWindow ? g.FocusedWindow->Name : "NULL");
            ImGui::Text("HoveredWindow: '%s'", g.HoveredWindow ? g.HoveredWindow->Name : "NULL");
            ImGui::Text("HoveredRootWindow: '%s'", g.HoveredRootWindow ? g.HoveredRootWindow->Name : "NULL");
            ImGui::Text("HoveredID: 0x%08X/0x%08X", g.HoveredId, g.HoveredIdPreviousFrame); // Data is "in-flight" so depending on when the Metrics window is called we may see current frame information or not
            ImGui::Text("ActiveID: 0x%08X/0x%08X", g.ActiveId, g.ActiveIdPreviousFrame);
            ImGui::TreePop();
        }
    }
    ImGui::End();
}

//-----------------------------------------------------------------------------

// Include imgui_user.inl at the end of imgui.cpp to access private data/functions that aren't exposed.
// Prefer just including imgui_internal.h from your code rather than using this define. If a declaration is missing from imgui_internal.h add it or request it on the github.
#ifdef IMGUI_INCLUDE_IMGUI_USER_INL
#include "imgui_user.inl"
#endif

//-----------------------------------------------------------------------------<|MERGE_RESOLUTION|>--- conflicted
+++ resolved
@@ -4257,10 +4257,7 @@
         window->DC.ItemWidthStack.resize(0);
         window->DC.AllowKeyboardFocusStack.resize(0);
         window->DC.ButtonRepeatStack.resize(0);
-<<<<<<< HEAD
-=======
         window->DC.TextWrapPosStack.resize(0);
->>>>>>> 0f9addb0
         window->DC.ColumnsCurrent = 0;
         window->DC.ColumnsCount = 1;
         window->DC.ColumnsStartPosY = window->DC.CursorPos.y;
@@ -4268,7 +4265,6 @@
         window->DC.TreeDepth = 0;
         window->DC.StateStorage = &window->StateStorage;
         window->DC.GroupStack.resize(0);
-        window->DC.ColorEditMode = ImGuiColorEditMode_UserSelect;
         window->MenuColumns.Update(3, style.ItemSpacing.x, !window_was_active);
 
         if (window->AutoFitFramesX > 0)
