--- conflicted
+++ resolved
@@ -10535,11 +10535,7 @@
         {
             static void NodeDrawList(ImDrawList* draw_list, const char* label)
             {
-<<<<<<< HEAD
-                bool opened = ImGui::TreeNode(draw_list, "%s: %d vtx, %d indices, %d cmds", label, draw_list->vtx_buffer.size(), draw_list->idx_buffer.size(), draw_list->commands.size());
-=======
-                bool node_opened = ImGui::TreeNode(draw_list, "%s: %d vtx, %d cmds", label, draw_list->vtx_buffer.size(), draw_list->commands.size());
->>>>>>> 6408ac48
+                bool node_opened = ImGui::TreeNode(draw_list, "%s: %d vtx, %d indices, %d cmds", label, draw_list->vtx_buffer.size(), draw_list->idx_buffer.size(), draw_list->commands.size());
                 if (draw_list == ImGui::GetWindowDrawList())
                 {
                     ImGui::SameLine();
