// dear imgui, v1.48 WIP
// (main code and documentation)

// See ImGui::ShowTestWindow() in imgui_demo.cpp for demo code.
// Newcomers, read 'Programmer guide' below for notes on how to setup ImGui in your codebase.
// Get latest version at https://github.com/ocornut/imgui
// Releases change-log at https://github.com/ocornut/imgui/releases
// Developed by Omar Cornut and every direct or indirect contributors to the GitHub.
// This library is free but I need your support to sustain development and maintenance.
// If you work for a company, please consider financial support, e.g: https://www.patreon.com/imgui

/*

 Index
 - MISSION STATEMENT
 - END-USER GUIDE
 - PROGRAMMER GUIDE (read me!)
 - API BREAKING CHANGES (read me when you update!)
 - FREQUENTLY ASKED QUESTIONS (FAQ), TIPS
   - How can I help?
   - How do I update to a newer version of ImGui?
   - Can I have multiple widgets with the same label? Can I have widget without a label? (Yes)
   - I integrated ImGui in my engine and the text or lines are blurry..
   - I integrated ImGui in my engine and some elements are disappearing when I move windows around..
   - How can I load a different font than the default?
   - How can I load multiple fonts?
   - How can I display and input non-latin characters such as Chinese, Japanese, Korean, Cyrillic?
 - ISSUES & TODO-LIST
 - CODE


 MISSION STATEMENT
 =================

 - easy to use to create code-driven and data-driven tools
 - easy to use to create ad hoc short-lived tools and long-lived, more elaborate tools
 - easy to hack and improve
 - minimize screen real-estate usage
 - minimize setup and maintenance
 - minimize state storage on user side
 - portable, minimize dependencies, run on target (consoles, phones, etc.)
 - efficient runtime (NB- we do allocate when "growing" content - creating a window / opening a tree node for the first time, etc. - but a typical frame won't allocate anything)
 - read about immediate-mode gui principles @ http://mollyrocket.com/861, http://mollyrocket.com/forums/index.html

 Designed for developers and content-creators, not the typical end-user! Some of the weaknesses includes:
 - doesn't look fancy, doesn't animate
 - limited layout features, intricate layouts are typically crafted in code
 - occasionally uses statically sized buffers for string manipulations - won't crash, but some very long pieces of text may be clipped. functions like ImGui::TextUnformatted() don't have such restriction.


 END-USER GUIDE
 ==============

 - double-click title bar to collapse window
 - click upper right corner to close a window, available when 'bool* p_opened' is passed to ImGui::Begin()
 - click and drag on lower right corner to resize window
 - click and drag on any empty space to move window
 - double-click/double-tap on lower right corner grip to auto-fit to content
 - TAB/SHIFT+TAB to cycle through keyboard editable fields
 - use mouse wheel to scroll
 - use CTRL+mouse wheel to zoom window contents (if IO.FontAllowScaling is true)
 - CTRL+Click on a slider or drag box to input value as text
 - text editor:
   - Hold SHIFT or use mouse to select text.
   - CTRL+Left/Right to word jump
   - CTRL+Shift+Left/Right to select words
   - CTRL+A our Double-Click to select all
   - CTRL+X,CTRL+C,CTRL+V to use OS clipboard
   - CTRL+Z,CTRL+Y to undo/redo
   - ESCAPE to revert text to its original value
   - You can apply arithmetic operators +,*,/ on numerical values. Use +- to subtract (because - would set a negative value!)


 PROGRAMMER GUIDE
 ================

 - read the FAQ below this section!
 - your code creates the UI, if your code doesn't run the UI is gone! == very dynamic UI, no construction/destructions steps, less data retention on your side, no state duplication, less sync, less bugs.
 - call and read ImGui::ShowTestWindow() for demo code demonstrating most features.
 - see examples/ folder for standalone sample applications. Prefer reading examples/opengl_example/ first at it is the simplest.
 - customization: PushStyleColor()/PushStyleVar() or the style editor to tweak the look of the interface (e.g. if you want a more compact UI or a different color scheme).

 - getting started:
   - init: call ImGui::GetIO() to retrieve the ImGuiIO structure and fill the fields marked 'Settings'.
   - init: call io.Fonts->GetTexDataAsRGBA32(...) and load the font texture pixels into graphics memory.
   - every frame:
      1/ in your mainloop or right after you got your keyboard/mouse info, call ImGui::GetIO() and fill the fields marked 'Input'
      2/ call ImGui::NewFrame().
      3/ use any ImGui function you want between NewFrame() and Render()
      4/ call ImGui::Render() to render all the accumulated command-lists. it will call your RenderDrawListFn handler that you set in the IO structure.
   - all rendering information are stored into command-lists until ImGui::Render() is called.
   - ImGui never touches or know about your GPU state. the only function that knows about GPU is the RenderDrawListFn handler that you must provide.
   - effectively it means you can create widgets at any time in your code, regardless of considerations of being in "update" vs "render" phases.
   - refer to the examples applications in the examples/ folder for instruction on how to setup your code.
   - a typical application skeleton may be:

        // Application init
        ImGuiIO& io = ImGui::GetIO();
        io.DisplaySize.x = 1920.0f;
        io.DisplaySize.y = 1280.0f;
        io.IniFilename = "imgui.ini";
        io.RenderDrawListsFn = my_render_function;  // Setup a render function, or set to NULL and call GetDrawData() after Render() to access the render data.
        // TODO: Fill others settings of the io structure

        // Load texture atlas
        // There is a default font so you don't need to care about choosing a font yet
        unsigned char* pixels;
        int width, height;
        io.Fonts->GetTexDataAsRGBA32(pixels, &width, &height);
        // TODO: At this points you've got a texture pointed to by 'pixels' and you need to upload that your your graphic system 
        // TODO: Store your texture pointer/identifier (whatever your engine uses) in 'io.Fonts->TexID'

        // Application main loop
        while (true)
        {
            // 1) get low-level inputs (e.g. on Win32, GetKeyboardState(), or poll your events, etc.)
            // TODO: fill all fields of IO structure and call NewFrame
            ImGuiIO& io = ImGui::GetIO();
            io.DeltaTime = 1.0f/60.0f;
            io.MousePos = mouse_pos;
            io.MouseDown[0] = mouse_button_0;
            io.MouseDown[1] = mouse_button_1;
            io.KeysDown[i] = ...

            // 2) call NewFrame(), after this point you can use ImGui::* functions anytime
            ImGui::NewFrame();

            // 3) most of your application code here
            ImGui::Begin("My window");
            ImGui::Text("Hello, world.");
            ImGui::End();
            MyGameUpdate(); // may use ImGui functions
            MyGameRender(); // may use ImGui functions

            // 4) render & swap video buffers
            ImGui::Render();
            // swap video buffer, etc.
        }

   - after calling ImGui::NewFrame() you can read back flags from the IO structure to tell how ImGui intends to use your inputs.
     When 'io.WantCaptureMouse' or 'io.WantCaptureKeyboard' flags are set you may want to discard/hide the inputs from the rest of your application.
     When 'io.WantInputsCharacters' is set to may want to notify your OS to popup an on-screen keyboard, if available.


 API BREAKING CHANGES
 ====================

 Occasionally introducing changes that are breaking the API. The breakage are generally minor and easy to fix.
 Here is a change-log of API breaking changes, if you are using one of the functions listed, expect to have to fix some code.
 Also read releases logs https://github.com/ocornut/imgui/releases for more details.

<<<<<<< HEAD
 - 2016/02/21 (1.48) - removed ColorEditMode() and ImGuiColorEditMode in favor of ImGuiColorEditFlags and parameters to ColorEdit*() functions
                     - replaced ColorEdit4() third parameter 'bool show_alpha=true' to 'ImGuiColorEditFlags flags=0x01' where ImGuiColorEditFlags_Alpha=0x01 for dodgy compatibility
=======
 - 2016/03/02 (1.48) - InputText() completion/history/always callbacks: if you modify the text buffer manually (without using DeleteChars()/InsertChars() helper) you need to maintain the BufTextLen field. added an assert.
>>>>>>> 3db40903
 - 2016/01/23 (1.48) - fixed not honoring exact width passed to PushItemWidth(), previously it would add extra FramePadding.x*2 over that width. if you had manual pixel-perfect alignment in place it might affect you.
 - 2015/12/27 (1.48) - fixed ImDrawList::AddRect() which used to render a rectangle 1 px too large on each axis.
 - 2015/12/04 (1.47) - renamed Color() helpers to ValueColor() - dangerously named, rarely used and probably to be made obsolete.
 - 2015/08/29 (1.45) - with the addition of horizontal scrollbar we made various fixes to inconsistencies with dealing with cursor position.
                       GetCursorPos()/SetCursorPos() functions now include the scrolled amount. It shouldn't affect the majority of users, but take note that SetCursorPosX(100.0f) puts you at +100 from the starting x position which may include scrolling, not at +100 from the window left side.
                       GetContentRegionMax()/GetWindowContentRegionMin()/GetWindowContentRegionMax() functions allow include the scrolled amount. Typically those were used in cases where no scrolling would happen so it may not be a problem, but watch out!
 - 2015/08/29 (1.45) - renamed style.ScrollbarWidth to style.ScrollbarSize
 - 2015/08/05 (1.44) - split imgui.cpp into extra files: imgui_demo.cpp imgui_draw.cpp imgui_internal.h that you need to add to your project.
 - 2015/07/18 (1.44) - fixed angles in ImDrawList::PathArcTo(), PathArcToFast() (introduced in 1.43) being off by an extra PI for no justifiable reason
 - 2015/07/14 (1.43) - add new ImFontAtlas::AddFont() API. For the old AddFont***, moved the 'font_no' parameter of ImFontAtlas::AddFont** functions to the ImFontConfig structure.
                       you need to render your textured triangles with bilinear filtering to benefit from sub-pixel positioning of text.
 - 2015/07/08 (1.43) - switched rendering data to use indexed rendering. this is saving a fair amount of CPU/GPU and enables us to get anti-aliasing for a marginal cost.
                       this necessary change will break your rendering function! the fix should be very easy. sorry for that :(
                     - if you are using a vanilla copy of one of the imgui_impl_XXXX.cpp provided in the example, you just need to update your copy and you can ignore the rest.
                     - the signature of the io.RenderDrawListsFn handler has changed!
                            ImGui_XXXX_RenderDrawLists(ImDrawList** const cmd_lists, int cmd_lists_count)
                       became:
                            ImGui_XXXX_RenderDrawLists(ImDrawData* draw_data).
                              argument   'cmd_lists'        -> 'draw_data->CmdLists'
                              argument   'cmd_lists_count'  -> 'draw_data->CmdListsCount'
                              ImDrawList 'commands'         -> 'CmdBuffer'
                              ImDrawList 'vtx_buffer'       -> 'VtxBuffer'
                              ImDrawList  n/a               -> 'IdxBuffer' (new)
                              ImDrawCmd  'vtx_count'        -> 'ElemCount'
                              ImDrawCmd  'clip_rect'        -> 'ClipRect'
                              ImDrawCmd  'user_callback'    -> 'UserCallback'
                              ImDrawCmd  'texture_id'       -> 'TextureId'
                     - each ImDrawList now contains both a vertex buffer and an index buffer. For each command, render ElemCount/3 triangles using indices from the index buffer.
                     - if you REALLY cannot render indexed primitives, you can call the draw_data->DeIndexAllBuffers() method to de-index the buffers. This is slow and a waste of CPU/GPU. Prefer using indexed rendering!
                     - refer to code in the examples/ folder or ask on the GitHub if you are unsure of how to upgrade. please upgrade!
 - 2015/07/10 (1.43) - changed SameLine() parameters from int to float.
 - 2015/07/02 (1.42) - renamed SetScrollPosHere() to SetScrollFromCursorPos(). Kept inline redirection function (will obsolete).
 - 2015/07/02 (1.42) - renamed GetScrollPosY() to GetScrollY(). Necessary to reduce confusion along with other scrolling functions, because positions (e.g. cursor position) are not equivalent to scrolling amount.
 - 2015/06/14 (1.41) - changed ImageButton() default bg_col parameter from (0,0,0,1) (black) to (0,0,0,0) (transparent) - makes a difference when texture have transparence
 - 2015/06/14 (1.41) - changed Selectable() API from (label, selected, size) to (label, selected, flags, size). Size override should have been rarely be used. Sorry!
 - 2015/05/31 (1.40) - renamed GetWindowCollapsed() to IsWindowCollapsed() for consistency. Kept inline redirection function (will obsolete).
 - 2015/05/31 (1.40) - renamed IsRectClipped() to IsRectVisible() for consistency. Note that return value is opposite! Kept inline redirection function (will obsolete).
 - 2015/05/27 (1.40) - removed the third 'repeat_if_held' parameter from Button() - sorry! it was rarely used and inconsistent. Use PushButtonRepeat(true) / PopButtonRepeat() to enable repeat on desired buttons.
 - 2015/05/11 (1.40) - changed BeginPopup() API, takes a string identifier instead of a bool. ImGui needs to manage the open/closed state of popups. Call OpenPopup() to actually set the "opened" state of a popup. BeginPopup() returns true if the popup is opened.
 - 2015/05/03 (1.40) - removed style.AutoFitPadding, using style.WindowPadding makes more sense (the default values were already the same).
 - 2015/04/13 (1.38) - renamed IsClipped() to IsRectClipped(). Kept inline redirection function (will obsolete).
 - 2015/04/09 (1.38) - renamed ImDrawList::AddArc() to ImDrawList::AddArcFast() for compatibility with future API
 - 2015/04/03 (1.38) - removed ImGuiCol_CheckHovered, ImGuiCol_CheckActive, replaced with the more general ImGuiCol_FrameBgHovered, ImGuiCol_FrameBgActive.
 - 2014/04/03 (1.38) - removed support for passing -FLT_MAX..+FLT_MAX as the range for a SliderFloat(). Use DragFloat() or Inputfloat() instead.
 - 2015/03/17 (1.36) - renamed GetItemBoxMin()/GetItemBoxMax()/IsMouseHoveringBox() to GetItemRectMin()/GetItemRectMax()/IsMouseHoveringRect(). Kept inline redirection function (will obsolete).
 - 2015/03/15 (1.36) - renamed style.TreeNodeSpacing to style.IndentSpacing, ImGuiStyleVar_TreeNodeSpacing to ImGuiStyleVar_IndentSpacing
 - 2015/03/13 (1.36) - renamed GetWindowIsFocused() to IsWindowFocused(). Kept inline redirection function (will obsolete).
 - 2015/03/08 (1.35) - renamed style.ScrollBarWidth to style.ScrollbarWidth (casing)
 - 2015/02/27 (1.34) - renamed OpenNextNode(bool) to SetNextTreeNodeOpened(bool, ImGuiSetCond). Kept inline redirection function (will obsolete).
 - 2015/02/27 (1.34) - renamed ImGuiSetCondition_*** to ImGuiSetCond_***, and _FirstUseThisSession becomes _Once.
 - 2015/02/11 (1.32) - changed text input callback ImGuiTextEditCallback return type from void-->int. reserved for future use, return 0 for now.
 - 2015/02/10 (1.32) - renamed GetItemWidth() to CalcItemWidth() to clarify its evolving behavior
 - 2015/02/08 (1.31) - renamed GetTextLineSpacing() to GetTextLineHeightWithSpacing()
 - 2015/02/01 (1.31) - removed IO.MemReallocFn (unused)
 - 2015/01/19 (1.30) - renamed ImGuiStorage::GetIntPtr()/GetFloatPtr() to GetIntRef()/GetIntRef() because Ptr was conflicting with actual pointer storage functions.
 - 2015/01/11 (1.30) - big font/image API change! now loads TTF file. allow for multiple fonts. no need for a PNG loader.
              (1.30) - removed GetDefaultFontData(). uses io.Fonts->GetTextureData*() API to retrieve uncompressed pixels.
                       this sequence:
                           const void* png_data;
                           unsigned int png_size;
                           ImGui::GetDefaultFontData(NULL, NULL, &png_data, &png_size);
                           // <Copy to GPU>
                       became:
                           unsigned char* pixels;
                           int width, height;
                           io.Fonts->GetTexDataAsRGBA32(&pixels, &width, &height);
                           // <Copy to GPU>
                           io.Fonts->TexID = (your_texture_identifier);
                       you now have much more flexibility to load multiple TTF fonts and manage the texture buffer for internal needs.
                       it is now recommended that you sample the font texture with bilinear interpolation.
              (1.30) - added texture identifier in ImDrawCmd passed to your render function (we can now render images). make sure to set io.Fonts->TexID.
              (1.30) - removed IO.PixelCenterOffset (unnecessary, can be handled in user projection matrix)
              (1.30) - removed ImGui::IsItemFocused() in favor of ImGui::IsItemActive() which handles all widgets
 - 2014/12/10 (1.18) - removed SetNewWindowDefaultPos() in favor of new generic API SetNextWindowPos(pos, ImGuiSetCondition_FirstUseEver)
 - 2014/11/28 (1.17) - moved IO.Font*** options to inside the IO.Font-> structure (FontYOffset, FontTexUvForWhite, FontBaseScale, FontFallbackGlyph)
 - 2014/11/26 (1.17) - reworked syntax of IMGUI_ONCE_UPON_A_FRAME helper macro to increase compiler compatibility
 - 2014/11/07 (1.15) - renamed IsHovered() to IsItemHovered()
 - 2014/10/02 (1.14) - renamed IMGUI_INCLUDE_IMGUI_USER_CPP to IMGUI_INCLUDE_IMGUI_USER_INL and imgui_user.cpp to imgui_user.inl (more IDE friendly)
 - 2014/09/25 (1.13) - removed 'text_end' parameter from IO.SetClipboardTextFn (the string is now always zero-terminated for simplicity)
 - 2014/09/24 (1.12) - renamed SetFontScale() to SetWindowFontScale()
 - 2014/09/24 (1.12) - moved IM_MALLOC/IM_REALLOC/IM_FREE preprocessor defines to IO.MemAllocFn/IO.MemReallocFn/IO.MemFreeFn
 - 2014/08/30 (1.09) - removed IO.FontHeight (now computed automatically)
 - 2014/08/30 (1.09) - moved IMGUI_FONT_TEX_UV_FOR_WHITE preprocessor define to IO.FontTexUvForWhite
 - 2014/08/28 (1.09) - changed the behavior of IO.PixelCenterOffset following various rendering fixes


 FREQUENTLY ASKED QUESTIONS (FAQ), TIPS
 ======================================

 Q: How can I help?
 A: - If you are experienced enough with ImGui and with C/C++, look at the todo list and see how you want/can help!
    - Become a Patron/donate. Convince your company to become a Patron or provide serious funding for development time.

 Q: How do I update to a newer version of ImGui?
 A: Overwrite the following files:
      imgui.cpp
      imgui.h
      imgui_demo.cpp
      imgui_draw.cpp
      imgui_internal.h
      stb_rect_pack.h
      stb_textedit.h
      stb_truetype.h
    Don't overwrite imconfig.h if you have made modification to your copy.
    Check the "API BREAKING CHANGES" sections for a list of occasional API breaking changes. If you have a problem with a function, search for its name
    in the code, there will likely be a comment about it. Please report any issue to the GitHub page!

 Q: Can I have multiple widgets with the same label? Can I have widget without a label? (Yes)
 A: Yes. A primer on the use of labels/IDs in ImGui..

   - Elements that are not clickable, such as Text() items don't need an ID.

   - Interactive widgets require state to be carried over multiple frames (most typically ImGui often needs to remember what is the "active" widget).
     to do so they need an unique ID. unique ID are typically derived from a string label, an integer index or a pointer.

       Button("OK");        // Label = "OK",     ID = hash of "OK"
       Button("Cancel");    // Label = "Cancel", ID = hash of "Cancel"

   - ID are uniquely scoped within windows, tree nodes, etc. so no conflict can happen if you have two buttons called "OK" in two different windows
     or in two different locations of a tree.

   - If you have a same ID twice in the same location, you'll have a conflict:

       Button("OK");
       Button("OK");           // ID collision! Both buttons will be treated as the same.

     Fear not! this is easy to solve and there are many ways to solve it!

   - When passing a label you can optionally specify extra unique ID information within string itself. This helps solving the simpler collision cases.
     use "##" to pass a complement to the ID that won't be visible to the end-user:

       Button("Play");         // Label = "Play",   ID = hash of "Play"
       Button("Play##foo1");   // Label = "Play",   ID = hash of "Play##foo1" (different from above)
       Button("Play##foo2");   // Label = "Play",   ID = hash of "Play##foo2" (different from above)

   - If you want to completely hide the label, but still need an ID:

       Checkbox("##On", &b);   // Label = "",       ID = hash of "##On" (no label!)

   - Occasionally/rarely you might want change a label while preserving a constant ID. This allows you to animate labels.
     For example you may want to include varying information in a window title bar (and windows are uniquely identified by their ID.. obviously)
     Use "###" to pass a label that isn't part of ID:

       Button("Hello###ID";   // Label = "Hello",  ID = hash of "ID"
       Button("World###ID";   // Label = "World",  ID = hash of "ID" (same as above)
       
       sprintf(buf, "My game (%f FPS)###MyGame");
       Begin(buf);            // Variable label,   ID = hash of "MyGame"

   - Use PushID() / PopID() to create scopes and avoid ID conflicts within the same Window.
     This is the most convenient way of distinguishing ID if you are iterating and creating many UI elements.
     You can push a pointer, a string or an integer value. Remember that ID are formed from the concatenation of everything in the ID stack!

       for (int i = 0; i < 100; i++)
       {
         PushID(i);
         Button("Click");   // Label = "Click",  ID = hash of integer + "label" (unique)
         PopID();
       }

       for (int i = 0; i < 100; i++)
       {
         MyObject* obj = Objects[i];
         PushID(obj);
         Button("Click");   // Label = "Click",  ID = hash of pointer + "label" (unique)
         PopID();
       }

       for (int i = 0; i < 100; i++)
       {
         MyObject* obj = Objects[i];
         PushID(obj->Name);
         Button("Click");   // Label = "Click",  ID = hash of string + "label" (unique)
         PopID();
       }

   - More example showing that you can stack multiple prefixes into the ID stack:

       Button("Click");     // Label = "Click",  ID = hash of "Click"
       PushID("node");
       Button("Click");     // Label = "Click",  ID = hash of "node" + "Click"
         PushID(my_ptr);
           Button("Click"); // Label = "Click",  ID = hash of "node" + ptr + "Click"
         PopID();
       PopID();

   - Tree nodes implicitly creates a scope for you by calling PushID().

       Button("Click");     // Label = "Click",  ID = hash of "Click"
       if (TreeNode("node"))
       {
         Button("Click");   // Label = "Click",  ID = hash of "node" + "Click"
         TreePop();
       }

   - When working with trees, ID are used to preserve the opened/closed state of each tree node.
     Depending on your use cases you may want to use strings, indices or pointers as ID.
      e.g. when displaying a single object that may change over time (1-1 relationship), using a static string as ID will preserve your node open/closed state when the targeted object change.
      e.g. when displaying a list of objects, using indices or pointers as ID will preserve the node open/closed state differently. experiment and see what makes more sense!

 Q: I integrated ImGui in my engine and the text or lines are blurry..
 A: In your Render function, try translating your projection matrix by (0.5f,0.5f) or (0.375f,0.375f).
    Also make sure your orthographic projection matrix and io.DisplaySize matches your actual framebuffer dimension.

 Q. I integrated ImGui in my engine and some elements are disappearing when I move windows around..
    Most likely you are mishandling the clipping rectangles in your render function. Rectangles provided by ImGui are defined as (x1,y1,x2,y2) and NOT as (x1,y1,width,height).

 Q: How can I load a different font than the default? (default is an embedded version of ProggyClean.ttf, rendered at size 13)
 A: Use the font atlas to load the TTF file you want:

      ImGuiIO& io = ImGui::GetIO();
      io.Fonts->AddFontFromFileTTF("myfontfile.ttf", size_in_pixels);
      io.Fonts->GetTexDataAsRGBA32() or GetTexDataAsAlpha8()

 Q: How can I load multiple fonts?
 A: Use the font atlas to pack them into a single texture:
    (Read extra_fonts/README.txt and the code in ImFontAtlas for more details.)

      ImGuiIO& io = ImGui::GetIO();
      ImFont* font0 = io.Fonts->AddFontDefault();
      ImFont* font1 = io.Fonts->AddFontFromFileTTF("myfontfile.ttf", size_in_pixels);
      ImFont* font2 = io.Fonts->AddFontFromFileTTF("myfontfile2.ttf", size_in_pixels);
      io.Fonts->GetTexDataAsRGBA32() or GetTexDataAsAlpha8()
      // the first loaded font gets used by default
      // use ImGui::PushFont()/ImGui::PopFont() to change the font at runtime

      // Options
      ImFontConfig config;
      config.OversampleH = 3;
      config.OversampleV = 1;
      config.GlyphExtraSpacing.x = 1.0f;
      io.Fonts->LoadFromFileTTF("myfontfile.ttf", size_pixels, &config);

      // Combine multiple fonts into one
      ImWchar ranges[] = { 0xf000, 0xf3ff, 0 };
      ImFontConfig config;
      config.MergeMode = true;
      io.Fonts->AddFontDefault();
      io.Fonts->LoadFromFileTTF("fontawesome-webfont.ttf", 16.0f, &config, ranges);
      io.Fonts->LoadFromFileTTF("myfontfile.ttf", size_pixels, NULL, &config, io.Fonts->GetGlyphRangesJapanese());

 Q: How can I display and input non-Latin characters such as Chinese, Japanese, Korean, Cyrillic?
 A: When loading a font, pass custom Unicode ranges to specify the glyphs to load. ImGui will support UTF-8 encoding across the board.
    Character input depends on you passing the right character code to io.AddInputCharacter(). The example applications do that.

      io.Fonts->AddFontFromFileTTF("myfontfile.ttf", size_in_pixels, NULL, io.Fonts->GetGlyphRangesJapanese());  // Load Japanese characters
      io.Fonts->GetTexDataAsRGBA32() or GetTexDataAsAlpha8()
      io.ImeWindowHandle = MY_HWND;      // To input using Microsoft IME, give ImGui the hwnd of your application

 - tip: the construct 'IMGUI_ONCE_UPON_A_FRAME { ... }' will run the block of code only once a frame. You can use it to quickly add custom UI in the middle of a deep nested inner loop in your code.
 - tip: you can create widgets without a Begin()/End() block, they will go in an implicit window called "Debug"
 - tip: you can call Begin() multiple times with the same name during the same frame, it will keep appending to the same window. this is also useful to set yourself in the context of another window (to get/set other settings)
 - tip: you can call Render() multiple times (e.g for VR renders).
 - tip: call and read the ShowTestWindow() code in imgui_demo.cpp for more example of how to use ImGui!


 ISSUES & TODO-LIST
 ==================
 Issue numbers (#) refer to github issues listed at https://github.com/ocornut/imgui/issues
 The list below consist mostly of notes of things to do before they are requested/discussed by users (at that point it usually happens on the github)

 - doc: add a proper documentation+regression testing system (#435)
 - window: maximum window size settings (per-axis). for large popups in particular user may not want the popup to fill all space.
 - window: add a way for very transient windows (non-saved, temporary overlay over hundreds of objects) to "clean" up from the global window list. perhaps a lightweight explicit cleanup pass.
 - window: calling SetNextWindowSize() every frame with <= 0 doesn't do anything, may be useful to allow (particularly when used for a single axis).
 - window: auto-fit feedback loop when user relies on any dynamic layout (window width multiplier, column) appears weird to end-user. clarify.
 - window: allow resizing of child windows (possibly given min/max for each axis?)
 - window: background options for child windows, border option (disable rounding)
 - window: add a way to clear an existing window instead of appending (e.g. for tooltip override using a consistent api rather than the deferred tooltip)
 - window: resizing from any sides? + mouse cursor directives for app.
!- window: begin with *p_opened == false should return false.
 - window: get size/pos helpers given names (see discussion in #249)
 - window: a collapsed window can be stuck behind the main menu bar?
 - window: detect extra End() call that pop the "Debug" window out and assert at call site instead of later.
 - window: consider renaming "GetWindowFont" which conflict with old Windows #define (#340)
 - window/tooltip: allow to set the width of a tooltip to allow TextWrapped() etc. while keeping the height automatic.
 - draw-list: maintaining bounding box per command would allow to merge draw command when clipping isn't relied on (typical non-scrolling window or non-overflowing column would merge with previous command).
!- scrolling: allow immediately effective change of scroll if we haven't appended items yet
 - splitter/separator: formalize the splitter idiom into an official api (we want to handle n-way split) (#319)
 - widgets: display mode: widget-label, label-widget (aligned on column or using fixed size), label-newline-tab-widget etc.
 - widgets: clean up widgets internal toward exposing everything.
 - widgets: add disabled and read-only modes (#211)
 - main: considering adding EndFrame()/Init(). some constructs are awkward in the implementation because of the lack of them.
 - main: make it so that a frame with no window registered won't refocus every window on subsequent frames (~bump LastFrameActive of all windows). 
 - main: IsItemHovered() make it more consistent for various type of widgets, widgets with multiple components, etc. also effectively IsHovered() region sometimes differs from hot region, e.g tree nodes
 - main: IsItemHovered() info stored in a stack? so that 'if TreeNode() { Text; TreePop; } if IsHovered' return the hover state of the TreeNode?
 - input text: add ImGuiInputTextFlags_EnterToApply? (off #218)
 - input text: reorganise event handling, allow CharFilter to modify buffers, allow multiple events? (#541)
 - input text multi-line: don't directly call AddText() which does an unnecessary vertex reserve for character count prior to clipping. and/or more line-based clipping to AddText(). and/or reorganize TextUnformatted/RenderText for more efficiency for large text (e.g TextUnformatted could clip and log separately, etc).
 - input text multi-line: way to dynamically grow the buffer without forcing the user to initially allocate for worse case (follow up on #200)
 - input text multi-line: line numbers? status bar? (follow up on #200)
 - input number: optional range min/max for Input*() functions
 - input number: holding [-]/[+] buttons could increase the step speed non-linearly (or user-controlled)
 - input number: use mouse wheel to step up/down
 - input number: applying arithmetics ops (+,-,*,/) messes up with text edit undo stack.
 - text: proper alignment options
 - image/image button: misalignment on padded/bordered button?
 - image/image button: parameters are confusing, image() has tint_col,border_col whereas imagebutton() has bg_col/tint_col. Even thou they are different parameters ordering could be more consistent. can we fix that?
 - layout: horizontal layout helper (#97)
 - layout: horizontal flow until no space left (#404)
 - layout: more generic alignment state (left/right/centered) for single items?
 - layout: clean up the InputFloatN/SliderFloatN/ColorEdit4 layout code. item width should include frame padding.
 - columns: declare column set (each column: fixed size, %, fill, distribute default size among fills) (#513, #125)
 - columns: add a conditional parameter to SetColumnOffset() (#513, #125)
 - columns: separator function or parameter that works within the column (currently Separator() bypass all columns) (#125)
 - columns: columns header to act as button (~sort op) and allow resize/reorder (#513, #125)
 - columns: user specify columns size (#513, #125)
 - columns: flag to add horizontal separator above/below?
 - columns/layout: setup minimum line height (equivalent of automatically calling AlignFirstTextHeightToWidgets)
 - combo: sparse combo boxes (via function call?) / iterators
 - combo: contents should extends to fit label if combo widget is small
 - combo/listbox: keyboard control. need InputText-like non-active focus + key handling. considering keyboard for custom listbox (pr #203)
 - listbox: multiple selection
 - listbox: user may want to initial scroll to focus on the one selected value?
 - listbox: keyboard navigation.
 - listbox: scrolling should track modified selection.
!- popups/menus: clarify usage of popups id, how MenuItem/Selectable closing parent popups affects the ID, etc. this is quite fishy needs improvement! (#331, #402)
 - popups: add variant using global identifier similar to Begin/End (#402)
 - popups: border options. richer api like BeginChild() perhaps? (#197)
 - menus: local shortcuts, global shortcuts (#456, #126)
 - menus: icons
 - menus: menubars: some sort of priority / effect of main menu-bar on desktop size?
 - statusbar: add a per-window status bar helper similar to what menubar does.
 - tabs (#261, #351)
 - separator: separator on the initial position of a window is not visible (cursorpos.y <= clippos.y)
 - color: the color helpers/typing is a mess and needs sorting out.
 - color: add a better color picker (#346)
 - node/graph editor (#306)
 - pie menus patterns (#434)
 - plot: PlotLines() should use the polygon-stroke facilities (currently issues with averaging normals)
 - plot: make it easier for user to draw extra stuff into the graph (e.g: draw basis, highlight certain points, 2d plots, multiple plots)
 - plot: "smooth" automatic scale over time, user give an input 0.0(full user scale) 1.0(full derived from value)
 - plot: add a helper e.g. Plot(char* label, float value, float time_span=2.0f) that stores values and Plot them for you - probably another function name. and/or automatically allow to plot ANY displayed value (more reliance on stable ID)
 - slider: allow using the [-]/[+] buttons used by InputFloat()/InputInt()
 - slider: initial absolute click is imprecise. change to relative movement slider (same as scrollbar).
 - slider: add dragging-based widgets to edit values with mouse (on 2 axises), saving screen real-estate.
 - slider: tint background based on value (e.g. v_min -> v_max, or use 0.0f either side of the sign)
 - slider & drag: int data passing through a float
 - drag float: up/down axis
 - drag float: added leeway on edge (e.g. a few invisible steps past the clamp limits)
 - text edit: clean up the mess caused by converting UTF-8 <> wchar. the code is rather inefficient right now.
 - text edit: centered text for slider as input text so it matches typical positioning.
 - text edit: flag to disable live update of the user buffer.
 - text edit: field resize behavior - field could stretch when being edited? hover tooltip shows more text?
 - tree node / optimization: avoid formatting when clipped.
 - tree node: tree-node/header right-most side doesn't take account of horizontal scrolling.
 - tree node: add treenode/treepush int variants? because (void*) cast from int warns on some platforms/settings
 - tree node / selectable render mismatch which is visible if you use them both next to each other (e.g. cf. property viewer)
 - textwrapped: figure out better way to use TextWrapped() in an always auto-resize context (tooltip, etc.) (git issue #249)
 - settings: write more decent code to allow saving/loading new fields
 - settings: api for per-tool simple persistent data (bool,int,float,columns sizes,etc.) in .ini file
 - style: add window shadows.
 - style/optimization: store rounded corners in texture to use 1 quad per corner (filled and wireframe) to lower the cost of rounding.
 - style: color-box not always square?
 - style: a concept of "compact style" that the end-user can easily rely on (e.g. PushStyleCompact()?) that maps to other settings? avoid implementing duplicate helpers such as SmallCheckbox(), etc.
 - style: try to make PushStyleVar() more robust to incorrect parameters (to be more friendly to edit & continues situation).
 - style: global scale setting.
 - text: simple markup language for color change?
 - font: dynamic font atlas to avoid baking huge ranges into bitmap and make scaling easier.
 - font: helper to add glyph redirect/replacements (e.g. redirect alternate apostrophe unicode code points to ascii one, etc.)
 - log: LogButtons() options for specifying depth and/or hiding depth slider
 - log: have more control over the log scope (e.g. stop logging when leaving current tree node scope)
 - log: be able to log anything (e.g. right-click on a window/tree-node, shows context menu? log into tty/file/clipboard)
 - log: let user copy any window content to clipboard easily (CTRL+C on windows? while moving it? context menu?). code is commented because it fails with multiple Begin/End pairs.
 - filters: set a current filter that tree node can automatically query to hide themselves
 - filters: handle wildcards (with implicit leading/trailing *), regexps
 - shortcuts: add a shortcut api, e.g. parse "&Save" and/or "Save (CTRL+S)", pass in to widgets or provide simple ways to use (button=activate, input=focus)
!- keyboard: tooltip & combo boxes are messing up / not honoring keyboard tabbing
 - keyboard: full keyboard navigation and focus. (#323)
 - focus: SetKeyboardFocusHere() on with >= 0 offset could be done on same frame (else latch and modulate on beginning of next frame)
 - input: rework IO system to be able to pass actual ordered/timestamped events.
 - input: allow to decide and pass explicit double-clicks (e.g. for windows by the CS_DBLCLKS style).
 - input: support track pad style scrolling & slider edit.
 - misc: provide a way to compile out the entire implementation while providing a dummy API (e.g. #define IMGUI_DUMMY_IMPL)
 - misc: double-clicking on title bar to minimize isn't consistent, perhaps move to single-click on left-most collapse icon?
 - style editor: have a more global HSV setter (e.g. alter hue on all elements). consider replacing active/hovered by offset in HSV space? (#438)
 - style editor: color child window height expressed in multiple of line height.
 - remote: make a system like RemoteImGui first-class citizen/project (#75)
 - drawlist: user probably can't call Clear() because we expect a texture to be pushed in the stack.
 - examples: directx9/directx11: save/restore device state more thoroughly.
 - optimization: use another hash function than crc32, e.g. FNV1a
 - optimization/render: merge command-lists with same clip-rect into one even if they aren't sequential? (as long as in-between clip rectangle don't overlap)?
 - optimization: turn some the various stack vectors into statically-sized arrays
 - optimization: better clipping for multi-component widgets
*/

#if defined(_MSC_VER) && !defined(_CRT_SECURE_NO_WARNINGS)
#define _CRT_SECURE_NO_WARNINGS
#endif

#include "imgui.h"
#define IMGUI_DEFINE_MATH_OPERATORS
#define IMGUI_DEFINE_PLACEMENT_NEW
#include "imgui_internal.h"

#include <ctype.h>      // toupper, isprint
#include <math.h>       // sqrtf, fabsf, fmodf, powf, cosf, sinf, floorf, ceilf
#include <stdlib.h>     // NULL, malloc, free, qsort, atoi
#include <stdio.h>      // vsnprintf, sscanf, printf
#if defined(_MSC_VER) && _MSC_VER <= 1500 // MSVC 2008 or earlier
#include <stddef.h>     // intptr_t
#else
#include <stdint.h>     // intptr_t
#endif

#ifdef _MSC_VER
#pragma warning (disable: 4127) // condition expression is constant
#pragma warning (disable: 4505) // unreferenced local function has been removed (stb stuff)
#pragma warning (disable: 4996) // 'This function or variable may be unsafe': strcpy, strdup, sprintf, vsnprintf, sscanf, fopen
#define snprintf _snprintf
#endif

// Clang warnings with -Weverything
#ifdef __clang__
#pragma clang diagnostic ignored "-Wold-style-cast"         // warning : use of old-style cast                              // yes, they are more terse.
#pragma clang diagnostic ignored "-Wfloat-equal"            // warning : comparing floating point with == or != is unsafe   // storing and comparing against same constants ok.
#pragma clang diagnostic ignored "-Wformat-nonliteral"      // warning : format string is not a string literal              // passing non-literal to vsnformat(). yes, user passing incorrect format strings can crash the code.
#pragma clang diagnostic ignored "-Wexit-time-destructors"  // warning : declaration requires an exit-time destructor       // exit-time destruction order is undefined. if MemFree() leads to users code that has been disabled before exit it might cause problems. ImGui coding style welcomes static/globals.
#pragma clang diagnostic ignored "-Wglobal-constructors"    // warning : declaration requires a global destructor           // similar to above, not sure what the exact difference it.
#pragma clang diagnostic ignored "-Wsign-conversion"        // warning : implicit conversion changes signedness             //
#pragma clang diagnostic ignored "-Wmissing-noreturn"       // warning : function xx could be declared with attribute 'noreturn' warning    // GetDefaultFontData() asserts which some implementation makes it never return.
#pragma clang diagnostic ignored "-Wdeprecated-declarations"// warning : 'xx' is deprecated: The POSIX name for this item.. // for strdup used in demo code (so user can copy & paste the code)
#pragma clang diagnostic ignored "-Wint-to-void-pointer-cast" // warning : cast to 'void *' from smaller integer type 'int'
#endif
#ifdef __GNUC__
#pragma GCC diagnostic ignored "-Wunused-function"          // warning: 'xxxx' defined but not used
#pragma GCC diagnostic ignored "-Wint-to-pointer-cast"      // warning: cast to pointer from integer of different size
#endif

//-------------------------------------------------------------------------
// Forward Declarations
//-------------------------------------------------------------------------

static void             LogRenderedText(const ImVec2& ref_pos, const char* text, const char* text_end = NULL);
static const char*      FindTextDisplayEnd(const char* text, const char* text_end = NULL);

static void             PushMultiItemsWidths(int components, float w_full = 0.0f);
static float            GetDraggedColumnOffset(int column_index);

static bool             IsKeyPressedMap(ImGuiKey key, bool repeat = true);

static void             SetCurrentFont(ImFont* font);
static void             SetCurrentWindow(ImGuiWindow* window);
static void             SetWindowScrollY(ImGuiWindow* window, float new_scroll_y);
static void             SetWindowPos(ImGuiWindow* window, const ImVec2& pos, ImGuiSetCond cond);
static void             SetWindowSize(ImGuiWindow* window, const ImVec2& size, ImGuiSetCond cond);
static void             SetWindowCollapsed(ImGuiWindow* window, bool collapsed, ImGuiSetCond cond);
static ImGuiWindow*     FindHoveredWindow(ImVec2 pos, bool excluding_childs);
static ImGuiWindow*     CreateNewWindow(const char* name, ImVec2 size, ImGuiWindowFlags flags);
static inline bool      IsWindowContentHoverable(ImGuiWindow* window);
static void             ClearSetNextWindowData();
static void             CheckStacksSize(ImGuiWindow* window, bool write);
static void             Scrollbar(ImGuiWindow* window, bool horizontal);
static bool             CloseWindowButton(bool* p_opened);

static void             AddDrawListToRenderList(ImVector<ImDrawList*>& out_render_list, ImDrawList* draw_list);
static void             AddWindowToRenderList(ImVector<ImDrawList*>& out_render_list, ImGuiWindow* window);
static void             AddWindowToSortedBuffer(ImVector<ImGuiWindow*>& out_sorted_windows, ImGuiWindow* window);

static ImGuiIniData*    FindWindowSettings(const char* name);
static ImGuiIniData*    AddWindowSettings(const char* name);
static void             LoadSettings();
static void             SaveSettings();
static void             MarkSettingsDirty();

static void             PushColumnClipRect(int column_index = -1);
static ImRect           GetVisibleRect();

static bool             BeginPopupEx(const char* str_id, ImGuiWindowFlags extra_flags);
static void             CloseInactivePopups();
static void             ClosePopupToLevel(int remaining);
static void             ClosePopup(ImGuiID id);
static bool             IsPopupOpen(ImGuiID id);
static ImGuiWindow*     GetFrontMostModalRootWindow();
static ImVec2           FindBestPopupWindowPos(const ImVec2& base_pos, const ImVec2& size, int* last_dir, const ImRect& rect_to_avoid);

static bool             InputTextFilterCharacter(unsigned int* p_char, ImGuiInputTextFlags flags, ImGuiTextEditCallback callback, void* user_data);
static int              InputTextCalcTextLenAndLineCount(const char* text_begin, const char** out_text_end);
static ImVec2           InputTextCalcTextSizeW(const ImWchar* text_begin, const ImWchar* text_end, const ImWchar** remaining = NULL, ImVec2* out_offset = NULL, bool stop_on_new_line = false);

static inline void      DataTypeFormatString(ImGuiDataType data_type, void* data_ptr, const char* display_format, char* buf, int buf_size);
static inline void      DataTypeFormatString(ImGuiDataType data_type, void* data_ptr, int decimal_precision, char* buf, int buf_size);
static void             DataTypeApplyOp(ImGuiDataType data_type, int op, void* value1, const void* value2);
static void             DataTypeApplyOpFromText(const char* buf, const char* initial_value_buf, ImGuiDataType data_type, void* data_ptr, const char* scalar_format);

//-----------------------------------------------------------------------------
// Platform dependent default implementations
//-----------------------------------------------------------------------------

static const char*      GetClipboardTextFn_DefaultImpl();
static void             SetClipboardTextFn_DefaultImpl(const char* text);
static void             ImeSetInputScreenPosFn_DefaultImpl(int x, int y);

//-----------------------------------------------------------------------------
// Context
//-----------------------------------------------------------------------------

// We access everything through this pointer (always assumed to be != NULL)
// You can swap the pointer to a different context by calling ImGui::SetInternalState()
static ImGuiState       GImDefaultState;
ImGuiState*             GImGui = &GImDefaultState;

// Statically allocated default font atlas. This is merely a maneuver to keep ImFontAtlas definition at the bottom of the .h file (otherwise it'd be inside ImGuiIO)
// Also we wouldn't be able to new() one at this point, before users may define IO.MemAllocFn.
static ImFontAtlas      GImDefaultFontAtlas;

//-----------------------------------------------------------------------------
// User facing structures
//-----------------------------------------------------------------------------

ImGuiStyle::ImGuiStyle()
{
    Alpha                   = 1.0f;             // Global alpha applies to everything in ImGui
    WindowPadding           = ImVec2(8,8);      // Padding within a window
    WindowMinSize           = ImVec2(32,32);    // Minimum window size
    WindowRounding          = 9.0f;             // Radius of window corners rounding. Set to 0.0f to have rectangular windows
    WindowTitleAlign        = ImGuiAlign_Left;  // Alignment for title bar text
    ChildWindowRounding     = 0.0f;             // Radius of child window corners rounding. Set to 0.0f to have rectangular windows
    FramePadding            = ImVec2(4,3);      // Padding within a framed rectangle (used by most widgets)
    FrameRounding           = 0.0f;             // Radius of frame corners rounding. Set to 0.0f to have rectangular frames (used by most widgets).
    ItemSpacing             = ImVec2(8,4);      // Horizontal and vertical spacing between widgets/lines
    ItemInnerSpacing        = ImVec2(4,4);      // Horizontal and vertical spacing between within elements of a composed widget (e.g. a slider and its label)
    TouchExtraPadding       = ImVec2(0,0);      // Expand reactive bounding box for touch-based system where touch position is not accurate enough. Unfortunately we don't sort widgets so priority on overlap will always be given to the first widget. So don't grow this too much!
    WindowFillAlphaDefault  = 0.70f;            // Default alpha of window background, if not specified in ImGui::Begin()
    IndentSpacing           = 22.0f;            // Horizontal spacing when e.g. entering a tree node
    ColumnsMinSpacing       = 6.0f;             // Minimum horizontal spacing between two columns
    ScrollbarSize           = 16.0f;            // Width of the vertical scrollbar, Height of the horizontal scrollbar
    ScrollbarRounding       = 9.0f;             // Radius of grab corners rounding for scrollbar
    GrabMinSize             = 10.0f;            // Minimum width/height of a grab box for slider/scrollbar
    GrabRounding            = 0.0f;             // Radius of grabs corners rounding. Set to 0.0f to have rectangular slider grabs.
    DisplayWindowPadding    = ImVec2(22,22);    // Window positions are clamped to be visible within the display area by at least this amount. Only covers regular windows.
    DisplaySafeAreaPadding  = ImVec2(4,4);      // If you cannot see the edge of your screen (e.g. on a TV) increase the safe area padding. Covers popups/tooltips as well regular windows.
    AntiAliasedLines        = true;             // Enable anti-aliasing on lines/borders. Disable if you are really short on CPU/GPU.
    AntiAliasedShapes       = true;             // Enable anti-aliasing on filled shapes (rounded rectangles, circles, etc.)
    CurveTessellationTol    = 1.25f;            // Tessellation tolerance. Decrease for highly tessellated curves (higher quality, more polygons), increase to reduce quality.

    Colors[ImGuiCol_Text]                   = ImVec4(0.90f, 0.90f, 0.90f, 1.00f);
    Colors[ImGuiCol_TextDisabled]           = ImVec4(0.60f, 0.60f, 0.60f, 1.00f);
    Colors[ImGuiCol_WindowBg]               = ImVec4(0.00f, 0.00f, 0.00f, 1.00f);
    Colors[ImGuiCol_ChildWindowBg]          = ImVec4(0.00f, 0.00f, 0.00f, 0.00f);
    Colors[ImGuiCol_Border]                 = ImVec4(0.70f, 0.70f, 0.70f, 0.65f);
    Colors[ImGuiCol_BorderShadow]           = ImVec4(0.00f, 0.00f, 0.00f, 0.00f);
    Colors[ImGuiCol_FrameBg]                = ImVec4(0.80f, 0.80f, 0.80f, 0.30f);   // Background of checkbox, radio button, plot, slider, text input
    Colors[ImGuiCol_FrameBgHovered]         = ImVec4(0.90f, 0.80f, 0.80f, 0.40f);
    Colors[ImGuiCol_FrameBgActive]          = ImVec4(0.90f, 0.65f, 0.65f, 0.45f);
    Colors[ImGuiCol_TitleBg]                = ImVec4(0.50f, 0.50f, 1.00f, 0.45f);
    Colors[ImGuiCol_TitleBgCollapsed]       = ImVec4(0.40f, 0.40f, 0.80f, 0.20f);
    Colors[ImGuiCol_TitleBgActive]          = ImVec4(0.50f, 0.50f, 1.00f, 0.55f);
    Colors[ImGuiCol_MenuBarBg]              = ImVec4(0.40f, 0.40f, 0.55f, 0.80f);
    Colors[ImGuiCol_ScrollbarBg]            = ImVec4(0.20f, 0.25f, 0.30f, 0.60f);
    Colors[ImGuiCol_ScrollbarGrab]          = ImVec4(0.40f, 0.40f, 0.80f, 0.30f);
    Colors[ImGuiCol_ScrollbarGrabHovered]   = ImVec4(0.40f, 0.40f, 0.80f, 0.40f);
    Colors[ImGuiCol_ScrollbarGrabActive]    = ImVec4(0.80f, 0.50f, 0.50f, 0.40f);
    Colors[ImGuiCol_ComboBg]                = ImVec4(0.20f, 0.20f, 0.20f, 0.99f);
    Colors[ImGuiCol_CheckMark]              = ImVec4(0.90f, 0.90f, 0.90f, 0.50f);
    Colors[ImGuiCol_SliderGrab]             = ImVec4(1.00f, 1.00f, 1.00f, 0.30f);
    Colors[ImGuiCol_SliderGrabActive]       = ImVec4(0.80f, 0.50f, 0.50f, 1.00f);
    Colors[ImGuiCol_Button]                 = ImVec4(0.67f, 0.40f, 0.40f, 0.60f);
    Colors[ImGuiCol_ButtonHovered]          = ImVec4(0.67f, 0.40f, 0.40f, 1.00f);
    Colors[ImGuiCol_ButtonActive]           = ImVec4(0.80f, 0.50f, 0.50f, 1.00f);
    Colors[ImGuiCol_Header]                 = ImVec4(0.40f, 0.40f, 0.90f, 0.45f);
    Colors[ImGuiCol_HeaderHovered]          = ImVec4(0.45f, 0.45f, 0.90f, 0.80f);
    Colors[ImGuiCol_HeaderActive]           = ImVec4(0.53f, 0.53f, 0.87f, 0.80f);
    Colors[ImGuiCol_Column]                 = ImVec4(0.50f, 0.50f, 0.50f, 1.00f);
    Colors[ImGuiCol_ColumnHovered]          = ImVec4(0.70f, 0.60f, 0.60f, 1.00f);
    Colors[ImGuiCol_ColumnActive]           = ImVec4(0.90f, 0.70f, 0.70f, 1.00f);
    Colors[ImGuiCol_ResizeGrip]             = ImVec4(1.00f, 1.00f, 1.00f, 0.30f);
    Colors[ImGuiCol_ResizeGripHovered]      = ImVec4(1.00f, 1.00f, 1.00f, 0.60f);
    Colors[ImGuiCol_ResizeGripActive]       = ImVec4(1.00f, 1.00f, 1.00f, 0.90f);
    Colors[ImGuiCol_CloseButton]            = ImVec4(0.50f, 0.50f, 0.90f, 0.50f);
    Colors[ImGuiCol_CloseButtonHovered]     = ImVec4(0.70f, 0.70f, 0.90f, 0.60f);
    Colors[ImGuiCol_CloseButtonActive]      = ImVec4(0.70f, 0.70f, 0.70f, 1.00f);
    Colors[ImGuiCol_PlotLines]              = ImVec4(1.00f, 1.00f, 1.00f, 1.00f);
    Colors[ImGuiCol_PlotLinesHovered]       = ImVec4(0.90f, 0.70f, 0.00f, 1.00f);
    Colors[ImGuiCol_PlotHistogram]          = ImVec4(0.90f, 0.70f, 0.00f, 1.00f);
    Colors[ImGuiCol_PlotHistogramHovered]   = ImVec4(1.00f, 0.60f, 0.00f, 1.00f);
    Colors[ImGuiCol_TextSelectedBg]         = ImVec4(0.00f, 0.00f, 1.00f, 0.35f);
    Colors[ImGuiCol_TooltipBg]              = ImVec4(0.05f, 0.05f, 0.10f, 0.90f);
    Colors[ImGuiCol_ModalWindowDarkening]   = ImVec4(0.20f, 0.20f, 0.20f, 0.35f);
}

ImGuiIO::ImGuiIO()
{
    // Most fields are initialized with zero
    memset(this, 0, sizeof(*this));

    DisplaySize = ImVec2(-1.0f, -1.0f);
    DeltaTime = 1.0f/60.0f;
    IniSavingRate = 5.0f;
    IniFilename = "imgui.ini";
    LogFilename = "imgui_log.txt";
    Fonts = &GImDefaultFontAtlas;
    FontGlobalScale = 1.0f;
    DisplayFramebufferScale = ImVec2(1.0f, 1.0f);
    MousePos = ImVec2(-1,-1);
    MousePosPrev = ImVec2(-1,-1);
    MouseDoubleClickTime = 0.30f;
    MouseDoubleClickMaxDist = 6.0f;
    MouseDragThreshold = 6.0f;
    for (int i = 0; i < IM_ARRAYSIZE(MouseDownDuration); i++)
        MouseDownDuration[i] = MouseDownDurationPrev[i] = -1.0f;
    for (int i = 0; i < IM_ARRAYSIZE(KeysDownDuration); i++)
        KeysDownDuration[i] = KeysDownDurationPrev[i] = -1.0f;
    for (int i = 0; i < ImGuiKey_COUNT; i++)
        KeyMap[i] = -1;
    KeyRepeatDelay = 0.250f;
    KeyRepeatRate = 0.050f;
    UserData = NULL;

    // User functions
    RenderDrawListsFn = NULL;
    MemAllocFn = malloc;
    MemFreeFn = free;
    GetClipboardTextFn = GetClipboardTextFn_DefaultImpl;   // Platform dependent default implementations
    SetClipboardTextFn = SetClipboardTextFn_DefaultImpl;
    ImeSetInputScreenPosFn = ImeSetInputScreenPosFn_DefaultImpl;
}

// Pass in translated ASCII characters for text input.
// - with glfw you can get those from the callback set in glfwSetCharCallback()
// - on Windows you can get those using ToAscii+keyboard state, or via the WM_CHAR message
void ImGuiIO::AddInputCharacter(ImWchar c)
{
    const int n = ImStrlenW(InputCharacters);
    if (n + 1 < IM_ARRAYSIZE(InputCharacters))
    {
        InputCharacters[n] = c;
        InputCharacters[n+1] = '\0';
    }
}

void ImGuiIO::AddInputCharactersUTF8(const char* utf8_chars)
{
    // We can't pass more wchars than ImGuiIO::InputCharacters[] can hold so don't convert more
    const int wchars_buf_len = sizeof(ImGuiIO::InputCharacters) / sizeof(ImWchar);
    ImWchar wchars[wchars_buf_len];
    ImTextStrFromUtf8(wchars, wchars_buf_len, utf8_chars, NULL);
    for (int i = 0; i < wchars_buf_len && wchars[i] != 0; i++)
        AddInputCharacter(wchars[i]);
}

//-----------------------------------------------------------------------------
// HELPERS
//-----------------------------------------------------------------------------

#define IM_F32_TO_INT8(_VAL)  ((int)((_VAL) * 255.0f + 0.5f))

#define IM_INT_MIN  (-2147483647-1)
#define IM_INT_MAX  (2147483647)

// Play it nice with Windows users. Notepad in 2015 still doesn't display text data with Unix-style \n.
#ifdef _WIN32
#define IM_NEWLINE "\r\n"
#else
#define IM_NEWLINE "\n"
#endif

bool ImIsPointInTriangle(const ImVec2& p, const ImVec2& a, const ImVec2& b, const ImVec2& c)
{
    bool b1 = ((p.x - b.x) * (a.y - b.y) - (p.y - b.y) * (a.x - b.x)) < 0.0f;
    bool b2 = ((p.x - c.x) * (b.y - c.y) - (p.y - c.y) * (b.x - c.x)) < 0.0f;
    bool b3 = ((p.x - a.x) * (c.y - a.y) - (p.y - a.y) * (c.x - a.x)) < 0.0f;
    return ((b1 == b2) && (b2 == b3));
}

int ImStricmp(const char* str1, const char* str2)
{
    int d;
    while ((d = toupper(*str2) - toupper(*str1)) == 0 && *str1) { str1++; str2++; }
    return d;
}

int ImStrnicmp(const char* str1, const char* str2, int count)
{
    int d = 0;
    while (count > 0 && (d = toupper(*str2) - toupper(*str1)) == 0 && *str1) { str1++; str2++; count--; }
    return d;
}

char* ImStrdup(const char *str)
{
    size_t len = strlen(str) + 1;
    void* buff = ImGui::MemAlloc(len);
    return (char*)memcpy(buff, (const void*)str, len);
}

int ImStrlenW(const ImWchar* str)
{
    int n = 0;
    while (*str++) n++;
    return n;
}

const ImWchar* ImStrbolW(const ImWchar* buf_mid_line, const ImWchar* buf_begin) // find beginning-of-line
{
    while (buf_mid_line > buf_begin && buf_mid_line[-1] != '\n')
        buf_mid_line--;
    return buf_mid_line;
}

const char* ImStristr(const char* haystack, const char* haystack_end, const char* needle, const char* needle_end)
{
    if (!needle_end)
        needle_end = needle + strlen(needle);

    const char un0 = (char)toupper(*needle);
    while ((!haystack_end && *haystack) || (haystack_end && haystack < haystack_end))
    {
        if (toupper(*haystack) == un0)
        {
            const char* b = needle + 1;
            for (const char* a = haystack + 1; b < needle_end; a++, b++)
                if (toupper(*a) != toupper(*b))
                    break;
            if (b == needle_end)
                return haystack;
        }
        haystack++;
    }
    return NULL;
}

int ImFormatString(char* buf, int buf_size, const char* fmt, ...)
{
    va_list args;
    va_start(args, fmt);
    int w = vsnprintf(buf, buf_size, fmt, args);
    va_end(args);
    buf[buf_size-1] = 0;
    return (w == -1) ? buf_size : w;
}

int ImFormatStringV(char* buf, int buf_size, const char* fmt, va_list args)
{
    int w = vsnprintf(buf, buf_size, fmt, args);
    buf[buf_size-1] = 0;
    return (w == -1) ? buf_size : w;
}

// Pass data_size==0 for zero-terminated strings
// FIXME-OPT: Replace with e.g. FNV1a hash? CRC32 pretty much randomly access 1KB. Need to do proper measurements.
ImU32 ImHash(const void* data, int data_size, ImU32 seed)
{
    static ImU32 crc32_lut[256] = { 0 };
    if (!crc32_lut[1])
    {
        const ImU32 polynomial = 0xEDB88320;
        for (ImU32 i = 0; i < 256; i++)
        {
            ImU32 crc = i;
            for (ImU32 j = 0; j < 8; j++)
                crc = (crc >> 1) ^ (ImU32(-int(crc & 1)) & polynomial);
            crc32_lut[i] = crc;
        }
    }

    seed = ~seed;
    ImU32 crc = seed;
    const unsigned char* current = (const unsigned char*)data;

    if (data_size > 0)
    {
        // Known size
        while (data_size--)
            crc = (crc >> 8) ^ crc32_lut[(crc & 0xFF) ^ *current++];
    }
    else
    {
        // Zero-terminated string
        while (unsigned char c = *current++)
        {
            // We support a syntax of "label###id" where only "###id" is included in the hash, and only "label" gets displayed.
            // Because this syntax is rarely used we are optimizing for the common case.
            // - If we reach ### in the string we discard the hash so far and reset to the seed.
            // - We don't do 'current += 2; continue;' after handling ### to keep the code smaller.
            if (c == '#' && current[0] == '#' && current[1] == '#')
                crc = seed;

            crc = (crc >> 8) ^ crc32_lut[(crc & 0xFF) ^ c];
        }
    }
    return ~crc;
}

//-----------------------------------------------------------------------------
// ImText* helpers
//-----------------------------------------------------------------------------

// Convert UTF-8 to 32-bits character, process single character input.
// Based on stb_from_utf8() from github.com/nothings/stb/
// We handle UTF-8 decoding error by skipping forward.
int ImTextCharFromUtf8(unsigned int* out_char, const char* in_text, const char* in_text_end)
{
    unsigned int c = (unsigned int)-1;
    const unsigned char* str = (const unsigned char*)in_text;
    if (!(*str & 0x80))
    {
        c = (unsigned int)(*str++);
        *out_char = c;
        return 1;
    }
    if ((*str & 0xe0) == 0xc0)
    {
        *out_char = 0xFFFD; // will be invalid but not end of string
        if (in_text_end && in_text_end - (const char*)str < 2) return 1;
        if (*str < 0xc2) return 2;
        c = (unsigned int)((*str++ & 0x1f) << 6);
        if ((*str & 0xc0) != 0x80) return 2;
        c += (*str++ & 0x3f);
        *out_char = c;
        return 2;
    }
    if ((*str & 0xf0) == 0xe0)
    {
        *out_char = 0xFFFD; // will be invalid but not end of string
        if (in_text_end && in_text_end - (const char*)str < 3) return 1; 
        if (*str == 0xe0 && (str[1] < 0xa0 || str[1] > 0xbf)) return 3;
        if (*str == 0xed && str[1] > 0x9f) return 3; // str[1] < 0x80 is checked below
        c = (unsigned int)((*str++ & 0x0f) << 12);
        if ((*str & 0xc0) != 0x80) return 3;
        c += (unsigned int)((*str++ & 0x3f) << 6);
        if ((*str & 0xc0) != 0x80) return 3;
        c += (*str++ & 0x3f);
        *out_char = c;
        return 3;
    }
    if ((*str & 0xf8) == 0xf0)
    {
        *out_char = 0xFFFD; // will be invalid but not end of string
        if (in_text_end && in_text_end - (const char*)str < 4) return 1;
        if (*str > 0xf4) return 4;
        if (*str == 0xf0 && (str[1] < 0x90 || str[1] > 0xbf)) return 4;
        if (*str == 0xf4 && str[1] > 0x8f) return 4; // str[1] < 0x80 is checked below
        c = (unsigned int)((*str++ & 0x07) << 18);
        if ((*str & 0xc0) != 0x80) return 4;
        c += (unsigned int)((*str++ & 0x3f) << 12);
        if ((*str & 0xc0) != 0x80) return 4;
        c += (unsigned int)((*str++ & 0x3f) << 6);
        if ((*str & 0xc0) != 0x80) return 4;
        c += (*str++ & 0x3f);
        // utf-8 encodings of values used in surrogate pairs are invalid
        if ((c & 0xFFFFF800) == 0xD800) return 4;
        *out_char = c;
        return 4;
    }
    *out_char = 0;
    return 0;
}

int ImTextStrFromUtf8(ImWchar* buf, int buf_size, const char* in_text, const char* in_text_end, const char** in_text_remaining)
{
    ImWchar* buf_out = buf;
    ImWchar* buf_end = buf + buf_size;
    while (buf_out < buf_end-1 && (!in_text_end || in_text < in_text_end) && *in_text)
    {
        unsigned int c;
        in_text += ImTextCharFromUtf8(&c, in_text, in_text_end);
        if (c == 0)
            break;
        if (c < 0x10000)    // FIXME: Losing characters that don't fit in 2 bytes
            *buf_out++ = (ImWchar)c;
    }
    *buf_out = 0;
    if (in_text_remaining)
        *in_text_remaining = in_text;
    return (int)(buf_out - buf);
}

int ImTextCountCharsFromUtf8(const char* in_text, const char* in_text_end)
{
    int char_count = 0;
    while ((!in_text_end || in_text < in_text_end) && *in_text)
    {
        unsigned int c;
        in_text += ImTextCharFromUtf8(&c, in_text, in_text_end);
        if (c == 0)
            break;
        if (c < 0x10000)
            char_count++;
    }
    return char_count;
}

// Based on stb_to_utf8() from github.com/nothings/stb/
static inline int ImTextCharToUtf8(char* buf, int buf_size, unsigned int c)
{
    if (c < 0x80)
    {
        buf[0] = (char)c;
        return 1;
    }
    if (c < 0x800)
    {
        if (buf_size < 2) return 0;
        buf[0] = (char)(0xc0 + (c >> 6));
        buf[1] = (char)(0x80 + (c & 0x3f));
        return 2;
    }
    if (c >= 0xdc00 && c < 0xe000)
    {
        return 0;
    }
    if (c >= 0xd800 && c < 0xdc00)
    {
        if (buf_size < 4) return 0;
        buf[0] = (char)(0xf0 + (c >> 18));
        buf[1] = (char)(0x80 + ((c >> 12) & 0x3f));
        buf[2] = (char)(0x80 + ((c >> 6) & 0x3f));
        buf[3] = (char)(0x80 + ((c ) & 0x3f));
        return 4;
    }
    //else if (c < 0x10000)
    {
        if (buf_size < 3) return 0;
        buf[0] = (char)(0xe0 + (c >> 12));
        buf[1] = (char)(0x80 + ((c>> 6) & 0x3f));
        buf[2] = (char)(0x80 + ((c ) & 0x3f));
        return 3;
    }
}

static inline int ImTextCountUtf8BytesFromChar(unsigned int c)
{
    if (c < 0x80) return 1;
    if (c < 0x800) return 2;
    if (c >= 0xdc00 && c < 0xe000) return 0;
    if (c >= 0xd800 && c < 0xdc00) return 4;
    return 3;
}

int ImTextStrToUtf8(char* buf, int buf_size, const ImWchar* in_text, const ImWchar* in_text_end)
{
    char* buf_out = buf;
    const char* buf_end = buf + buf_size;
    while (buf_out < buf_end-1 && (!in_text_end || in_text < in_text_end) && *in_text)
    {
        unsigned int c = (unsigned int)(*in_text++);
        if (c < 0x80)
            *buf_out++ = (char)c;
        else
            buf_out += ImTextCharToUtf8(buf_out, (int)(buf_end-buf_out-1), c);
    }
    *buf_out = 0;
    return (int)(buf_out - buf);
}

int ImTextCountUtf8BytesFromStr(const ImWchar* in_text, const ImWchar* in_text_end)
{
    int bytes_count = 0;
    while ((!in_text_end || in_text < in_text_end) && *in_text)
    {
        unsigned int c = (unsigned int)(*in_text++);
        if (c < 0x80)
            bytes_count++;
        else
            bytes_count += ImTextCountUtf8BytesFromChar(c);
    }
    return bytes_count;
}

ImVec4 ImGui::ColorConvertU32ToFloat4(ImU32 in)
{
    float s = 1.0f/255.0f;
    return ImVec4((in & 0xFF) * s, ((in >> 8) & 0xFF) * s, ((in >> 16) & 0xFF) * s, (in >> 24) * s);
}

ImU32 ImGui::ColorConvertFloat4ToU32(const ImVec4& in)
{
    ImU32 out;
    out  = ((ImU32)IM_F32_TO_INT8(ImSaturate(in.x)));
    out |= ((ImU32)IM_F32_TO_INT8(ImSaturate(in.y))) << 8;
    out |= ((ImU32)IM_F32_TO_INT8(ImSaturate(in.z))) << 16;
    out |= ((ImU32)IM_F32_TO_INT8(ImSaturate(in.w))) << 24;
    return out;
}

// Convert rgb floats ([0-1],[0-1],[0-1]) to hsv floats ([0-1],[0-1],[0-1]), from Foley & van Dam p592
// Optimized http://lolengine.net/blog/2013/01/13/fast-rgb-to-hsv
void ImGui::ColorConvertRGBtoHSV(float r, float g, float b, float& out_h, float& out_s, float& out_v)
{
    float K = 0.f;
    if (g < b)
    {
        const float tmp = g; g = b; b = tmp;
        K = -1.f;
    }
    if (r < g)
    {
        const float tmp = r; r = g; g = tmp;
        K = -2.f / 6.f - K;
    }

    const float chroma = r - (g < b ? g : b);
    out_h = fabsf(K + (g - b) / (6.f * chroma + 1e-20f));
    out_s = chroma / (r + 1e-20f);
    out_v = r;
}

// Convert hsv floats ([0-1],[0-1],[0-1]) to rgb floats ([0-1],[0-1],[0-1]), from Foley & van Dam p593
// also http://en.wikipedia.org/wiki/HSL_and_HSV
void ImGui::ColorConvertHSVtoRGB(float h, float s, float v, float& out_r, float& out_g, float& out_b)
{
    if (s == 0.0f)
    {
        // gray
        out_r = out_g = out_b = v;
        return;
    }

    h = fmodf(h, 1.0f) / (60.0f/360.0f);
    int   i = (int)h;
    float f = h - (float)i;
    float p = v * (1.0f - s);
    float q = v * (1.0f - s * f);
    float t = v * (1.0f - s * (1.0f - f));

    switch (i)
    {
    case 0: out_r = v; out_g = t; out_b = p; break;
    case 1: out_r = q; out_g = v; out_b = p; break;
    case 2: out_r = p; out_g = v; out_b = t; break;
    case 3: out_r = p; out_g = q; out_b = v; break;
    case 4: out_r = t; out_g = p; out_b = v; break;
    case 5: default: out_r = v; out_g = p; out_b = q; break;
    }
}

// Load file content into memory
// Memory allocated with ImGui::MemAlloc(), must be freed by user using ImGui::MemFree()
void* ImLoadFileToMemory(const char* filename, const char* file_open_mode, int* out_file_size, int padding_bytes)
{
    IM_ASSERT(filename && file_open_mode);
    if (out_file_size)
        *out_file_size = 0;

    FILE* f;
    if ((f = fopen(filename, file_open_mode)) == NULL)
        return NULL;

    long file_size_signed;
    if (fseek(f, 0, SEEK_END) || (file_size_signed = ftell(f)) == -1 || fseek(f, 0, SEEK_SET))
    {
        fclose(f);
        return NULL;
    }

    int file_size = (int)file_size_signed;
    void* file_data = ImGui::MemAlloc(file_size + padding_bytes);
    if (file_data == NULL)
    {
        fclose(f);
        return NULL;
    }
    if (fread(file_data, 1, (size_t)file_size, f) != (size_t)file_size)
    {
        fclose(f);
        ImGui::MemFree(file_data);
        return NULL;
    }
    if (padding_bytes > 0)
        memset((void *)(((char*)file_data) + file_size), 0, padding_bytes);

    fclose(f);
    if (out_file_size)
        *out_file_size = file_size;

    return file_data;
}

//-----------------------------------------------------------------------------
// ImGuiStorage
//-----------------------------------------------------------------------------

// Helper: Key->value storage
void ImGuiStorage::Clear()
{
    Data.clear();
}

// std::lower_bound but without the bullshit
static ImVector<ImGuiStorage::Pair>::iterator LowerBound(ImVector<ImGuiStorage::Pair>& data, ImU32 key)
{
    ImVector<ImGuiStorage::Pair>::iterator first = data.begin();
    ImVector<ImGuiStorage::Pair>::iterator last = data.end();
    int count = (int)(last - first);
    while (count > 0)
    {
        int count2 = count / 2;
        ImVector<ImGuiStorage::Pair>::iterator mid = first + count2;
        if (mid->key < key)
        {
            first = ++mid;
            count -= count2 + 1;
        }
        else
        {
            count = count2;
        }
    }
    return first;
}

int ImGuiStorage::GetInt(ImU32 key, int default_val) const
{
    ImVector<Pair>::iterator it = LowerBound(const_cast<ImVector<ImGuiStorage::Pair>&>(Data), key);
    if (it == Data.end() || it->key != key)
        return default_val;
    return it->val_i;
}

float ImGuiStorage::GetFloat(ImU32 key, float default_val) const
{
    ImVector<Pair>::iterator it = LowerBound(const_cast<ImVector<ImGuiStorage::Pair>&>(Data), key);
    if (it == Data.end() || it->key != key)
        return default_val;
    return it->val_f;
}

void* ImGuiStorage::GetVoidPtr(ImGuiID key) const
{
    ImVector<Pair>::iterator it = LowerBound(const_cast<ImVector<ImGuiStorage::Pair>&>(Data), key);
    if (it == Data.end() || it->key != key)
        return NULL;
    return it->val_p;
}

// References are only valid until a new value is added to the storage. Calling a Set***() function or a Get***Ref() function invalidates the pointer.
int* ImGuiStorage::GetIntRef(ImGuiID key, int default_val)
{
    ImVector<Pair>::iterator it = LowerBound(Data, key);
    if (it == Data.end() || it->key != key)
        it = Data.insert(it, Pair(key, default_val));
    return &it->val_i;
}

float* ImGuiStorage::GetFloatRef(ImGuiID key, float default_val)
{
    ImVector<Pair>::iterator it = LowerBound(Data, key);
    if (it == Data.end() || it->key != key)
        it = Data.insert(it, Pair(key, default_val));
    return &it->val_f;
}

void** ImGuiStorage::GetVoidPtrRef(ImGuiID key, void* default_val)
{
    ImVector<Pair>::iterator it = LowerBound(Data, key);
    if (it == Data.end() || it->key != key)
        it = Data.insert(it, Pair(key, default_val));
    return &it->val_p;
}

// FIXME-OPT: Need a way to reuse the result of lower_bound when doing GetInt()/SetInt() - not too bad because it only happens on explicit interaction (maximum one a frame)
void ImGuiStorage::SetInt(ImU32 key, int val)
{
    ImVector<Pair>::iterator it = LowerBound(Data, key);
    if (it == Data.end() || it->key != key)
    {
        Data.insert(it, Pair(key, val));
        return;
    }
    it->val_i = val;
}

void ImGuiStorage::SetFloat(ImU32 key, float val)
{
    ImVector<Pair>::iterator it = LowerBound(Data, key);
    if (it == Data.end() || it->key != key)
    {
        Data.insert(it, Pair(key, val));
        return;
    }
    it->val_f = val;
}

void ImGuiStorage::SetVoidPtr(ImU32 key, void* val)
{
    ImVector<Pair>::iterator it = LowerBound(Data, key);
    if (it == Data.end() || it->key != key)
    {
        Data.insert(it, Pair(key, val));
        return;
    }
    it->val_p = val;
}

void ImGuiStorage::SetAllInt(int v)
{
    for (int i = 0; i < Data.Size; i++)
        Data[i].val_i = v;
}

//-----------------------------------------------------------------------------
// ImGuiTextFilter
//-----------------------------------------------------------------------------

// Helper: Parse and apply text filters. In format "aaaaa[,bbbb][,ccccc]"
ImGuiTextFilter::ImGuiTextFilter(const char* default_filter)
{
    if (default_filter)
    {
        ImFormatString(InputBuf, IM_ARRAYSIZE(InputBuf), "%s", default_filter);
        Build();
    }
    else
    {
        InputBuf[0] = 0;
        CountGrep = 0;
    }
}

bool ImGuiTextFilter::Draw(const char* label, float width)
{
    if (width != 0.0f)
        ImGui::PushItemWidth(width);
    bool value_changed = ImGui::InputText(label, InputBuf, IM_ARRAYSIZE(InputBuf));
    if (width != 0.0f)
        ImGui::PopItemWidth();
    if (value_changed)
        Build();
    return value_changed;
}

void ImGuiTextFilter::TextRange::split(char separator, ImVector<TextRange>& out)
{
    out.resize(0);
    const char* wb = b;
    const char* we = wb;
    while (we < e)
    {
        if (*we == separator)
        {
            out.push_back(TextRange(wb, we));
            wb = we + 1;
        }
        we++;
    }
    if (wb != we)
        out.push_back(TextRange(wb, we));
}

void ImGuiTextFilter::Build()
{
    Filters.resize(0);
    TextRange input_range(InputBuf, InputBuf+strlen(InputBuf));
    input_range.split(',', Filters);

    CountGrep = 0;
    for (int i = 0; i != Filters.Size; i++)
    {
        Filters[i].trim_blanks();
        if (Filters[i].empty())
            continue;
        if (Filters[i].front() != '-')
            CountGrep += 1;
    }
}

bool ImGuiTextFilter::PassFilter(const char* text, const char* text_end) const
{
    if (Filters.empty())
        return true;

    if (text == NULL)
        text = "";

    for (int i = 0; i != Filters.Size; i++)
    {
        const TextRange& f = Filters[i];
        if (f.empty())
            continue;
        if (f.front() == '-')
        {
            // Subtract
            if (ImStristr(text, text_end, f.begin()+1, f.end()) != NULL)
                return false;
        }
        else
        {
            // Grep
            if (ImStristr(text, text_end, f.begin(), f.end()) != NULL)
                return true;
        }
    }

    // Implicit * grep
    if (CountGrep == 0)
        return true;

    return false;
}

//-----------------------------------------------------------------------------
// ImGuiTextBuffer
//-----------------------------------------------------------------------------

// On some platform vsnprintf() takes va_list by reference and modifies it.
// va_copy is the 'correct' way to copy a va_list but Visual Studio prior to 2013 doesn't have it.
#ifndef va_copy
#define va_copy(dest, src) (dest = src)
#endif

// Helper: Text buffer for logging/accumulating text
void ImGuiTextBuffer::appendv(const char* fmt, va_list args)
{
    va_list args_copy;
    va_copy(args_copy, args);

    int len = vsnprintf(NULL, 0, fmt, args);         // FIXME-OPT: could do a first pass write attempt, likely successful on first pass.
    if (len <= 0)
        return;

    const int write_off = Buf.Size;
    const int needed_sz = write_off + len;
    if (write_off + len >= Buf.Capacity)
    {
        int double_capacity = Buf.Capacity * 2;
        Buf.reserve(needed_sz > double_capacity ? needed_sz : double_capacity);
    }

    Buf.resize(needed_sz);
    ImFormatStringV(&Buf[write_off] - 1, len+1, fmt, args_copy);
}

void ImGuiTextBuffer::append(const char* fmt, ...)
{
    va_list args;
    va_start(args, fmt);
    appendv(fmt, args);
    va_end(args);
}

//-----------------------------------------------------------------------------
// ImGuiSimpleColumns
//-----------------------------------------------------------------------------

ImGuiSimpleColumns::ImGuiSimpleColumns()
{
    Count = 0;
    Spacing = Width = NextWidth = 0.0f;
    memset(Pos, 0, sizeof(Pos));
    memset(NextWidths, 0, sizeof(NextWidths));
}

void ImGuiSimpleColumns::Update(int count, float spacing, bool clear)
{
    IM_ASSERT(Count <= IM_ARRAYSIZE(Pos));
    Count = count;
    Width = NextWidth = 0.0f;
    Spacing = spacing;
    if (clear) memset(NextWidths, 0, sizeof(NextWidths));
    for (int i = 0; i < Count; i++)
    {
        if (i > 0 && NextWidths[i] > 0.0f)
            Width += Spacing;
        Pos[i] = (float)(int)Width;
        Width += NextWidths[i];
        NextWidths[i] = 0.0f;
    }
}

float ImGuiSimpleColumns::DeclColumns(float w0, float w1, float w2) // not using va_arg because they promote float to double
{
    NextWidth = 0.0f;
    NextWidths[0] = ImMax(NextWidths[0], w0);
    NextWidths[1] = ImMax(NextWidths[1], w1);
    NextWidths[2] = ImMax(NextWidths[2], w2);
    for (int i = 0; i < 3; i++)
        NextWidth += NextWidths[i] + ((i > 0 && NextWidths[i] > 0.0f) ? Spacing : 0.0f);
    return ImMax(Width, NextWidth);
}

float ImGuiSimpleColumns::CalcExtraSpace(float avail_w)
{
    return ImMax(0.0f, avail_w - Width);
}

//-----------------------------------------------------------------------------
// ImGuiWindow
//-----------------------------------------------------------------------------

ImGuiWindow::ImGuiWindow(const char* name)
{
    Name = ImStrdup(name);
    ID = ImHash(name, 0);
    IDStack.push_back(ID);
    MoveID = GetID("#MOVE");

    Flags = 0;
    PosFloat = Pos = ImVec2(0.0f, 0.0f);
    Size = SizeFull = ImVec2(0.0f, 0.0f);
    SizeContents = SizeContentsExplicit = ImVec2(0.0f, 0.0f);
    WindowPadding = ImVec2(0.0f, 0.0f);
    Scroll = ImVec2(0.0f, 0.0f);
    ScrollTarget = ImVec2(FLT_MAX, FLT_MAX);
    ScrollTargetCenterRatio = ImVec2(0.5f, 0.5f);
    ScrollbarX = ScrollbarY = false;
    ScrollbarSizes = ImVec2(0.0f, 0.0f);
    BorderSize = 0.0f;
    Active = WasActive = false;
    Accessed = false;
    Collapsed = false;
    SkipItems = false;
    BeginCount = 0;
    PopupID = 0;
    AutoFitFramesX = AutoFitFramesY = -1;
    AutoFitOnlyGrows = false;
    AutoPosLastDirection = -1;
    HiddenFrames = 0;
    SetWindowPosAllowFlags = SetWindowSizeAllowFlags = SetWindowCollapsedAllowFlags = ImGuiSetCond_Always | ImGuiSetCond_Once | ImGuiSetCond_FirstUseEver | ImGuiSetCond_Appearing;
    SetWindowPosCenterWanted = false;

    LastFrameActive = -1;
    ItemWidthDefault = 0.0f;
    FontWindowScale = 1.0f;

    DrawList = (ImDrawList*)ImGui::MemAlloc(sizeof(ImDrawList));
    IM_PLACEMENT_NEW(DrawList) ImDrawList();
    DrawList->_OwnerName = Name;
    RootWindow = NULL;
    RootNonPopupWindow = NULL;

    FocusIdxAllCounter = FocusIdxTabCounter = -1;
    FocusIdxAllRequestCurrent = FocusIdxTabRequestCurrent = IM_INT_MAX;
    FocusIdxAllRequestNext = FocusIdxTabRequestNext = IM_INT_MAX;
}

ImGuiWindow::~ImGuiWindow()
{
    DrawList->~ImDrawList();
    ImGui::MemFree(DrawList);
    DrawList = NULL;
    ImGui::MemFree(Name);
    Name = NULL;
}

ImGuiID ImGuiWindow::GetID(const char* str, const char* str_end)
{
    ImGuiID seed = IDStack.back();
    ImGuiID id = ImHash(str, str_end ? (int)(str_end - str) : 0, seed);
    ImGui::KeepAliveID(id);
    return id;
}

ImGuiID ImGuiWindow::GetID(const void* ptr)
{
    ImGuiID seed = IDStack.back();
    ImGuiID id = ImHash(&ptr, sizeof(void*), seed);
    ImGui::KeepAliveID(id);
    return id;
}

//-----------------------------------------------------------------------------
// Internal API exposed in imgui_internal.h
//-----------------------------------------------------------------------------

static void SetCurrentWindow(ImGuiWindow* window)
{
    ImGuiState& g = *GImGui;
    g.CurrentWindow = window;
    if (window)
        g.FontSize = window->CalcFontSize();
}

ImGuiWindow* ImGui::GetParentWindow()
{
    ImGuiState& g = *GImGui;
    IM_ASSERT(g.CurrentWindowStack.Size >= 2);
    return g.CurrentWindowStack[g.CurrentWindowStack.Size - 2];
}

void ImGui::SetActiveID(ImGuiID id, ImGuiWindow* window = NULL)
{
    ImGuiState& g = *GImGui;
    g.ActiveId = id;
    g.ActiveIdAllowOverlap = false;
    g.ActiveIdIsJustActivated = true;
    g.ActiveIdWindow = window;
}

void ImGui::SetHoveredID(ImGuiID id)
{
    ImGuiState& g = *GImGui;
    g.HoveredId = id;
    g.HoveredIdAllowOverlap = false;
}

void ImGui::KeepAliveID(ImGuiID id)
{
    ImGuiState& g = *GImGui;
    if (g.ActiveId == id)
        g.ActiveIdIsAlive = true;
}

// Advance cursor given item size for layout.
void ImGui::ItemSize(const ImVec2& size, float text_offset_y)
{
    ImGuiWindow* window = GetCurrentWindow();
    if (window->SkipItems)
        return;

    // Always align ourselves on pixel boundaries
    ImGuiState& g = *GImGui;
    const float line_height = ImMax(window->DC.CurrentLineHeight, size.y);
    const float text_base_offset = ImMax(window->DC.CurrentLineTextBaseOffset, text_offset_y);
    window->DC.CursorPosPrevLine = ImVec2(window->DC.CursorPos.x + size.x, window->DC.CursorPos.y);
    window->DC.CursorPos = ImVec2((float)(int)(window->Pos.x + window->DC.IndentX + window->DC.ColumnsOffsetX), (float)(int)(window->DC.CursorPos.y + line_height + g.Style.ItemSpacing.y));
    window->DC.CursorMaxPos.x = ImMax(window->DC.CursorMaxPos.x, window->DC.CursorPosPrevLine.x);
    window->DC.CursorMaxPos.y = ImMax(window->DC.CursorMaxPos.y, window->DC.CursorPos.y);

    //window->DrawList->AddCircle(window->DC.CursorMaxPos, 3.0f, 0xFF0000FF, 4); // Debug

    window->DC.PrevLineHeight = line_height;
    window->DC.PrevLineTextBaseOffset = text_base_offset;
    window->DC.CurrentLineHeight = window->DC.CurrentLineTextBaseOffset = 0.0f;
}

void ImGui::ItemSize(const ImRect& bb, float text_offset_y)
{
    ItemSize(bb.GetSize(), text_offset_y);
}

// Declare item bounding box for clipping and interaction.
// Note that the size can be different than the one provided to ItemSize(). Typically, widgets that spread over available surface
// declares their minimum size requirement to ItemSize() and then use a larger region for drawing/interaction, which is passed to ItemAdd().
bool ImGui::ItemAdd(const ImRect& bb, const ImGuiID* id)
{
    ImGuiWindow* window = GetCurrentWindow();
    window->DC.LastItemID = id ? *id : 0;
    window->DC.LastItemRect = bb;
    if (IsClippedEx(bb, id, false))
    {
        window->DC.LastItemHoveredAndUsable = window->DC.LastItemHoveredRect = false;
        return false;
    }

    // This is a sensible default, but widgets are free to override it after calling ItemAdd()
    ImGuiState& g = *GImGui;
    if (IsMouseHoveringRect(bb.Min, bb.Max))
    {
        // Matching the behavior of IsHovered() but ignore if ActiveId==window->MoveID (we clicked on the window background)
        // So that clicking on items with no active id such as Text() still returns true with IsItemHovered()
        window->DC.LastItemHoveredRect = true;
        window->DC.LastItemHoveredAndUsable = false;
        if (g.HoveredRootWindow == window->RootWindow)
            if (g.ActiveId == 0 || (id && g.ActiveId == *id) || g.ActiveIdAllowOverlap || (g.ActiveId == window->MoveID))
                if (IsWindowContentHoverable(window))
                    window->DC.LastItemHoveredAndUsable = true;
    }
    else
    {
        window->DC.LastItemHoveredAndUsable = window->DC.LastItemHoveredRect = false;
    }

    return true;
}

bool ImGui::IsClippedEx(const ImRect& bb, const ImGuiID* id, bool clip_even_when_logged)
{
    ImGuiState& g = *GImGui;
    ImGuiWindow* window = GetCurrentWindowRead();

    if (!bb.Overlaps(window->ClipRect))
    {
        if (!id || *id != GImGui->ActiveId)
            if (clip_even_when_logged || !g.LogEnabled)
                return true;
    }
    return false;
}

bool ImGui::IsHovered(const ImRect& bb, ImGuiID id, bool flatten_childs)
{
    ImGuiState& g = *GImGui;
    if (g.HoveredId == 0 || g.HoveredId == id || g.HoveredIdAllowOverlap)
    {
        ImGuiWindow* window = GetCurrentWindowRead();
        if (g.HoveredWindow == window || (flatten_childs && g.HoveredRootWindow == window->RootWindow))
            if ((g.ActiveId == 0 || g.ActiveId == id || g.ActiveIdAllowOverlap) && ImGui::IsMouseHoveringRect(bb.Min, bb.Max))
                if (IsWindowContentHoverable(g.HoveredRootWindow))
                    return true;
    }
    return false;
}

bool ImGui::FocusableItemRegister(ImGuiWindow* window, bool is_active, bool tab_stop)
{
    ImGuiState& g = *GImGui;

    const bool allow_keyboard_focus = window->DC.AllowKeyboardFocus;
    window->FocusIdxAllCounter++;
    if (allow_keyboard_focus)
        window->FocusIdxTabCounter++;

    // Process keyboard input at this point: TAB, Shift-TAB switch focus
    // We can always TAB out of a widget that doesn't allow tabbing in.
    if (tab_stop && window->FocusIdxAllRequestNext == IM_INT_MAX && window->FocusIdxTabRequestNext == IM_INT_MAX && is_active && IsKeyPressedMap(ImGuiKey_Tab))
    {
        // Modulo on index will be applied at the end of frame once we've got the total counter of items.
        window->FocusIdxTabRequestNext = window->FocusIdxTabCounter + (g.IO.KeyShift ? (allow_keyboard_focus ? -1 : 0) : +1);
    }

    if (window->FocusIdxAllCounter == window->FocusIdxAllRequestCurrent)
        return true;

    if (allow_keyboard_focus)
        if (window->FocusIdxTabCounter == window->FocusIdxTabRequestCurrent)
            return true;

    return false;
}

void ImGui::FocusableItemUnregister(ImGuiWindow* window)
{
    window->FocusIdxAllCounter--;
    window->FocusIdxTabCounter--;
}

ImVec2 ImGui::CalcItemSize(ImVec2 size, float default_x, float default_y)
{
    ImGuiState& g = *GImGui;
    ImVec2 content_max;
    if (size.x < 0.0f || size.y < 0.0f)
        content_max = g.CurrentWindow->Pos + ImGui::GetContentRegionMax();
    if (size.x <= 0.0f)
        size.x = (size.x == 0.0f) ? default_x : ImMax(content_max.x - g.CurrentWindow->DC.CursorPos.x, 4.0f) + size.x;
    if (size.y <= 0.0f)
        size.y = (size.y == 0.0f) ? default_y : ImMax(content_max.y - g.CurrentWindow->DC.CursorPos.y, 4.0f) + size.y;
    return size;
}

float ImGui::CalcWrapWidthForPos(const ImVec2& pos, float wrap_pos_x)
{
    if (wrap_pos_x < 0.0f)
        return 0.0f;

    ImGuiWindow* window = GetCurrentWindowRead();
    if (wrap_pos_x == 0.0f)
        wrap_pos_x = ImGui::GetContentRegionMax().x + window->Pos.x;
    else if (wrap_pos_x > 0.0f)
        wrap_pos_x += window->Pos.x - window->Scroll.x; // wrap_pos_x is provided is window local space

    const float wrap_width = wrap_pos_x > 0.0f ? ImMax(wrap_pos_x - pos.x, 0.00001f) : 0.0f;
    return wrap_width;
}

//-----------------------------------------------------------------------------

void* ImGui::MemAlloc(size_t sz)
{
    GImGui->IO.MetricsAllocs++;
    return GImGui->IO.MemAllocFn(sz);
}

void ImGui::MemFree(void* ptr)
{
    if (ptr) GImGui->IO.MetricsAllocs--;
    return GImGui->IO.MemFreeFn(ptr);
}

const char* ImGui::GetClipboardText()
{
    return GImGui->IO.GetClipboardTextFn ? GImGui->IO.GetClipboardTextFn() : "";
}

void ImGui::SetClipboardText(const char* text)
{
    if (GImGui->IO.SetClipboardTextFn)
        GImGui->IO.SetClipboardTextFn(text);
}

const char* ImGui::GetVersion()
{
    return IMGUI_VERSION;
}

// Internal state access - if you want to share ImGui state between modules (e.g. DLL) or allocate it yourself
// Note that we still point to some static data and members (such as GFontAtlas), so the state instance you end up using will point to the static data within its module
void* ImGui::GetInternalState()
{
    return GImGui;
}

size_t ImGui::GetInternalStateSize()
{
    return sizeof(ImGuiState);
}

void ImGui::SetInternalState(void* state, bool construct)
{
    if (construct)
        IM_PLACEMENT_NEW(state) ImGuiState();
    GImGui = (ImGuiState*)state;
}

ImGuiIO& ImGui::GetIO()
{
    return GImGui->IO;
}

ImGuiStyle& ImGui::GetStyle()
{
    return GImGui->Style;
}

// Same value as passed to your RenderDrawListsFn() function. valid after Render() and until the next call to NewFrame()
ImDrawData* ImGui::GetDrawData()
{
    return GImGui->RenderDrawData.Valid ? &GImGui->RenderDrawData : NULL;
}

float ImGui::GetTime()
{
    return GImGui->Time;
}

int ImGui::GetFrameCount()
{
    return GImGui->FrameCount;
}

void ImGui::NewFrame()
{
    ImGuiState& g = *GImGui;

    // Check user data
    IM_ASSERT(g.IO.DeltaTime >= 0.0f);               // Need a positive DeltaTime (zero is tolerated but will cause some timing issues)
    IM_ASSERT(g.IO.DisplaySize.x >= 0.0f && g.IO.DisplaySize.y >= 0.0f);
    IM_ASSERT(g.IO.Fonts->Fonts.Size > 0);           // Font Atlas not created. Did you call io.Fonts->GetTexDataAsRGBA32 / GetTexDataAsAlpha8 ?
    IM_ASSERT(g.IO.Fonts->Fonts[0]->IsLoaded());     // Font Atlas not created. Did you call io.Fonts->GetTexDataAsRGBA32 / GetTexDataAsAlpha8 ?
    IM_ASSERT(g.Style.CurveTessellationTol > 0.0f);  // Invalid style setting

    if (!g.Initialized)
    {
        // Initialize on first frame
        g.LogClipboard = (ImGuiTextBuffer*)ImGui::MemAlloc(sizeof(ImGuiTextBuffer));
        IM_PLACEMENT_NEW(g.LogClipboard) ImGuiTextBuffer();

        IM_ASSERT(g.Settings.empty());
        LoadSettings();
        g.Initialized = true;
    }

    SetCurrentFont(g.IO.Fonts->Fonts[0]);

    g.Time += g.IO.DeltaTime;
    g.FrameCount += 1;
    g.Tooltip[0] = '\0';
    g.OverlayDrawList.Clear();
    g.OverlayDrawList.PushTextureID(g.IO.Fonts->TexID);
    g.OverlayDrawList.PushClipRectFullScreen();
    g.OverlayDrawList.AddDrawCmd();

    // Mark rendering data as invalid to prevent user who may have a handle on it to use it
    g.RenderDrawData.Valid = false;
    g.RenderDrawData.CmdLists = NULL;
    g.RenderDrawData.CmdListsCount = g.RenderDrawData.TotalVtxCount = g.RenderDrawData.TotalIdxCount = 0;

    // Update inputs state
    if (g.IO.MousePos.x < 0 && g.IO.MousePos.y < 0)
        g.IO.MousePos = ImVec2(-9999.0f, -9999.0f);
    if ((g.IO.MousePos.x < 0 && g.IO.MousePos.y < 0) || (g.IO.MousePosPrev.x < 0 && g.IO.MousePosPrev.y < 0))   // if mouse just appeared or disappeared (negative coordinate) we cancel out movement in MouseDelta
        g.IO.MouseDelta = ImVec2(0.0f, 0.0f);
    else
        g.IO.MouseDelta = g.IO.MousePos - g.IO.MousePosPrev;
    g.IO.MousePosPrev = g.IO.MousePos;
    for (int i = 0; i < IM_ARRAYSIZE(g.IO.MouseDown); i++)
    {
        g.IO.MouseClicked[i] = g.IO.MouseDown[i] && g.IO.MouseDownDuration[i] < 0.0f;
        g.IO.MouseReleased[i] = !g.IO.MouseDown[i] && g.IO.MouseDownDuration[i] >= 0.0f;
        g.IO.MouseDownDurationPrev[i] = g.IO.MouseDownDuration[i];
        g.IO.MouseDownDuration[i] = g.IO.MouseDown[i] ? (g.IO.MouseDownDuration[i] < 0.0f ? 0.0f : g.IO.MouseDownDuration[i] + g.IO.DeltaTime) : -1.0f;
        g.IO.MouseDoubleClicked[i] = false;
        if (g.IO.MouseClicked[i])
        {
            if (g.Time - g.IO.MouseClickedTime[i] < g.IO.MouseDoubleClickTime)
            {
                if (ImLengthSqr(g.IO.MousePos - g.IO.MouseClickedPos[i]) < g.IO.MouseDoubleClickMaxDist * g.IO.MouseDoubleClickMaxDist)
                    g.IO.MouseDoubleClicked[i] = true;
                g.IO.MouseClickedTime[i] = -FLT_MAX;    // so the third click isn't turned into a double-click
            }
            else
            {
                g.IO.MouseClickedTime[i] = g.Time;
            }
            g.IO.MouseClickedPos[i] = g.IO.MousePos;
            g.IO.MouseDragMaxDistanceSqr[i] = 0.0f;
        }
        else if (g.IO.MouseDown[i])
        {
            g.IO.MouseDragMaxDistanceSqr[i] = ImMax(g.IO.MouseDragMaxDistanceSqr[i], ImLengthSqr(g.IO.MousePos - g.IO.MouseClickedPos[i]));
        }
    }
    memcpy(g.IO.KeysDownDurationPrev, g.IO.KeysDownDuration, sizeof(g.IO.KeysDownDuration));
    for (int i = 0; i < IM_ARRAYSIZE(g.IO.KeysDown); i++)
        g.IO.KeysDownDuration[i] = g.IO.KeysDown[i] ? (g.IO.KeysDownDuration[i] < 0.0f ? 0.0f : g.IO.KeysDownDuration[i] + g.IO.DeltaTime) : -1.0f;

    // Calculate frame-rate for the user, as a purely luxurious feature
    g.FramerateSecPerFrameAccum += g.IO.DeltaTime - g.FramerateSecPerFrame[g.FramerateSecPerFrameIdx];
    g.FramerateSecPerFrame[g.FramerateSecPerFrameIdx] = g.IO.DeltaTime;
    g.FramerateSecPerFrameIdx = (g.FramerateSecPerFrameIdx + 1) % IM_ARRAYSIZE(g.FramerateSecPerFrame);
    g.IO.Framerate = 1.0f / (g.FramerateSecPerFrameAccum / (float)IM_ARRAYSIZE(g.FramerateSecPerFrame));

    // Clear reference to active widget if the widget isn't alive anymore
    g.HoveredIdPreviousFrame = g.HoveredId;
    g.HoveredId = 0;
    g.HoveredIdAllowOverlap = false;
    if (!g.ActiveIdIsAlive && g.ActiveIdPreviousFrame == g.ActiveId && g.ActiveId != 0)
        SetActiveID(0);
    g.ActiveIdPreviousFrame = g.ActiveId;
    g.ActiveIdIsAlive = false;
    g.ActiveIdIsJustActivated = false;
    if (!g.ActiveId)
        g.MovedWindow = NULL;

    // Delay saving settings so we don't spam disk too much
    if (g.SettingsDirtyTimer > 0.0f)
    {
        g.SettingsDirtyTimer -= g.IO.DeltaTime;
        if (g.SettingsDirtyTimer <= 0.0f)
            SaveSettings();
    }

    // Find the window we are hovering. Child windows can extend beyond the limit of their parent so we need to derive HoveredRootWindow from HoveredWindow
    g.HoveredWindow = FindHoveredWindow(g.IO.MousePos, false);
    if (g.HoveredWindow && (g.HoveredWindow->Flags & ImGuiWindowFlags_ChildWindow))
        g.HoveredRootWindow = g.HoveredWindow->RootWindow;
    else
        g.HoveredRootWindow = FindHoveredWindow(g.IO.MousePos, true);

    if (ImGuiWindow* modal_window = GetFrontMostModalRootWindow())
    {
        g.ModalWindowDarkeningRatio = ImMin(g.ModalWindowDarkeningRatio + g.IO.DeltaTime * 6.0f, 1.0f);
        if (g.HoveredRootWindow != modal_window)
            g.HoveredRootWindow = g.HoveredWindow = NULL;
    }
    else
    {
        g.ModalWindowDarkeningRatio = 0.0f;
    }

    // Are we using inputs? Tell user so they can capture/discard the inputs away from the rest of their application.
    // When clicking outside of a window we assume the click is owned by the application and won't request capture. We need to track click ownership.
    int mouse_earliest_button_down = -1;
    bool mouse_any_down = false;
    for (int i = 0; i < IM_ARRAYSIZE(g.IO.MouseDown); i++)
    {
        if (g.IO.MouseClicked[i])
            g.IO.MouseDownOwned[i] = (g.HoveredWindow != NULL) || (!g.OpenedPopupStack.empty());
        mouse_any_down |= g.IO.MouseDown[i];
        if (g.IO.MouseDown[i])
            if (mouse_earliest_button_down == -1 || g.IO.MouseClickedTime[mouse_earliest_button_down] > g.IO.MouseClickedTime[i])
                mouse_earliest_button_down = i;
    }
    bool mouse_avail_to_imgui = (mouse_earliest_button_down == -1) || g.IO.MouseDownOwned[mouse_earliest_button_down];
    if (g.CaptureMouseNextFrame != -1)
        g.IO.WantCaptureMouse = (g.CaptureMouseNextFrame != 0);
    else
        g.IO.WantCaptureMouse = (mouse_avail_to_imgui && (g.HoveredWindow != NULL || mouse_any_down)) || (g.ActiveId != 0) || (!g.OpenedPopupStack.empty());
    g.IO.WantCaptureKeyboard = (g.CaptureKeyboardNextFrame != -1) ? (g.CaptureKeyboardNextFrame != 0) : (g.ActiveId != 0);
    g.IO.WantTextInput = (g.ActiveId != 0 && g.InputTextState.Id == g.ActiveId);
    g.MouseCursor = ImGuiMouseCursor_Arrow;
    g.CaptureMouseNextFrame = g.CaptureKeyboardNextFrame = -1;
    g.OsImePosRequest = ImVec2(1.0f, 1.0f); // OS Input Method Editor showing on top-left of our window by default

    // If mouse was first clicked outside of ImGui bounds we also cancel out hovering.
    if (!mouse_avail_to_imgui)
        g.HoveredWindow = g.HoveredRootWindow = NULL;

    // Scale & Scrolling
    if (g.HoveredWindow && g.IO.MouseWheel != 0.0f && !g.HoveredWindow->Collapsed)
    {
        ImGuiWindow* window = g.HoveredWindow;
        if (g.IO.KeyCtrl)
        {
            if (g.IO.FontAllowUserScaling)
            {
                // Zoom / Scale window
                float new_font_scale = ImClamp(window->FontWindowScale + g.IO.MouseWheel * 0.10f, 0.50f, 2.50f);
                float scale = new_font_scale / window->FontWindowScale;
                window->FontWindowScale = new_font_scale;

                const ImVec2 offset = window->Size * (1.0f - scale) * (g.IO.MousePos - window->Pos) / window->Size;
                window->Pos += offset;
                window->PosFloat += offset;
                window->Size *= scale;
                window->SizeFull *= scale;
            }
        }
        else
        {
            // Scroll
            if (!(window->Flags & ImGuiWindowFlags_NoScrollWithMouse))
            {
                const int scroll_lines = (window->Flags & ImGuiWindowFlags_ComboBox) ? 3 : 5;
                SetWindowScrollY(window, window->Scroll.y - g.IO.MouseWheel * window->CalcFontSize() * scroll_lines);
            }
        }
    }

    // Pressing TAB activate widget focus
    // NB: Don't discard FocusedWindow if it isn't active, so that a window that go on/off programatically won't lose its keyboard focus.
    if (g.ActiveId == 0 && g.FocusedWindow != NULL && g.FocusedWindow->Active && IsKeyPressedMap(ImGuiKey_Tab, false))
        g.FocusedWindow->FocusIdxTabRequestNext = 0;

    // Mark all windows as not visible
    for (int i = 0; i != g.Windows.Size; i++)
    {
        ImGuiWindow* window = g.Windows[i];
        window->WasActive = window->Active;
        window->Active = false;
        window->Accessed = false;
    }

    // No window should be open at the beginning of the frame.
    // But in order to allow the user to call NewFrame() multiple times without calling Render(), we are doing an explicit clear.
    g.CurrentWindowStack.resize(0);
    g.CurrentPopupStack.resize(0);
    CloseInactivePopups();

    // Create implicit window - we will only render it if the user has added something to it.
    ImGui::SetNextWindowSize(ImVec2(400,400), ImGuiSetCond_FirstUseEver);
    ImGui::Begin("Debug");
}

// NB: behavior of ImGui after Shutdown() is not tested/guaranteed at the moment. This function is merely here to free heap allocations.
void ImGui::Shutdown()
{
    ImGuiState& g = *GImGui;

    // The fonts atlas can be used prior to calling NewFrame(), so we clear it even if g.Initialized is FALSE (which would happen if we never called NewFrame)
    if (g.IO.Fonts) // Testing for NULL to allow user to NULLify in case of running Shutdown() on multiple contexts. Bit hacky.
        g.IO.Fonts->Clear();

    // Cleanup of other data are conditional on actually having used ImGui.
    if (!g.Initialized)
        return;

    SaveSettings();

    for (int i = 0; i < g.Windows.Size; i++)
    {
        g.Windows[i]->~ImGuiWindow();
        ImGui::MemFree(g.Windows[i]);
    }
    g.Windows.clear();
    g.WindowsSortBuffer.clear();
    g.CurrentWindowStack.clear();
    g.FocusedWindow = NULL;
    g.HoveredWindow = NULL;
    g.HoveredRootWindow = NULL;
    for (int i = 0; i < g.Settings.Size; i++)
        ImGui::MemFree(g.Settings[i].Name);
    g.Settings.clear();
    g.ColorModifiers.clear();
    g.StyleModifiers.clear();
    g.FontStack.clear();
    g.OpenedPopupStack.clear();
    g.CurrentPopupStack.clear();
    for (int i = 0; i < IM_ARRAYSIZE(g.RenderDrawLists); i++)
        g.RenderDrawLists[i].clear();
    g.OverlayDrawList.ClearFreeMemory();
    g.ColorEditModeStorage.Clear();
    if (g.PrivateClipboard)
    {
        ImGui::MemFree(g.PrivateClipboard);
        g.PrivateClipboard = NULL;
    }
    g.InputTextState.Text.clear();
    g.InputTextState.InitialText.clear();
    g.InputTextState.TempTextBuffer.clear();

    if (g.LogFile && g.LogFile != stdout)
    {
        fclose(g.LogFile);
        g.LogFile = NULL;
    }
    if (g.LogClipboard)
    {
        g.LogClipboard->~ImGuiTextBuffer();
        ImGui::MemFree(g.LogClipboard);
    }

    g.Initialized = false;
}

static ImGuiIniData* FindWindowSettings(const char* name)
{
    ImGuiState& g = *GImGui;
    ImGuiID id = ImHash(name, 0);
    for (int i = 0; i != g.Settings.Size; i++)
    {
        ImGuiIniData* ini = &g.Settings[i];
        if (ini->ID == id)
            return ini;
    }
    return NULL;
}

static ImGuiIniData* AddWindowSettings(const char* name)
{
    GImGui->Settings.resize(GImGui->Settings.Size + 1);
    ImGuiIniData* ini = &GImGui->Settings.back();
    ini->Name = ImStrdup(name);
    ini->ID = ImHash(name, 0);
    ini->Collapsed = false;
    ini->Pos = ImVec2(FLT_MAX,FLT_MAX);
    ini->Size = ImVec2(0,0);
    return ini;
}

// Zero-tolerance, poor-man .ini parsing
// FIXME: Write something less rubbish
static void LoadSettings()
{
    ImGuiState& g = *GImGui;
    const char* filename = g.IO.IniFilename;
    if (!filename)
        return;

    int file_size;
    char* file_data = (char*)ImLoadFileToMemory(filename, "rb", &file_size, 1);
    if (!file_data)
        return;

    ImGuiIniData* settings = NULL;
    const char* buf_end = file_data + file_size;
    for (const char* line_start = file_data; line_start < buf_end; )
    {
        const char* line_end = line_start;
        while (line_end < buf_end && *line_end != '\n' && *line_end != '\r')
            line_end++;

        if (line_start[0] == '[' && line_end > line_start && line_end[-1] == ']')
        {
            char name[64];
            ImFormatString(name, IM_ARRAYSIZE(name), "%.*s", (int)(line_end-line_start-2), line_start+1);
            settings = FindWindowSettings(name);
            if (!settings)
                settings = AddWindowSettings(name);
        }
        else if (settings)
        {
            float x, y;
            int i;
            if (sscanf(line_start, "Pos=%f,%f", &x, &y) == 2)
                settings->Pos = ImVec2(x, y);
            else if (sscanf(line_start, "Size=%f,%f", &x, &y) == 2)
                settings->Size = ImMax(ImVec2(x, y), g.Style.WindowMinSize);
            else if (sscanf(line_start, "Collapsed=%d", &i) == 1)
                settings->Collapsed = (i != 0);
        }

        line_start = line_end+1;
    }

    ImGui::MemFree(file_data);
}

static void SaveSettings()
{
    ImGuiState& g = *GImGui;
    const char* filename = g.IO.IniFilename;
    if (!filename)
        return;

    // Gather data from windows that were active during this session
    for (int i = 0; i != g.Windows.Size; i++)
    {
        ImGuiWindow* window = g.Windows[i];
        if (window->Flags & ImGuiWindowFlags_NoSavedSettings)
            continue;
        ImGuiIniData* settings = FindWindowSettings(window->Name);
        settings->Pos = window->Pos;
        settings->Size = window->SizeFull;
        settings->Collapsed = window->Collapsed;
    }

    // Write .ini file
    // If a window wasn't opened in this session we preserve its settings
    FILE* f = fopen(filename, "wt");
    if (!f)
        return;
    for (int i = 0; i != g.Settings.Size; i++)
    {
        const ImGuiIniData* settings = &g.Settings[i];
        if (settings->Pos.x == FLT_MAX)
            continue;
        const char* name = settings->Name;
        if (const char* p = strstr(name, "###"))  // Skip to the "###" marker if any. We don't skip past to match the behavior of GetID()
            name = p;
        fprintf(f, "[%s]\n", name);
        fprintf(f, "Pos=%d,%d\n", (int)settings->Pos.x, (int)settings->Pos.y);
        fprintf(f, "Size=%d,%d\n", (int)settings->Size.x, (int)settings->Size.y);
        fprintf(f, "Collapsed=%d\n", settings->Collapsed);
        fprintf(f, "\n");
    }

    fclose(f);
}

static void MarkSettingsDirty()
{
    ImGuiState& g = *GImGui;
    if (g.SettingsDirtyTimer <= 0.0f)
        g.SettingsDirtyTimer = g.IO.IniSavingRate;
}

// FIXME: Add a more explicit sort order in the window structure.
static int ChildWindowComparer(const void* lhs, const void* rhs)
{
    const ImGuiWindow* a = *(const ImGuiWindow**)lhs;
    const ImGuiWindow* b = *(const ImGuiWindow**)rhs;
    if (int d = (a->Flags & ImGuiWindowFlags_Popup) - (b->Flags & ImGuiWindowFlags_Popup))
        return d;
    if (int d = (a->Flags & ImGuiWindowFlags_Tooltip) - (b->Flags & ImGuiWindowFlags_Tooltip))
        return d;
    if (int d = (a->Flags & ImGuiWindowFlags_ComboBox) - (b->Flags & ImGuiWindowFlags_ComboBox))
        return d;
    return 0;
}

static void AddWindowToSortedBuffer(ImVector<ImGuiWindow*>& out_sorted_windows, ImGuiWindow* window)
{
    out_sorted_windows.push_back(window);
    if (window->Active)
    {
        int count = window->DC.ChildWindows.Size;
        if (count > 1)
            qsort(window->DC.ChildWindows.begin(), (size_t)count, sizeof(ImGuiWindow*), ChildWindowComparer);
        for (int i = 0; i < count; i++)
        {
            ImGuiWindow* child = window->DC.ChildWindows[i];
            if (child->Active)
                AddWindowToSortedBuffer(out_sorted_windows, child);
        }
    }
}

static void AddDrawListToRenderList(ImVector<ImDrawList*>& out_render_list, ImDrawList* draw_list)
{
    if (draw_list->CmdBuffer.empty())
        return;

    // Remove trailing command if unused
    ImDrawCmd& last_cmd = draw_list->CmdBuffer.back();
    if (last_cmd.ElemCount == 0 && last_cmd.UserCallback == NULL)
    {
        draw_list->CmdBuffer.pop_back();
        if (draw_list->CmdBuffer.empty())
            return;
    }

    // Check that draw_list doesn't use more vertices than indexable (default ImDrawIdx = 2 bytes = 64K vertices)
    // If this assert triggers because you are drawing lots of stuff manually, A) workaround by calling BeginChild()/EndChild() to put your draw commands in multiple draw lists, B) #define ImDrawIdx to a 'unsigned int' in imconfig.h and render accordingly.
    IM_ASSERT((int)draw_list->_VtxCurrentIdx == draw_list->VtxBuffer.Size);                                                 // Sanity check. Bug or mismatch between PrimReserve() calls and incrementing _VtxCurrentIdx, _VtxWritePtr etc.
    IM_ASSERT((unsigned long long int)draw_list->_VtxCurrentIdx <= ((unsigned long long int)1L << (sizeof(ImDrawIdx)*8)));  // Too many vertices in same ImDrawList. See comment above.

    out_render_list.push_back(draw_list);
    GImGui->IO.MetricsRenderVertices += draw_list->VtxBuffer.Size;
    GImGui->IO.MetricsRenderIndices += draw_list->IdxBuffer.Size;
}

static void AddWindowToRenderList(ImVector<ImDrawList*>& out_render_list, ImGuiWindow* window)
{
    AddDrawListToRenderList(out_render_list, window->DrawList);
    for (int i = 0; i < window->DC.ChildWindows.Size; i++)
    {
        ImGuiWindow* child = window->DC.ChildWindows[i];
        if (!child->Active) // clipped children may have been marked not active
            continue;
        if ((child->Flags & ImGuiWindowFlags_Popup) && child->HiddenFrames > 0)
            continue;
        AddWindowToRenderList(out_render_list, child);
    }
}

void ImGui::PushClipRect(const ImVec2& clip_rect_min, const ImVec2& clip_rect_max, bool intersect_with_existing_clip_rect)
{
    ImGuiWindow* window = GetCurrentWindow();

    ImRect cr(clip_rect_min, clip_rect_max);
    if (intersect_with_existing_clip_rect)
    {
        // Clip our argument with the current clip rect
        cr.Clip(window->ClipRect);
    }
    cr.Max.x = ImMax(cr.Min.x, cr.Max.x);
    cr.Max.y = ImMax(cr.Min.y, cr.Max.y);

    IM_ASSERT(cr.Min.x <= cr.Max.x && cr.Min.y <= cr.Max.y);
    window->ClipRect = cr;
    window->DrawList->PushClipRect(ImVec4(cr.Min.x, cr.Min.y, cr.Max.x, cr.Max.y));
}

void ImGui::PopClipRect()
{
    ImGuiWindow* window = GetCurrentWindow();
    window->DrawList->PopClipRect();
    window->ClipRect = window->DrawList->_ClipRectStack.back();
}

// This is normally called by Render(). You may want to call it directly if you want to avoid calling Render() but the gain will be very minimal.
void ImGui::EndFrame()
{
    ImGuiState& g = *GImGui;
    IM_ASSERT(g.Initialized);                       // Forgot to call ImGui::NewFrame()
    IM_ASSERT(g.FrameCountEnded != g.FrameCount);   // ImGui::EndFrame() called multiple times, or forgot to call ImGui::NewFrame() again

    // Render tooltip
    if (g.Tooltip[0])
    {
        ImGui::BeginTooltip();
        ImGui::TextUnformatted(g.Tooltip);
        ImGui::EndTooltip();
    }

    // Notify OS when our Input Method Editor cursor has moved (e.g. CJK inputs using Microsoft IME)
    if (g.IO.ImeSetInputScreenPosFn && ImLengthSqr(g.OsImePosRequest - g.OsImePosSet) > 0.0001f)
    {
        g.IO.ImeSetInputScreenPosFn((int)g.OsImePosRequest.x, (int)g.OsImePosRequest.y);   
        g.OsImePosSet = g.OsImePosRequest;
    }

    // Hide implicit "Debug" window if it hasn't been used
    IM_ASSERT(g.CurrentWindowStack.Size == 1);    // Mismatched Begin()/End() calls
    if (g.CurrentWindow && !g.CurrentWindow->Accessed)
        g.CurrentWindow->Active = false;
    ImGui::End();

    // Click to focus window and start moving (after we're done with all our widgets)
    if (!g.ActiveId)
        g.MovedWindow = NULL;
    if (g.ActiveId == 0 && g.HoveredId == 0 && g.IO.MouseClicked[0])
    {
        if (!(g.FocusedWindow && !g.FocusedWindow->WasActive && g.FocusedWindow->Active)) // Unless we just made a popup appear
        {
            if (g.HoveredRootWindow != NULL)
            {
                FocusWindow(g.HoveredWindow);
                if (!(g.HoveredWindow->Flags & ImGuiWindowFlags_NoMove))
                {
                    g.MovedWindow = g.HoveredWindow;
                    SetActiveID(g.HoveredRootWindow->MoveID, g.HoveredRootWindow);
                }
            }
            else if (g.FocusedWindow != NULL && GetFrontMostModalRootWindow() == NULL)
            {
                // Clicking on void disable focus
                FocusWindow(NULL);
            }
        }
    }

    // Sort the window list so that all child windows are after their parent
    // We cannot do that on FocusWindow() because childs may not exist yet
    g.WindowsSortBuffer.resize(0);
    g.WindowsSortBuffer.reserve(g.Windows.Size);
    for (int i = 0; i != g.Windows.Size; i++)
    {
        ImGuiWindow* window = g.Windows[i];
        if (window->Active && (window->Flags & ImGuiWindowFlags_ChildWindow))       // if a child is active its parent will add it
            continue;
        AddWindowToSortedBuffer(g.WindowsSortBuffer, window);
    }
    IM_ASSERT(g.Windows.Size == g.WindowsSortBuffer.Size);  // we done something wrong
    g.Windows.swap(g.WindowsSortBuffer);

    // Clear Input data for next frame
    g.IO.MouseWheel = 0.0f;
    memset(g.IO.InputCharacters, 0, sizeof(g.IO.InputCharacters));

    g.FrameCountEnded = g.FrameCount;
}

void ImGui::Render()
{
    ImGuiState& g = *GImGui;
    IM_ASSERT(g.Initialized);   // Forgot to call ImGui::NewFrame()

    if (g.FrameCountEnded != g.FrameCount)
        ImGui::EndFrame();
    g.FrameCountRendered = g.FrameCount;

    // Skip render altogether if alpha is 0.0
    // Note that vertex buffers have been created and are wasted, so it is best practice that you don't create windows in the first place, or consistently respond to Begin() returning false.
    if (g.Style.Alpha > 0.0f)
    {
        // Gather windows to render
        g.IO.MetricsRenderVertices = g.IO.MetricsRenderIndices = g.IO.MetricsActiveWindows = 0;
        for (int i = 0; i < IM_ARRAYSIZE(g.RenderDrawLists); i++)
            g.RenderDrawLists[i].resize(0);
        for (int i = 0; i != g.Windows.Size; i++)
        {
            ImGuiWindow* window = g.Windows[i];
            if (window->Active && window->HiddenFrames <= 0 && (window->Flags & (ImGuiWindowFlags_ChildWindow)) == 0)
            {
                // FIXME: Generalize this with a proper layering system so e.g. user can draw in specific layers, below text, ..
                g.IO.MetricsActiveWindows++;
                if (window->Flags & ImGuiWindowFlags_Popup)
                    AddWindowToRenderList(g.RenderDrawLists[1], window);
                else if (window->Flags & ImGuiWindowFlags_Tooltip)
                    AddWindowToRenderList(g.RenderDrawLists[2], window);
                else
                    AddWindowToRenderList(g.RenderDrawLists[0], window);
            }
        }

        // Flatten layers
        int n = g.RenderDrawLists[0].Size;
        int flattened_size = n;
        for (int i = 1; i < IM_ARRAYSIZE(g.RenderDrawLists); i++)
            flattened_size += g.RenderDrawLists[i].Size;
        g.RenderDrawLists[0].resize(flattened_size);
        for (int i = 1; i < IM_ARRAYSIZE(g.RenderDrawLists); i++)
        {
            ImVector<ImDrawList*>& layer = g.RenderDrawLists[i];
            if (layer.empty())
                continue;
            memcpy(&g.RenderDrawLists[0][n], &layer[0], layer.Size * sizeof(ImDrawList*));
            n += layer.Size;
        }

        // Draw software mouse cursor if requested
        if (g.IO.MouseDrawCursor)
        {
            const ImGuiMouseCursorData& cursor_data = g.MouseCursorData[g.MouseCursor];
            const ImVec2 pos = g.IO.MousePos - cursor_data.HotOffset;
            const ImVec2 size = cursor_data.Size;
            const ImTextureID tex_id = g.IO.Fonts->TexID;
            g.OverlayDrawList.PushTextureID(tex_id);
            g.OverlayDrawList.AddImage(tex_id, pos+ImVec2(1,0), pos+ImVec2(1,0) + size, cursor_data.TexUvMin[1], cursor_data.TexUvMax[1], 0x30000000); // Shadow
            g.OverlayDrawList.AddImage(tex_id, pos+ImVec2(2,0), pos+ImVec2(2,0) + size, cursor_data.TexUvMin[1], cursor_data.TexUvMax[1], 0x30000000); // Shadow
            g.OverlayDrawList.AddImage(tex_id, pos,             pos + size,             cursor_data.TexUvMin[1], cursor_data.TexUvMax[1], 0xFF000000); // Black border
            g.OverlayDrawList.AddImage(tex_id, pos,             pos + size,             cursor_data.TexUvMin[0], cursor_data.TexUvMax[0], 0xFFFFFFFF); // White fill
            g.OverlayDrawList.PopTextureID();
        }
        if (!g.OverlayDrawList.VtxBuffer.empty())
            AddDrawListToRenderList(g.RenderDrawLists[0], &g.OverlayDrawList);

        // Setup draw data
        g.RenderDrawData.Valid = true;
        g.RenderDrawData.CmdLists = (g.RenderDrawLists[0].Size > 0) ? &g.RenderDrawLists[0][0] : NULL;
        g.RenderDrawData.CmdListsCount = g.RenderDrawLists[0].Size;
        g.RenderDrawData.TotalVtxCount = g.IO.MetricsRenderVertices;
        g.RenderDrawData.TotalIdxCount = g.IO.MetricsRenderIndices;

        // Render. If user hasn't set a callback then they may retrieve the draw data via GetDrawData()
        if (g.RenderDrawData.CmdListsCount > 0 && g.IO.RenderDrawListsFn != NULL)
            g.IO.RenderDrawListsFn(&g.RenderDrawData);
    }
}

// Find the optional ## from which we stop displaying text.
static const char*  FindTextDisplayEnd(const char* text, const char* text_end)
{
    const char* text_display_end = text;
    if (!text_end)
        text_end = (const char*)-1;

    while (text_display_end < text_end && *text_display_end != '\0' && (text_display_end[0] != '#' || text_display_end[1] != '#'))
        text_display_end++;
    return text_display_end;
}

// Pass text data straight to log (without being displayed)
void ImGui::LogText(const char* fmt, ...)
{
    ImGuiState& g = *GImGui;
    if (!g.LogEnabled)
        return;

    va_list args;
    va_start(args, fmt);
    if (g.LogFile)
    {
        vfprintf(g.LogFile, fmt, args);
    }
    else
    {
        g.LogClipboard->appendv(fmt, args);
    }
    va_end(args);
}

// Internal version that takes a position to decide on newline placement and pad items according to their depth.
// We split text into individual lines to add current tree level padding
static void LogRenderedText(const ImVec2& ref_pos, const char* text, const char* text_end)
{
    ImGuiState& g = *GImGui;
    ImGuiWindow* window = ImGui::GetCurrentWindowRead();

    if (!text_end)
        text_end = FindTextDisplayEnd(text, text_end);

    const bool log_new_line = ref_pos.y > window->DC.LogLinePosY+1;
    window->DC.LogLinePosY = ref_pos.y;

    const char* text_remaining = text;
    if (g.LogStartDepth > window->DC.TreeDepth)  // Re-adjust padding if we have popped out of our starting depth
        g.LogStartDepth = window->DC.TreeDepth;
    const int tree_depth = (window->DC.TreeDepth - g.LogStartDepth);
    for (;;)
    {
        // Split the string. Each new line (after a '\n') is followed by spacing corresponding to the current depth of our log entry.
        const char* line_end = text_remaining;
        while (line_end < text_end)
            if (*line_end == '\n')
                break;
            else
                line_end++;
        if (line_end >= text_end)
            line_end = NULL;

        const bool is_first_line = (text == text_remaining);
        bool is_last_line = false;
        if (line_end == NULL)
        {
            is_last_line = true;
            line_end = text_end;
        }
        if (line_end != NULL && !(is_last_line && (line_end - text_remaining)==0))
        {
            const int char_count = (int)(line_end - text_remaining);
            if (log_new_line || !is_first_line)
                ImGui::LogText(IM_NEWLINE "%*s%.*s", tree_depth*4, "", char_count, text_remaining);
            else
                ImGui::LogText(" %.*s", char_count, text_remaining);
        }

        if (is_last_line)
            break;
        text_remaining = line_end + 1;
    }
}

// Internal ImGui functions to render text
// RenderText***() functions calls ImDrawList::AddText() calls ImBitmapFont::RenderText()
void ImGui::RenderText(ImVec2 pos, const char* text, const char* text_end, bool hide_text_after_hash)
{
    ImGuiState& g = *GImGui;
    ImGuiWindow* window = GetCurrentWindow();

    // Hide anything after a '##' string
    const char* text_display_end;
    if (hide_text_after_hash)
    {
        text_display_end = FindTextDisplayEnd(text, text_end);
    }
    else
    {
        if (!text_end)
            text_end = text + strlen(text); // FIXME-OPT
        text_display_end = text_end;
    }

    const int text_len = (int)(text_display_end - text);
    if (text_len > 0)
    {
        window->DrawList->AddText(g.Font, g.FontSize, pos, GetColorU32(ImGuiCol_Text), text, text_display_end);
        if (g.LogEnabled)
            LogRenderedText(pos, text, text_display_end);
    }
}

void ImGui::RenderTextWrapped(ImVec2 pos, const char* text, const char* text_end, float wrap_width)
{
    ImGuiState& g = *GImGui;
    ImGuiWindow* window = GetCurrentWindow();

    if (!text_end)
        text_end = text + strlen(text); // FIXME-OPT

    const int text_len = (int)(text_end - text);
    if (text_len > 0)
    {
        window->DrawList->AddText(g.Font, g.FontSize, pos, GetColorU32(ImGuiCol_Text), text, text_end, wrap_width);
        if (g.LogEnabled)
            LogRenderedText(pos, text, text_end);
    }
}

// Handle clipping on CPU immediately (vs typically let the GPU clip the triangles that are overlapping the clipping rectangle edges)
void ImGui::RenderTextClipped(const ImVec2& pos_min, const ImVec2& pos_max, const char* text, const char* text_end, const ImVec2* text_size_if_known, ImGuiAlign align, const ImVec2* clip_min, const ImVec2* clip_max)
{
    // Hide anything after a '##' string
    const char* text_display_end = FindTextDisplayEnd(text, text_end);
    const int text_len = (int)(text_display_end - text);
    if (text_len == 0)
        return;

    ImGuiState& g = *GImGui;
    ImGuiWindow* window = GetCurrentWindow();

    // Perform CPU side clipping for single clipped element to avoid using scissor state
    ImVec2 pos = pos_min;
    const ImVec2 text_size = text_size_if_known ? *text_size_if_known : ImGui::CalcTextSize(text, text_display_end, false, 0.0f);

    if (!clip_max) clip_max = &pos_max;
    bool need_clipping = (pos.x + text_size.x >= clip_max->x) || (pos.y + text_size.y >= clip_max->y);
    if (!clip_min) clip_min = &pos_min; else need_clipping |= (pos.x < clip_min->x) || (pos.y < clip_min->y);

    // Align
    if (align & ImGuiAlign_Center) pos.x = ImMax(pos.x, (pos.x + pos_max.x - text_size.x) * 0.5f);
    else if (align & ImGuiAlign_Right) pos.x = ImMax(pos.x, pos_max.x - text_size.x);
    if (align & ImGuiAlign_VCenter) pos.y = ImMax(pos.y, (pos.y + pos_max.y - text_size.y) * 0.5f);

    // Render
    if (need_clipping)
    {
        ImVec4 fine_clip_rect(clip_min->x, clip_min->y, clip_max->x, clip_max->y);
        window->DrawList->AddText(g.Font, g.FontSize, pos, GetColorU32(ImGuiCol_Text), text, text_display_end, 0.0f, &fine_clip_rect);
    }
    else
    {
        window->DrawList->AddText(g.Font, g.FontSize, pos, GetColorU32(ImGuiCol_Text), text, text_display_end, 0.0f, NULL);
    }
    if (g.LogEnabled)
        LogRenderedText(pos, text, text_display_end);
}

// Render a rectangle shaped with optional rounding and borders
void ImGui::RenderFrame(ImVec2 p_min, ImVec2 p_max, ImU32 fill_col, bool border, float rounding)
{
    ImGuiWindow* window = GetCurrentWindow();

    window->DrawList->AddRectFilled(p_min, p_max, fill_col, rounding);
    if (border && (window->Flags & ImGuiWindowFlags_ShowBorders))
    {
        window->DrawList->AddRect(p_min+ImVec2(1,1), p_max+ImVec2(1,1), GetColorU32(ImGuiCol_BorderShadow), rounding);
        window->DrawList->AddRect(p_min, p_max, GetColorU32(ImGuiCol_Border), rounding);
    }
}

// Render a triangle to denote expanded/collapsed state
void ImGui::RenderCollapseTriangle(ImVec2 p_min, bool opened, float scale, bool shadow)
{
    ImGuiState& g = *GImGui;
    ImGuiWindow* window = GetCurrentWindow();

    const float h = g.FontSize * 1.00f;
    const float r = h * 0.40f * scale;
    ImVec2 center = p_min + ImVec2(h*0.50f, h*0.50f*scale);

    ImVec2 a, b, c;
    if (opened)
    {
        center.y -= r*0.25f;
        a = center + ImVec2(0,1)*r;
        b = center + ImVec2(-0.866f,-0.5f)*r;
        c = center + ImVec2(0.866f,-0.5f)*r;
    }
    else
    {
        a = center + ImVec2(1,0)*r;
        b = center + ImVec2(-0.500f,0.866f)*r;
        c = center + ImVec2(-0.500f,-0.866f)*r;
    }

    if (shadow && (window->Flags & ImGuiWindowFlags_ShowBorders) != 0)
        window->DrawList->AddTriangleFilled(a+ImVec2(2,2), b+ImVec2(2,2), c+ImVec2(2,2), GetColorU32(ImGuiCol_BorderShadow));
    window->DrawList->AddTriangleFilled(a, b, c, GetColorU32(ImGuiCol_Text));
}

void ImGui::RenderCheckMark(ImVec2 pos, ImU32 col)
{
    ImGuiState& g = *GImGui;
    ImGuiWindow* window = GetCurrentWindow();

    ImVec2 a, b, c;
    float start_x = (float)(int)(g.FontSize * 0.307f + 0.5f);
    float rem_third = (float)(int)((g.FontSize - start_x) / 3.0f);
    a.x = pos.x + 0.5f + start_x;
    b.x = a.x + rem_third;
    c.x = a.x + rem_third * 3.0f;
    b.y = pos.y - 1.0f + (float)(int)(g.Font->Ascent * (g.FontSize / g.Font->FontSize) + 0.5f) + (float)(int)(g.Font->DisplayOffset.y);
    a.y = b.y - rem_third;
    c.y = b.y - rem_third * 2.0f;

    window->DrawList->PathLineTo(a);
    window->DrawList->PathLineTo(b);
    window->DrawList->PathLineTo(c);
    window->DrawList->PathStroke(col, false);
}

// Calculate text size. Text can be multi-line. Optionally ignore text after a ## marker.
// CalcTextSize("") should return ImVec2(0.0f, GImGui->FontSize)
ImVec2 ImGui::CalcTextSize(const char* text, const char* text_end, bool hide_text_after_double_hash, float wrap_width)
{
    ImGuiState& g = *GImGui;

    const char* text_display_end;
    if (hide_text_after_double_hash)
        text_display_end = FindTextDisplayEnd(text, text_end);      // Hide anything after a '##' string
    else
        text_display_end = text_end;

    ImFont* font = g.Font;
    const float font_size = g.FontSize;
    if (text == text_display_end)
        return ImVec2(0.0f, font_size);
    ImVec2 text_size = font->CalcTextSizeA(font_size, FLT_MAX, wrap_width, text, text_display_end, NULL);

    // Cancel out character spacing for the last character of a line (it is baked into glyph->XAdvance field)
    const float font_scale = font_size / font->FontSize;
    const float character_spacing_x = 1.0f * font_scale;
    if (text_size.x > 0.0f)
        text_size.x -= character_spacing_x;
    text_size.x = (float)(int)(text_size.x + 0.95f);

    return text_size;
}

// Helper to calculate coarse clipping of large list of evenly sized items.
// NB: Prefer using the ImGuiListClipper higher-level helper if you can!
// NB: 'items_count' is only used to clamp the result, if you don't know your count you can use INT_MAX
// If you are displaying thousands of items and you have a random access to the list, you can perform clipping yourself to save on CPU.
// {
//    float item_height = ImGui::GetTextLineHeightWithSpacing();
//    int display_start, display_end;
//    ImGui::CalcListClipping(count, item_height, &display_start, &display_end);            // calculate how many to clip/display
//    ImGui::SetCursorPosY(ImGui::GetCursorPosY() + (display_start) * item_height);         // advance cursor
//    for (int i = display_start; i < display_end; i++)                                     // display only visible items
//        // TODO: display visible item
//    ImGui::SetCursorPosY(ImGui::GetCursorPosY() + (count - display_end) * item_height);   // advance cursor
// }
void ImGui::CalcListClipping(int items_count, float items_height, int* out_items_display_start, int* out_items_display_end)
{
    ImGuiState& g = *GImGui;
    ImGuiWindow* window = GetCurrentWindowRead();
    if (g.LogEnabled)
    {
        // If logging is active, do not perform any clipping
        *out_items_display_start = 0;
        *out_items_display_end = items_count;
        return;
    }

    const ImVec2 pos = window->DC.CursorPos;
    int start = (int)((window->ClipRect.Min.y - pos.y) / items_height);
    int end = (int)((window->ClipRect.Max.y - pos.y) / items_height);
    start = ImClamp(start, 0, items_count);
    end = ImClamp(end + 1, start, items_count);
    *out_items_display_start = start;
    *out_items_display_end = end;
}

// Find window given position, search front-to-back
static ImGuiWindow* FindHoveredWindow(ImVec2 pos, bool excluding_childs)
{
    ImGuiState& g = *GImGui;
    for (int i = g.Windows.Size-1; i >= 0; i--)
    {
        ImGuiWindow* window = g.Windows[i];
        if (!window->Active)
            continue;
        if (window->Flags & ImGuiWindowFlags_NoInputs)
            continue;
        if (excluding_childs && (window->Flags & ImGuiWindowFlags_ChildWindow) != 0)
            continue;

        // Using the clipped AABB so a child window will typically be clipped by its parent.
        ImRect bb(window->ClippedWindowRect.Min - g.Style.TouchExtraPadding, window->ClippedWindowRect.Max + g.Style.TouchExtraPadding);
        if (bb.Contains(pos))
            return window;
    }
    return NULL;
}

// Test if mouse cursor is hovering given rectangle
// NB- Rectangle is clipped by our current clip setting
// NB- Expand the rectangle to be generous on imprecise inputs systems (g.Style.TouchExtraPadding)
bool ImGui::IsMouseHoveringRect(const ImVec2& pos_min, const ImVec2& pos_max, bool clip)
{
    ImGuiState& g = *GImGui;
    ImGuiWindow* window = GetCurrentWindowRead();

    // Clip
    ImRect rect_clipped(pos_min, pos_max);
    if (clip)
        rect_clipped.Clip(window->ClipRect);

    // Expand for touch input
    const ImRect rect_for_touch(rect_clipped.Min - g.Style.TouchExtraPadding, rect_clipped.Max + g.Style.TouchExtraPadding);
    return rect_for_touch.Contains(g.IO.MousePos);
}

bool ImGui::IsMouseHoveringWindow()
{
    ImGuiState& g = *GImGui;
    return g.HoveredWindow == g.CurrentWindow;
}

bool ImGui::IsMouseHoveringAnyWindow()
{
    ImGuiState& g = *GImGui;
    return g.HoveredWindow != NULL;
}

bool ImGui::IsPosHoveringAnyWindow(const ImVec2& pos)
{
    return FindHoveredWindow(pos, false) != NULL;
}

static bool IsKeyPressedMap(ImGuiKey key, bool repeat)
{
    const int key_index = GImGui->IO.KeyMap[key];
    return ImGui::IsKeyPressed(key_index, repeat);
}

int ImGui::GetKeyIndex(ImGuiKey key)
{
    IM_ASSERT(key >= 0 && key < ImGuiKey_COUNT);
    return GImGui->IO.KeyMap[key];
}

bool ImGui::IsKeyDown(int key_index)
{
    if (key_index < 0) return false;
    IM_ASSERT(key_index >= 0 && key_index < IM_ARRAYSIZE(GImGui->IO.KeysDown));
    return GImGui->IO.KeysDown[key_index];
}

bool ImGui::IsKeyPressed(int key_index, bool repeat)
{
    ImGuiState& g = *GImGui;
    if (key_index < 0) return false;
    IM_ASSERT(key_index >= 0 && key_index < IM_ARRAYSIZE(g.IO.KeysDown));
    const float t = g.IO.KeysDownDuration[key_index];
    if (t == 0.0f)
        return true;

    if (repeat && t > g.IO.KeyRepeatDelay)
    {
        float delay = g.IO.KeyRepeatDelay, rate = g.IO.KeyRepeatRate;
        if ((fmodf(t - delay, rate) > rate*0.5f) != (fmodf(t - delay - g.IO.DeltaTime, rate) > rate*0.5f))
            return true;
    }
    return false;
}

bool ImGui::IsKeyReleased(int key_index)
{
    ImGuiState& g = *GImGui;
    if (key_index < 0) return false;
    IM_ASSERT(key_index >= 0 && key_index < IM_ARRAYSIZE(g.IO.KeysDown));
    if (g.IO.KeysDownDurationPrev[key_index] >= 0.0f && !g.IO.KeysDown[key_index])
        return true;
    return false;
}

bool ImGui::IsMouseDown(int button)
{
    ImGuiState& g = *GImGui;
    IM_ASSERT(button >= 0 && button < IM_ARRAYSIZE(g.IO.MouseDown));
    return g.IO.MouseDown[button];
}

bool ImGui::IsMouseClicked(int button, bool repeat)
{
    ImGuiState& g = *GImGui;
    IM_ASSERT(button >= 0 && button < IM_ARRAYSIZE(g.IO.MouseDown));
    const float t = g.IO.MouseDownDuration[button];
    if (t == 0.0f)
        return true;

    if (repeat && t > g.IO.KeyRepeatDelay)
    {
        float delay = g.IO.KeyRepeatDelay, rate = g.IO.KeyRepeatRate;
        if ((fmodf(t - delay, rate) > rate*0.5f) != (fmodf(t - delay - g.IO.DeltaTime, rate) > rate*0.5f))
            return true;
    }

    return false;
}

bool ImGui::IsMouseReleased(int button)
{
    ImGuiState& g = *GImGui;
    IM_ASSERT(button >= 0 && button < IM_ARRAYSIZE(g.IO.MouseDown));
    return g.IO.MouseReleased[button];
}

bool ImGui::IsMouseDoubleClicked(int button)
{
    ImGuiState& g = *GImGui;
    IM_ASSERT(button >= 0 && button < IM_ARRAYSIZE(g.IO.MouseDown));
    return g.IO.MouseDoubleClicked[button];
}

bool ImGui::IsMouseDragging(int button, float lock_threshold)
{
    ImGuiState& g = *GImGui;
    IM_ASSERT(button >= 0 && button < IM_ARRAYSIZE(g.IO.MouseDown));
    if (!g.IO.MouseDown[button])
        return false;
    if (lock_threshold < 0.0f)
        lock_threshold = g.IO.MouseDragThreshold;
    return g.IO.MouseDragMaxDistanceSqr[button] >= lock_threshold * lock_threshold;
}

ImVec2 ImGui::GetMousePos()
{
    return GImGui->IO.MousePos;
}

// NB: prefer to call right after BeginPopup(). At the time Selectable/MenuItem is activated, the popup is already closed!
ImVec2 ImGui::GetMousePosOnOpeningCurrentPopup()
{
    ImGuiState& g = *GImGui;
    if (g.CurrentPopupStack.Size > 0)
        return g.OpenedPopupStack[g.CurrentPopupStack.Size-1].MousePosOnOpen;
    return g.IO.MousePos;
}

ImVec2 ImGui::GetMouseDragDelta(int button, float lock_threshold)
{
    ImGuiState& g = *GImGui;
    IM_ASSERT(button >= 0 && button < IM_ARRAYSIZE(g.IO.MouseDown));
    if (lock_threshold < 0.0f)
        lock_threshold = g.IO.MouseDragThreshold;
    if (g.IO.MouseDown[button])
        if (g.IO.MouseDragMaxDistanceSqr[button] >= lock_threshold * lock_threshold)
            return g.IO.MousePos - g.IO.MouseClickedPos[button];     // Assume we can only get active with left-mouse button (at the moment).
    return ImVec2(0.0f, 0.0f);
}

void ImGui::ResetMouseDragDelta(int button)
{
    ImGuiState& g = *GImGui;
    IM_ASSERT(button >= 0 && button < IM_ARRAYSIZE(g.IO.MouseDown));
    // NB: We don't need to reset g.IO.MouseDragMaxDistanceSqr
    g.IO.MouseClickedPos[button] = g.IO.MousePos;
}

ImGuiMouseCursor ImGui::GetMouseCursor()
{
    return GImGui->MouseCursor;
}

void ImGui::SetMouseCursor(ImGuiMouseCursor cursor_type)
{
    GImGui->MouseCursor = cursor_type;
}

void ImGui::CaptureKeyboardFromApp(bool capture)
{
    GImGui->CaptureKeyboardNextFrame = capture ? 1 : 0;
}

void ImGui::CaptureMouseFromApp(bool capture)
{
    GImGui->CaptureMouseNextFrame = capture ? 1 : 0;
}

bool ImGui::IsItemHovered()
{
    ImGuiWindow* window = GetCurrentWindowRead();
    return window->DC.LastItemHoveredAndUsable;
}

bool ImGui::IsItemHoveredRect()
{
    ImGuiWindow* window = GetCurrentWindowRead();
    return window->DC.LastItemHoveredRect;
}

bool ImGui::IsItemActive()
{
    ImGuiState& g = *GImGui;
    if (g.ActiveId)
    {
        ImGuiWindow* window = GetCurrentWindowRead();
        return g.ActiveId == window->DC.LastItemID;
    }
    return false;
}

bool ImGui::IsAnyItemHovered()
{
    return GImGui->HoveredId != 0 || GImGui->HoveredIdPreviousFrame != 0;
}

bool ImGui::IsAnyItemActive()
{
    return GImGui->ActiveId != 0;
}

bool ImGui::IsItemVisible()
{
    ImGuiWindow* window = GetCurrentWindowRead();
    ImRect r(window->ClipRect);
    return r.Overlaps(window->DC.LastItemRect);
}

// Allow last item to be overlapped by a subsequent item. Both may be activated during the same frame before the later one takes priority.
void ImGui::SetItemAllowOverlap()
{
    ImGuiState& g = *GImGui;
    if (g.HoveredId == g.CurrentWindow->DC.LastItemID)
        g.HoveredIdAllowOverlap = true;
    if (g.ActiveId == g.CurrentWindow->DC.LastItemID)
        g.ActiveIdAllowOverlap = true;
}

ImVec2 ImGui::GetItemRectMin()
{
    ImGuiWindow* window = GetCurrentWindowRead();
    return window->DC.LastItemRect.Min;
}

ImVec2 ImGui::GetItemRectMax()
{
    ImGuiWindow* window = GetCurrentWindowRead();
    return window->DC.LastItemRect.Max;
}

ImVec2 ImGui::GetItemRectSize()
{
    ImGuiWindow* window = GetCurrentWindowRead();
    return window->DC.LastItemRect.GetSize();
}

ImVec2 ImGui::CalcItemRectClosestPoint(const ImVec2& pos, bool on_edge, float outward)
{
    ImGuiWindow* window = GetCurrentWindowRead();
    ImRect rect = window->DC.LastItemRect;
    rect.Expand(outward);
    return rect.GetClosestPoint(pos, on_edge);
}

// Tooltip is stored and turned into a BeginTooltip()/EndTooltip() sequence at the end of the frame. Each call override previous value.
void ImGui::SetTooltipV(const char* fmt, va_list args)
{
    ImGuiState& g = *GImGui;
    ImFormatStringV(g.Tooltip, IM_ARRAYSIZE(g.Tooltip), fmt, args);
}

void ImGui::SetTooltip(const char* fmt, ...)
{
    va_list args;
    va_start(args, fmt);
    SetTooltipV(fmt, args);
    va_end(args);
}

static ImRect GetVisibleRect()
{
    ImGuiState& g = *GImGui;
    if (g.IO.DisplayVisibleMin.x != g.IO.DisplayVisibleMax.x && g.IO.DisplayVisibleMin.y != g.IO.DisplayVisibleMax.y)
        return ImRect(g.IO.DisplayVisibleMin, g.IO.DisplayVisibleMax);
    return ImRect(0.0f, 0.0f, g.IO.DisplaySize.x, g.IO.DisplaySize.y);
}

void ImGui::BeginTooltip()
{
    ImGuiState& g = *GImGui;
    ImGuiWindowFlags flags = ImGuiWindowFlags_Tooltip|ImGuiWindowFlags_NoTitleBar|ImGuiWindowFlags_NoMove|ImGuiWindowFlags_NoResize|ImGuiWindowFlags_NoSavedSettings|ImGuiWindowFlags_AlwaysAutoResize;
    ImGui::Begin("##Tooltip", NULL, ImVec2(0,0), g.Style.Colors[ImGuiCol_TooltipBg].w, flags);
}

void ImGui::EndTooltip()
{
    IM_ASSERT(GetCurrentWindowRead()->Flags & ImGuiWindowFlags_Tooltip);   // Mismatched BeginTooltip()/EndTooltip() calls
    ImGui::End();
}

static bool IsPopupOpen(ImGuiID id)
{
    ImGuiState& g = *GImGui;
    const bool opened = g.OpenedPopupStack.Size > g.CurrentPopupStack.Size && g.OpenedPopupStack[g.CurrentPopupStack.Size].PopupID == id;
    return opened;
}

// Mark popup as open (toggle toward open state). 
// Popups are closed when user click outside, or activate a pressable item, or CloseCurrentPopup() is called within a BeginPopup()/EndPopup() block.
// Popup identifiers are relative to the current ID-stack (so OpenPopup and BeginPopup needs to be at the same level).
// One open popup per level of the popup hierarchy (NB: when assigning we reset the Window member of ImGuiPopupRef to NULL)
void ImGui::OpenPopupEx(const char* str_id, bool reopen_existing)
{
    ImGuiState& g = *GImGui;
    ImGuiWindow* window = g.CurrentWindow;
    ImGuiID id = window->GetID(str_id);
    int current_stack_size = g.CurrentPopupStack.Size;
    ImGuiPopupRef popup_ref = ImGuiPopupRef(id, window, window->GetID("##menus"), g.IO.MousePos); // Tagged as new ref because constructor sets Window to NULL (we are passing the ParentWindow info here)
    if (g.OpenedPopupStack.Size < current_stack_size + 1)
        g.OpenedPopupStack.push_back(popup_ref);
    else if (reopen_existing || g.OpenedPopupStack[current_stack_size].PopupID != id)
    {
        g.OpenedPopupStack.resize(current_stack_size+1);
        g.OpenedPopupStack[current_stack_size] = popup_ref;
    }
}

void ImGui::OpenPopup(const char* str_id)
{
    ImGui::OpenPopupEx(str_id, false);
}

static void CloseInactivePopups()
{
    ImGuiState& g = *GImGui;
    if (g.OpenedPopupStack.empty())
        return;

    // When popups are stacked, clicking on a lower level popups puts focus back to it and close popups above it.
    // Don't close our own child popup windows
    int n = 0;
    if (g.FocusedWindow)
    {
        for (n = 0; n < g.OpenedPopupStack.Size; n++)
        {
            ImGuiPopupRef& popup = g.OpenedPopupStack[n];
            if (!popup.Window)
                continue;
            IM_ASSERT((popup.Window->Flags & ImGuiWindowFlags_Popup) != 0);
            if (popup.Window->Flags & ImGuiWindowFlags_ChildWindow)
                continue;

            bool has_focus = false;
            for (int m = n; m < g.OpenedPopupStack.Size && !has_focus; m++)
                has_focus = (g.OpenedPopupStack[m].Window && g.OpenedPopupStack[m].Window->RootWindow == g.FocusedWindow->RootWindow);
            if (!has_focus)
                break;
        }
    }
    if (n < g.OpenedPopupStack.Size)   // This test is not required but it allows to set a useful breakpoint on the line below
        g.OpenedPopupStack.resize(n);
}

static ImGuiWindow* GetFrontMostModalRootWindow()
{
    ImGuiState& g = *GImGui;
    if (!g.OpenedPopupStack.empty())
        if (ImGuiWindow* front_most_popup = g.OpenedPopupStack.back().Window)
            if (front_most_popup->Flags & ImGuiWindowFlags_Modal)
                return front_most_popup;
    return NULL;
}

static void ClosePopupToLevel(int remaining)
{
    ImGuiState& g = *GImGui;
    if (remaining > 0)
        ImGui::FocusWindow(g.OpenedPopupStack[remaining-1].Window);
    else
        ImGui::FocusWindow(g.OpenedPopupStack[0].ParentWindow);
    g.OpenedPopupStack.resize(remaining);
}

static void ClosePopup(ImGuiID id)
{
    if (!IsPopupOpen(id))
        return;
    ImGuiState& g = *GImGui;
    ClosePopupToLevel(g.OpenedPopupStack.Size - 1);
}

// Close the popup we have begin-ed into.
void ImGui::CloseCurrentPopup()
{
    ImGuiState& g = *GImGui;
    int popup_idx = g.CurrentPopupStack.Size - 1;
    if (popup_idx < 0 || popup_idx > g.OpenedPopupStack.Size || g.CurrentPopupStack[popup_idx].PopupID != g.OpenedPopupStack[popup_idx].PopupID)
        return;
    while (popup_idx > 0 && g.OpenedPopupStack[popup_idx].Window && (g.OpenedPopupStack[popup_idx].Window->Flags & ImGuiWindowFlags_ChildMenu))
        popup_idx--;
    ClosePopupToLevel(popup_idx);
}

static inline void ClearSetNextWindowData()
{
    ImGuiState& g = *GImGui;
    g.SetNextWindowPosCond = g.SetNextWindowSizeCond = g.SetNextWindowContentSizeCond = g.SetNextWindowCollapsedCond = 0;
    g.SetNextWindowFocus = false;
}

static bool BeginPopupEx(const char* str_id, ImGuiWindowFlags extra_flags)
{
    ImGuiState& g = *GImGui;
    ImGuiWindow* window = g.CurrentWindow;
    const ImGuiID id = window->GetID(str_id);
    if (!IsPopupOpen(id))
    {
        ClearSetNextWindowData(); // We behave like Begin() and need to consume those values
        return false;
    }

    ImGui::PushStyleVar(ImGuiStyleVar_WindowRounding, 0.0f);
    ImGuiWindowFlags flags = extra_flags|ImGuiWindowFlags_Popup|ImGuiWindowFlags_NoTitleBar|ImGuiWindowFlags_NoMove|ImGuiWindowFlags_NoResize|ImGuiWindowFlags_NoSavedSettings|ImGuiWindowFlags_AlwaysAutoResize;

    char name[32];
    if (flags & ImGuiWindowFlags_ChildMenu)
        ImFormatString(name, 20, "##menu_%d", g.CurrentPopupStack.Size);    // Recycle windows based on depth
    else
        ImFormatString(name, 20, "##popup_%08x", id); // Not recycling, so we can close/open during the same frame
    float alpha = 1.0f;

    bool opened = ImGui::Begin(name, NULL, ImVec2(0.0f, 0.0f), alpha, flags);
    if (!(window->Flags & ImGuiWindowFlags_ShowBorders))
        g.CurrentWindow->Flags &= ~ImGuiWindowFlags_ShowBorders;
    if (!opened) // opened can be 'false' when the popup is completely clipped (e.g. zero size display)
        ImGui::EndPopup();

    return opened;
}

bool ImGui::BeginPopup(const char* str_id)
{
    if (GImGui->OpenedPopupStack.Size <= GImGui->CurrentPopupStack.Size)	// Early out for performance
    {
        ClearSetNextWindowData(); // We behave like Begin() and need to consume those values
        return false;
    }
    return BeginPopupEx(str_id, ImGuiWindowFlags_ShowBorders);
}

bool ImGui::BeginPopupModal(const char* name, bool* p_opened, ImGuiWindowFlags extra_flags)
{
    ImGuiState& g = *GImGui;
    ImGuiWindow* window = g.CurrentWindow;
    const ImGuiID id = window->GetID(name);
    if (!IsPopupOpen(id))
    {
        ClearSetNextWindowData(); // We behave like Begin() and need to consume those values
        return false;
    }

    ImGuiWindowFlags flags = extra_flags|ImGuiWindowFlags_Popup|ImGuiWindowFlags_Modal|ImGuiWindowFlags_NoCollapse|ImGuiWindowFlags_NoSavedSettings;
    bool opened = ImGui::Begin(name, p_opened, ImVec2(0.0f, 0.0f), -1.0f, flags);
    if (!opened || (p_opened && !*p_opened)) // Opened can be 'false' when the popup is completely clipped (e.g. zero size display)
    {
        ImGui::EndPopup();
        if (opened)
            ClosePopup(id);
        return false;
    }

    return opened;
}

void ImGui::EndPopup()
{
    ImGuiWindow* window = GetCurrentWindow();
    IM_ASSERT(window->Flags & ImGuiWindowFlags_Popup);  // Mismatched BeginPopup()/EndPopup() calls
    IM_ASSERT(GImGui->CurrentPopupStack.Size > 0);
    ImGui::End();
    if (!(window->Flags & ImGuiWindowFlags_Modal))
        ImGui::PopStyleVar();
}

// This is a helper to handle the most simple case of associating one named popup to one given widget.
// 1. If you have many possible popups (for different "instances" of a same widget, or for wholly different widgets), you may be better off handling 
//    this yourself so you can store data relative to the widget that opened the popup instead of choosing different popup identifiers.
// 2. If you want right-clicking on the same item to reopen the popup at new location, use the same code replacing IsItemHovered() with IsItemHoveredRect()
//    and passing true to the OpenPopupEx().
//    Because: hovering an item in a window below the popup won't normally trigger is hovering behavior/coloring. The pattern of ignoring the fact that 
//    the item isn't interactable (because it is blocked by the active popup) may useful in some situation when e.g. large canvas as one item, content of menu
//    driven by click position.
bool ImGui::BeginPopupContextItem(const char* str_id, int mouse_button)
{
    if (ImGui::IsItemHovered() && ImGui::IsMouseClicked(mouse_button))
        ImGui::OpenPopupEx(str_id, false);
    return ImGui::BeginPopup(str_id);
}

bool ImGui::BeginPopupContextWindow(bool also_over_items, const char* str_id, int mouse_button)
{
    if (!str_id) str_id = "window_context_menu";
    if (ImGui::IsMouseHoveringWindow() && ImGui::IsMouseClicked(mouse_button))
        if (also_over_items || !ImGui::IsAnyItemHovered())
            ImGui::OpenPopupEx(str_id, true);
    return ImGui::BeginPopup(str_id);
}

bool ImGui::BeginPopupContextVoid(const char* str_id, int mouse_button)
{
    if (!str_id) str_id = "void_context_menu";
    if (!ImGui::IsMouseHoveringAnyWindow() && ImGui::IsMouseClicked(mouse_button))
        ImGui::OpenPopupEx(str_id, true);
    return ImGui::BeginPopup(str_id);
}

bool ImGui::BeginChild(const char* str_id, const ImVec2& size_arg, bool border, ImGuiWindowFlags extra_flags)
{
    ImGuiWindow* window = GetCurrentWindow();
    ImGuiWindowFlags flags = ImGuiWindowFlags_NoTitleBar|ImGuiWindowFlags_NoResize|ImGuiWindowFlags_NoSavedSettings|ImGuiWindowFlags_ChildWindow;

    const ImVec2 content_avail = ImGui::GetContentRegionAvail();
    ImVec2 size = ImRound(size_arg);
    if (size.x <= 0.0f)
    {
        if (size.x == 0.0f)
            flags |= ImGuiWindowFlags_ChildWindowAutoFitX;
        size.x = ImMax(content_avail.x, 4.0f) - fabsf(size.x); // Arbitrary minimum zero-ish child size of 4.0f (0.0f causing too much issues)
    }
    if (size.y <= 0.0f)
    {
        if (size.y == 0.0f)
            flags |= ImGuiWindowFlags_ChildWindowAutoFitY;
        size.y = ImMax(content_avail.y, 4.0f) - fabsf(size.y);
    }
    if (border)
        flags |= ImGuiWindowFlags_ShowBorders;
    flags |= extra_flags;

    char title[256];
    ImFormatString(title, IM_ARRAYSIZE(title), "%s.%s", window->Name, str_id);

    const float alpha = 1.0f;
    bool ret = ImGui::Begin(title, NULL, size, alpha, flags);

    if (!(window->Flags & ImGuiWindowFlags_ShowBorders))
        GetCurrentWindow()->Flags &= ~ImGuiWindowFlags_ShowBorders;

    return ret;
}

bool ImGui::BeginChild(ImGuiID id, const ImVec2& size, bool border, ImGuiWindowFlags extra_flags)
{
    char str_id[32];
    ImFormatString(str_id, IM_ARRAYSIZE(str_id), "child_%08x", id);
    bool ret = ImGui::BeginChild(str_id, size, border, extra_flags);
    return ret;
}

void ImGui::EndChild()
{
    ImGuiWindow* window = GetCurrentWindow();

    IM_ASSERT(window->Flags & ImGuiWindowFlags_ChildWindow);   // Mismatched BeginChild()/EndChild() callss
    if ((window->Flags & ImGuiWindowFlags_ComboBox) || window->BeginCount > 1)
    {
        ImGui::End();
    }
    else
    {
        // When using auto-filling child window, we don't provide full width/height to ItemSize so that it doesn't feed back into automatic size-fitting.
        ImVec2 sz = ImGui::GetWindowSize();
        if (window->Flags & ImGuiWindowFlags_ChildWindowAutoFitX) // Arbitrary minimum zero-ish child size of 4.0f causes less trouble than a 0.0f
            sz.x = ImMax(4.0f, sz.x);
        if (window->Flags & ImGuiWindowFlags_ChildWindowAutoFitY)
            sz.y = ImMax(4.0f, sz.y);

        ImGui::End();

        window = GetCurrentWindow();
        ImRect bb(window->DC.CursorPos, window->DC.CursorPos + sz);
        ItemSize(sz);
        ItemAdd(bb, NULL);
    }
}

// Helper to create a child window / scrolling region that looks like a normal widget frame.
bool ImGui::BeginChildFrame(ImGuiID id, const ImVec2& size, ImGuiWindowFlags extra_flags)
{
    ImGuiState& g = *GImGui;
    const ImGuiStyle& style = g.Style;
    ImGui::PushStyleColor(ImGuiCol_ChildWindowBg, style.Colors[ImGuiCol_FrameBg]);
    ImGui::PushStyleVar(ImGuiStyleVar_ChildWindowRounding, style.FrameRounding);
    return ImGui::BeginChild(id, size, false, ImGuiWindowFlags_NoMove | extra_flags);
}

void ImGui::EndChildFrame()
{
    ImGui::EndChild();
    ImGui::PopStyleVar();
    ImGui::PopStyleColor();
}

// Save and compare stack sizes on Begin()/End() to detect usage errors
static void CheckStacksSize(ImGuiWindow* window, bool write)
{
    // NOT checking: DC.ItemWidth, DC.AllowKeyboardFocus, DC.ButtonRepeat, DC.TextWrapPos (per window) to allow user to conveniently push once and not pop (they are cleared on Begin)
    ImGuiState& g = *GImGui;
    int* p_backup = &window->DC.StackSizesBackup[0];
    { int current = window->IDStack.Size;       if (write) *p_backup = current; else IM_ASSERT(*p_backup == current); p_backup++; }    // User forgot PopID()
    { int current = window->DC.GroupStack.Size; if (write) *p_backup = current; else IM_ASSERT(*p_backup == current); p_backup++; }    // User forgot EndGroup()
    { int current = g.CurrentPopupStack.Size;   if (write) *p_backup = current; else IM_ASSERT(*p_backup == current); p_backup++; }    // User forgot EndPopup()/EndMenu()
    { int current = g.ColorModifiers.Size;      if (write) *p_backup = current; else IM_ASSERT(*p_backup == current); p_backup++; }    // User forgot PopStyleColor()
    { int current = g.StyleModifiers.Size;      if (write) *p_backup = current; else IM_ASSERT(*p_backup == current); p_backup++; }    // User forgot PopStyleVar()
    { int current = g.FontStack.Size;           if (write) *p_backup = current; else IM_ASSERT(*p_backup == current); p_backup++; }    // User forgot PopFont()
    IM_ASSERT(p_backup == window->DC.StackSizesBackup + IM_ARRAYSIZE(window->DC.StackSizesBackup));
}

static ImVec2 FindBestPopupWindowPos(const ImVec2& base_pos, const ImVec2& size, int* last_dir, const ImRect& r_inner)
{
    const ImGuiStyle& style = GImGui->Style;

    // Clamp into visible area while not overlapping the cursor. Safety padding is optional if our popup size won't fit without it.
    ImVec2 safe_padding = style.DisplaySafeAreaPadding;
    ImRect r_outer(GetVisibleRect());
    r_outer.Reduce(ImVec2((size.x - r_outer.GetWidth() > safe_padding.x*2) ? safe_padding.x : 0.0f, (size.y - r_outer.GetHeight() > safe_padding.y*2) ? safe_padding.y : 0.0f));
    ImVec2 base_pos_clamped = ImClamp(base_pos, r_outer.Min, r_outer.Max - size);

    for (int n = (*last_dir != -1) ? -1 : 0; n < 4; n++)   // Last, Right, down, up, left. (Favor last used direction).
    {
        const int dir = (n == -1) ? *last_dir : n;
        ImRect rect(dir == 0 ? r_inner.Max.x : r_outer.Min.x, dir == 1 ? r_inner.Max.y : r_outer.Min.y, dir == 3 ? r_inner.Min.x : r_outer.Max.x, dir == 2 ? r_inner.Min.y : r_outer.Max.y);
        if (rect.GetWidth() < size.x || rect.GetHeight() < size.y)
            continue;
        *last_dir = dir;
        return ImVec2(dir == 0 ? r_inner.Max.x : dir == 3 ? r_inner.Min.x - size.x : base_pos_clamped.x, dir == 1 ? r_inner.Max.y : dir == 2 ? r_inner.Min.y - size.y : base_pos_clamped.y);
    }

    // Fallback, try to keep within display
    *last_dir = -1;
    ImVec2 pos = base_pos;
    pos.x = ImMax(ImMin(pos.x + size.x, r_outer.Max.x) - size.x, r_outer.Min.x);
    pos.y = ImMax(ImMin(pos.y + size.y, r_outer.Max.y) - size.y, r_outer.Min.y);
    return pos;
}

ImGuiWindow* ImGui::FindWindowByName(const char* name)
{
    // FIXME-OPT: Store sorted hashes -> pointers so we can do a bissection in a contiguous block 
    ImGuiState& g = *GImGui;
    ImGuiID id = ImHash(name, 0);
    for (int i = 0; i < g.Windows.Size; i++)
        if (g.Windows[i]->ID == id)
            return g.Windows[i];
    return NULL;
}

static ImGuiWindow* CreateNewWindow(const char* name, ImVec2 size, ImGuiWindowFlags flags)
{
    ImGuiState& g = *GImGui;

    // Create window the first time
    ImGuiWindow* window = (ImGuiWindow*)ImGui::MemAlloc(sizeof(ImGuiWindow));
    IM_PLACEMENT_NEW(window) ImGuiWindow(name);
    window->Flags = flags;

    if (flags & ImGuiWindowFlags_NoSavedSettings)
    {
        // User can disable loading and saving of settings. Tooltip and child windows also don't store settings.
        window->Size = window->SizeFull = size;
    }
    else
    {
        // Retrieve settings from .ini file
        // Use SetWindowPos() or SetNextWindowPos() with the appropriate condition flag to change the initial position of a window.
        window->PosFloat = ImVec2(60, 60);
        window->Pos = ImVec2((float)(int)window->PosFloat.x, (float)(int)window->PosFloat.y);

        ImGuiIniData* settings = FindWindowSettings(name);
        if (!settings)
        {
            settings = AddWindowSettings(name);
        }
        else
        {
            window->SetWindowPosAllowFlags &= ~ImGuiSetCond_FirstUseEver;
            window->SetWindowSizeAllowFlags &= ~ImGuiSetCond_FirstUseEver;
            window->SetWindowCollapsedAllowFlags &= ~ImGuiSetCond_FirstUseEver;
        }

        if (settings->Pos.x != FLT_MAX)
        {
            window->PosFloat = settings->Pos;
            window->Pos = ImVec2((float)(int)window->PosFloat.x, (float)(int)window->PosFloat.y);
            window->Collapsed = settings->Collapsed;
        }

        if (ImLengthSqr(settings->Size) > 0.00001f && !(flags & ImGuiWindowFlags_NoResize))
            size = settings->Size;
        window->Size = window->SizeFull = size;
    }

    if ((flags & ImGuiWindowFlags_AlwaysAutoResize) != 0)
    {
        window->AutoFitFramesX = window->AutoFitFramesY = 2;
        window->AutoFitOnlyGrows = false;
    }
    else
    {
        if (window->Size.x <= 0.0f)
            window->AutoFitFramesX = 2;
        if (window->Size.y <= 0.0f)
            window->AutoFitFramesY = 2;
        window->AutoFitOnlyGrows = (window->AutoFitFramesX > 0) || (window->AutoFitFramesY > 0);
    }

    if (flags & ImGuiWindowFlags_NoBringToFrontOnFocus)
        g.Windows.insert(g.Windows.begin(), window); // Quite slow but rare and only once
    else
        g.Windows.push_back(window);
    return window;
}

// Push a new ImGui window to add widgets to.
// - A default window called "Debug" is automatically stacked at the beginning of every frame so you can use widgets without explicitly calling a Begin/End pair.
// - Begin/End can be called multiple times during the frame with the same window name to append content.
// - 'size_on_first_use' for a regular window denote the initial size for first-time creation (no saved data) and isn't that useful. Use SetNextWindowSize() prior to calling Begin() for more flexible window manipulation.
// - The window name is used as a unique identifier to preserve window information across frames (and save rudimentary information to the .ini file).
//   You can use the "##" or "###" markers to use the same label with different id, or same id with different label. See documentation at the top of this file.
// - Return false when window is collapsed, so you can early out in your code. You always need to call ImGui::End() even if false is returned.
// - Passing 'bool* p_opened' displays a Close button on the upper-right corner of the window, the pointed value will be set to false when the button is pressed.
// - Passing non-zero 'size' is roughly equivalent to calling SetNextWindowSize(size, ImGuiSetCond_FirstUseEver) prior to calling Begin().
bool ImGui::Begin(const char* name, bool* p_opened, ImGuiWindowFlags flags)
{
    return ImGui::Begin(name, p_opened, ImVec2(0.f, 0.f), -1.0f, flags);
}

bool ImGui::Begin(const char* name, bool* p_opened, const ImVec2& size_on_first_use, float bg_alpha, ImGuiWindowFlags flags)
{
    ImGuiState& g = *GImGui;
    const ImGuiStyle& style = g.Style;
    IM_ASSERT(name != NULL);                        // Window name required
    IM_ASSERT(g.Initialized);                       // Forgot to call ImGui::NewFrame()
    IM_ASSERT(g.FrameCountEnded != g.FrameCount);   // Called ImGui::Render() or ImGui::EndFrame() and haven't called ImGui::NewFrame() again yet

    if (flags & ImGuiWindowFlags_NoInputs)
        flags |= ImGuiWindowFlags_NoMove | ImGuiWindowFlags_NoResize;

    // Find or create
    bool window_is_new = false;
    ImGuiWindow* window = FindWindowByName(name);
    if (!window)
    {
        window = CreateNewWindow(name, size_on_first_use, flags);
        window_is_new = true;
    }

    const int current_frame = ImGui::GetFrameCount();
    const bool first_begin_of_the_frame = (window->LastFrameActive != current_frame);
    if (first_begin_of_the_frame)
        window->Flags = (ImGuiWindowFlags)flags;
    else
        flags = window->Flags;

    // Add to stack
    ImGuiWindow* parent_window = !g.CurrentWindowStack.empty() ? g.CurrentWindowStack.back() : NULL;
    g.CurrentWindowStack.push_back(window);
    SetCurrentWindow(window);
    CheckStacksSize(window, true);
    IM_ASSERT(parent_window != NULL || !(flags & ImGuiWindowFlags_ChildWindow));

    bool window_was_active = (window->LastFrameActive == current_frame - 1);   // Not using !WasActive because the implicit "Debug" window would always toggle off->on
    if (flags & ImGuiWindowFlags_Popup)
    {
        ImGuiPopupRef& popup_ref = g.OpenedPopupStack[g.CurrentPopupStack.Size];
        window_was_active &= (window->PopupID == popup_ref.PopupID);
        window_was_active &= (window == popup_ref.Window);
        popup_ref.Window = window;
        g.CurrentPopupStack.push_back(popup_ref);
        window->PopupID = popup_ref.PopupID;
    }
    
    const bool window_appearing_after_being_hidden = (window->HiddenFrames == 1);

    // Process SetNextWindow***() calls
    bool window_pos_set_by_api = false, window_size_set_by_api = false;
    if (g.SetNextWindowPosCond)
    {
        const ImVec2 backup_cursor_pos = window->DC.CursorPos;                  // FIXME: not sure of the exact reason of this anymore :( need to look into that.
        if (!window_was_active || window_appearing_after_being_hidden) window->SetWindowPosAllowFlags |= ImGuiSetCond_Appearing;
        window_pos_set_by_api = (window->SetWindowPosAllowFlags & g.SetNextWindowPosCond) != 0;
        if (window_pos_set_by_api && ImLengthSqr(g.SetNextWindowPosVal - ImVec2(-FLT_MAX,-FLT_MAX)) < 0.001f)
        {
            window->SetWindowPosCenterWanted = true;                            // May be processed on the next frame if this is our first frame and we are measuring size
            window->SetWindowPosAllowFlags &= ~(ImGuiSetCond_Once | ImGuiSetCond_FirstUseEver | ImGuiSetCond_Appearing);
        }
        else
        {
            SetWindowPos(window, g.SetNextWindowPosVal, g.SetNextWindowPosCond);
        }
        window->DC.CursorPos = backup_cursor_pos;
        g.SetNextWindowPosCond = 0;
    }
    if (g.SetNextWindowSizeCond)
    {
        if (!window_was_active || window_appearing_after_being_hidden) window->SetWindowSizeAllowFlags |= ImGuiSetCond_Appearing;
        window_size_set_by_api = (window->SetWindowSizeAllowFlags & g.SetNextWindowSizeCond) != 0;
        SetWindowSize(window, g.SetNextWindowSizeVal, g.SetNextWindowSizeCond);
        g.SetNextWindowSizeCond = 0;
    }
    if (g.SetNextWindowContentSizeCond)
    {
        window->SizeContentsExplicit = g.SetNextWindowContentSizeVal;
        g.SetNextWindowContentSizeCond = 0;
    }
    else if (first_begin_of_the_frame)
    {
        window->SizeContentsExplicit = ImVec2(0.0f, 0.0f);
    }
    if (g.SetNextWindowCollapsedCond)
    {
        if (!window_was_active || window_appearing_after_being_hidden) window->SetWindowCollapsedAllowFlags |= ImGuiSetCond_Appearing;
        SetWindowCollapsed(window, g.SetNextWindowCollapsedVal, g.SetNextWindowCollapsedCond);
        g.SetNextWindowCollapsedCond = 0;
    }
    if (g.SetNextWindowFocus)
    {
        ImGui::SetWindowFocus();
        g.SetNextWindowFocus = false;
    }

    // Update known root window (if we are a child window, otherwise window == window->RootWindow)
    int root_idx, root_non_popup_idx;
    for (root_idx = g.CurrentWindowStack.Size - 1; root_idx > 0; root_idx--)
        if (!(g.CurrentWindowStack[root_idx]->Flags & ImGuiWindowFlags_ChildWindow))
            break;
    for (root_non_popup_idx = root_idx; root_non_popup_idx > 0; root_non_popup_idx--)
        if (!(g.CurrentWindowStack[root_non_popup_idx]->Flags & (ImGuiWindowFlags_ChildWindow | ImGuiWindowFlags_Popup)))
            break;
    window->RootWindow = g.CurrentWindowStack[root_idx];
    window->RootNonPopupWindow = g.CurrentWindowStack[root_non_popup_idx];      // This is merely for displaying the TitleBgActive color.

    // Default alpha
    if (bg_alpha < 0.0f)
        bg_alpha = style.WindowFillAlphaDefault;

    // When reusing window again multiple times a frame, just append content (don't need to setup again)
    if (first_begin_of_the_frame)
    {
        window->Active = true;
        window->BeginCount = 0;
        window->DrawList->Clear();
        window->ClipRect = ImVec4(-FLT_MAX,-FLT_MAX,+FLT_MAX,+FLT_MAX);
        window->LastFrameActive = current_frame;
        window->IDStack.resize(1);

        // Setup texture, outer clipping rectangle
        window->DrawList->PushTextureID(g.Font->ContainerAtlas->TexID);
        ImRect fullscreen_rect(GetVisibleRect());
        if ((flags & ImGuiWindowFlags_ChildWindow) && !(flags & (ImGuiWindowFlags_ComboBox|ImGuiWindowFlags_Popup)))
            PushClipRect(parent_window->ClipRect.Min, parent_window->ClipRect.Max, true);
        else
            PushClipRect(fullscreen_rect.Min, fullscreen_rect.Max, true);

        // New windows appears in front
        if (!window_was_active)
        {
            window->AutoPosLastDirection = -1;

            if (!(flags & ImGuiWindowFlags_NoFocusOnAppearing))
                if (!(flags & (ImGuiWindowFlags_ChildWindow|ImGuiWindowFlags_Tooltip)) || (flags & ImGuiWindowFlags_Popup))
                    FocusWindow(window);

            // Popup first latch mouse position, will position itself when it appears next frame
            if ((flags & ImGuiWindowFlags_Popup) != 0 && !window_pos_set_by_api)
                window->PosFloat = g.IO.MousePos;
        }

        // Collapse window by double-clicking on title bar
        // At this point we don't have a clipping rectangle setup yet, so we can use the title bar area for hit detection and drawing
        if (!(flags & ImGuiWindowFlags_NoTitleBar) && !(flags & ImGuiWindowFlags_NoCollapse))
        {
            ImRect title_bar_rect = window->TitleBarRect();
            if (g.HoveredWindow == window && IsMouseHoveringRect(title_bar_rect.Min, title_bar_rect.Max) && g.IO.MouseDoubleClicked[0])
            {
                window->Collapsed = !window->Collapsed;
                if (!(flags & ImGuiWindowFlags_NoSavedSettings))
                    MarkSettingsDirty();
                FocusWindow(window);
            }
        }
        else
        {
            window->Collapsed = false;
        }

        // SIZE

        // Save contents size from last frame for auto-fitting (unless explicitly specified)
        window->SizeContents.x = (float)(int)((window->SizeContentsExplicit.x != 0.0f) ? window->SizeContentsExplicit.x : ((window_is_new ? 0.0f : window->DC.CursorMaxPos.x - window->Pos.x) + window->Scroll.x));
        window->SizeContents.y = (float)(int)((window->SizeContentsExplicit.y != 0.0f) ? window->SizeContentsExplicit.y : ((window_is_new ? 0.0f : window->DC.CursorMaxPos.y - window->Pos.y) + window->Scroll.y));

        // Hide popup/tooltip window when first appearing while we measure size (because we recycle them)
        if (window->HiddenFrames > 0)
            window->HiddenFrames--;
        if ((flags & (ImGuiWindowFlags_Popup | ImGuiWindowFlags_Tooltip)) != 0 && !window_was_active)
        {
            window->HiddenFrames = 1;
            if (flags & ImGuiWindowFlags_AlwaysAutoResize)
            {
                if (!window_size_set_by_api)
                    window->Size = window->SizeFull = ImVec2(0.f, 0.f);
                window->SizeContents = ImVec2(0.f, 0.f);
            }
        }

        // Lock window padding so that altering the ShowBorders flag for children doesn't have side-effects.
        window->WindowPadding = ((flags & ImGuiWindowFlags_ChildWindow) && !(flags & (ImGuiWindowFlags_ShowBorders | ImGuiWindowFlags_ComboBox | ImGuiWindowFlags_Popup))) ? ImVec2(0,0) : style.WindowPadding;

        // Calculate auto-fit size
        ImVec2 size_auto_fit;
        if ((flags & ImGuiWindowFlags_Tooltip) != 0)
        {
            // Tooltip always resize. We keep the spacing symmetric on both axises for aesthetic purpose.
            size_auto_fit = window->SizeContents + window->WindowPadding - ImVec2(0.0f, style.ItemSpacing.y);
        }
        else
        {
            size_auto_fit = ImClamp(window->SizeContents + window->WindowPadding, style.WindowMinSize, ImMax(style.WindowMinSize, g.IO.DisplaySize - g.Style.DisplaySafeAreaPadding));
            
            // Handling case of auto fit window not fitting in screen on one axis, we are growing auto fit size on the other axis to compensate for expected scrollbar. FIXME: Might turn bigger than DisplaySize-WindowPadding.
            if (size_auto_fit.x < window->SizeContents.x && !(flags & ImGuiWindowFlags_NoScrollbar) && (flags & ImGuiWindowFlags_HorizontalScrollbar))
                size_auto_fit.y += style.ScrollbarSize;
            if (size_auto_fit.y < window->SizeContents.y && !(flags & ImGuiWindowFlags_NoScrollbar))
                size_auto_fit.x += style.ScrollbarSize;
            size_auto_fit.y = ImMax(size_auto_fit.y - style.ItemSpacing.y, 0.0f);
        }

        // Handle automatic resize
        if (window->Collapsed)
        {
            // We still process initial auto-fit on collapsed windows to get a window width,
            // But otherwise we don't honor ImGuiWindowFlags_AlwaysAutoResize when collapsed.
            if (window->AutoFitFramesX > 0)
                window->SizeFull.x = window->AutoFitOnlyGrows ? ImMax(window->SizeFull.x, size_auto_fit.x) : size_auto_fit.x;
            if (window->AutoFitFramesY > 0)
                window->SizeFull.y = window->AutoFitOnlyGrows ? ImMax(window->SizeFull.y, size_auto_fit.y) : size_auto_fit.y;
            window->Size = window->TitleBarRect().GetSize();
        }
        else
        {
            if ((flags & ImGuiWindowFlags_AlwaysAutoResize) && !window_size_set_by_api)
            {
                window->SizeFull = size_auto_fit;
            }
            else if ((window->AutoFitFramesX > 0 || window->AutoFitFramesY > 0) && !window_size_set_by_api)
            {
                // Auto-fit only grows during the first few frames
                if (window->AutoFitFramesX > 0)
                    window->SizeFull.x = window->AutoFitOnlyGrows ? ImMax(window->SizeFull.x, size_auto_fit.x) : size_auto_fit.x;
                if (window->AutoFitFramesY > 0)
                    window->SizeFull.y = window->AutoFitOnlyGrows ? ImMax(window->SizeFull.y, size_auto_fit.y) : size_auto_fit.y;
                if (!(flags & ImGuiWindowFlags_NoSavedSettings))
                    MarkSettingsDirty();
            }
            window->Size = window->SizeFull;
        }

        // Minimum window size
        if (!(flags & (ImGuiWindowFlags_ChildWindow | ImGuiWindowFlags_AlwaysAutoResize)))
        {
            window->SizeFull = ImMax(window->SizeFull, style.WindowMinSize);
            if (!window->Collapsed)
                window->Size = window->SizeFull;
        }

        // POSITION

        // Position child window
        if (flags & ImGuiWindowFlags_ChildWindow)
            parent_window->DC.ChildWindows.push_back(window);
        if ((flags & ImGuiWindowFlags_ChildWindow) && !(flags & ImGuiWindowFlags_Popup))
        {
            window->Pos = window->PosFloat = parent_window->DC.CursorPos;
            window->Size = window->SizeFull = size_on_first_use; // NB: argument name 'size_on_first_use' misleading here, it's really just 'size' as provided by user.
        }

        bool window_pos_center = false;
        window_pos_center |= (window->SetWindowPosCenterWanted && window->HiddenFrames == 0);
        window_pos_center |= ((flags & ImGuiWindowFlags_Modal) && !window_pos_set_by_api && window_appearing_after_being_hidden);
        if (window_pos_center)
        {
            // Center (any sort of window)
            SetWindowPos(ImMax(style.DisplaySafeAreaPadding, fullscreen_rect.GetCenter() - window->SizeFull * 0.5f));
        }
        else if (flags & ImGuiWindowFlags_ChildMenu)
        {
            IM_ASSERT(window_pos_set_by_api);
            ImRect rect_to_avoid;
            if (parent_window->DC.MenuBarAppending)
                rect_to_avoid = ImRect(-FLT_MAX, parent_window->Pos.y + parent_window->TitleBarHeight(), FLT_MAX, parent_window->Pos.y + parent_window->TitleBarHeight() + parent_window->MenuBarHeight());
            else
                rect_to_avoid = ImRect(parent_window->Pos.x + style.ItemSpacing.x, -FLT_MAX, parent_window->Pos.x + parent_window->Size.x - style.ItemSpacing.x - parent_window->ScrollbarSizes.x, FLT_MAX); // We want some overlap to convey the relative depth of each popup (here hard-coded to 4)
            window->PosFloat = FindBestPopupWindowPos(window->PosFloat, window->Size, &window->AutoPosLastDirection, rect_to_avoid);
        }
        else if ((flags & ImGuiWindowFlags_Popup) != 0 && !window_pos_set_by_api && window_appearing_after_being_hidden)
        {
            ImRect rect_to_avoid(window->PosFloat.x - 1, window->PosFloat.y - 1, window->PosFloat.x + 1, window->PosFloat.y + 1);
            window->PosFloat = FindBestPopupWindowPos(window->PosFloat, window->Size, &window->AutoPosLastDirection, rect_to_avoid);
        }

        // Position tooltip (always follows mouse)
        if ((flags & ImGuiWindowFlags_Tooltip) != 0 && !window_pos_set_by_api)
        {
            ImRect rect_to_avoid(g.IO.MousePos.x - 16, g.IO.MousePos.y - 8, g.IO.MousePos.x + 24, g.IO.MousePos.y + 24); // FIXME: Completely hard-coded. Perhaps center on cursor hit-point instead?
            window->PosFloat = FindBestPopupWindowPos(g.IO.MousePos, window->Size, &window->AutoPosLastDirection, rect_to_avoid);
            if (window->AutoPosLastDirection == -1)
                window->PosFloat = g.IO.MousePos + ImVec2(2,2); // If there's not enough room, for tooltip we prefer avoiding the cursor at all cost even if it means that part of the tooltip won't be visible.
        }

        // User moving window (at the beginning of the frame to avoid input lag or sheering). Only valid for root windows.
        KeepAliveID(window->MoveID);
        if (g.ActiveId == window->MoveID)
        {
            if (g.IO.MouseDown[0])
            {
                if (!(flags & ImGuiWindowFlags_NoMove))
                {
                    window->PosFloat += g.IO.MouseDelta;
                    if (!(flags & ImGuiWindowFlags_NoSavedSettings))
                        MarkSettingsDirty();
                }
                IM_ASSERT(g.MovedWindow != NULL);
                FocusWindow(g.MovedWindow);
            }
            else
            {
                SetActiveID(0);
                g.MovedWindow = NULL;   // Not strictly necessary but doing it for sanity.
            }
        }

        // Clamp position so it stays visible
        if (!(flags & ImGuiWindowFlags_ChildWindow) && !(flags & ImGuiWindowFlags_Tooltip))
        {
            if (!window_pos_set_by_api && window->AutoFitFramesX <= 0 && window->AutoFitFramesY <= 0 && g.IO.DisplaySize.x > 0.0f && g.IO.DisplaySize.y > 0.0f) // Ignore zero-sized display explicitly to avoid losing positions if a window manager reports zero-sized window when initializing or minimizing.
            {
                ImVec2 padding = ImMax(style.DisplayWindowPadding, style.DisplaySafeAreaPadding);
                window->PosFloat = ImMax(window->PosFloat + window->Size, padding) - window->Size;
                window->PosFloat = ImMin(window->PosFloat, g.IO.DisplaySize - padding);
            }
        }
        window->Pos = ImVec2((float)(int)window->PosFloat.x, (float)(int)window->PosFloat.y);

        // Default item width. Make it proportional to window size if window manually resizes
        if (window->Size.x > 0.0f && !(flags & ImGuiWindowFlags_Tooltip) && !(flags & ImGuiWindowFlags_AlwaysAutoResize))
            window->ItemWidthDefault = (float)(int)(window->Size.x * 0.65f);
        else
            window->ItemWidthDefault = (float)(int)(g.FontSize * 16.0f);

        // Prepare for focus requests
        window->FocusIdxAllRequestCurrent = (window->FocusIdxAllRequestNext == IM_INT_MAX || window->FocusIdxAllCounter == -1) ? IM_INT_MAX : (window->FocusIdxAllRequestNext + (window->FocusIdxAllCounter+1)) % (window->FocusIdxAllCounter+1);
        window->FocusIdxTabRequestCurrent = (window->FocusIdxTabRequestNext == IM_INT_MAX || window->FocusIdxTabCounter == -1) ? IM_INT_MAX : (window->FocusIdxTabRequestNext + (window->FocusIdxTabCounter+1)) % (window->FocusIdxTabCounter+1);
        window->FocusIdxAllCounter = window->FocusIdxTabCounter = -1;
        window->FocusIdxAllRequestNext = window->FocusIdxTabRequestNext = IM_INT_MAX;

        // Apply scrolling
        if (window->ScrollTarget.x < FLT_MAX)
        {
            window->Scroll.x = window->ScrollTarget.x;
            window->ScrollTarget.x = FLT_MAX;
        }
        if (window->ScrollTarget.y < FLT_MAX)
        {
            float center_ratio = window->ScrollTargetCenterRatio.y;
            window->Scroll.y = window->ScrollTarget.y - ((1.0f - center_ratio) * window->TitleBarHeight()) - (center_ratio * window->SizeFull.y);
            window->ScrollTarget.y = FLT_MAX;
        }
        window->Scroll = ImMax(window->Scroll, ImVec2(0.0f, 0.0f));
        if (!window->Collapsed && !window->SkipItems)
            window->Scroll = ImMin(window->Scroll, ImMax(ImVec2(0.0f, 0.0f), window->SizeContents - window->SizeFull + window->ScrollbarSizes));

        // Modal window darkens what is behind them
        if ((flags & ImGuiWindowFlags_Modal) != 0 && window == GetFrontMostModalRootWindow())
            window->DrawList->AddRectFilled(fullscreen_rect.Min, fullscreen_rect.Max, GetColorU32(ImGuiCol_ModalWindowDarkening, g.ModalWindowDarkeningRatio));

        // Draw window + handle manual resize
        ImRect title_bar_rect = window->TitleBarRect();
        const float window_rounding = (flags & ImGuiWindowFlags_ChildWindow) ? style.ChildWindowRounding : style.WindowRounding;
        if (window->Collapsed)
        {
            // Draw title bar only
            RenderFrame(title_bar_rect.GetTL(), title_bar_rect.GetBR(),  GetColorU32(ImGuiCol_TitleBgCollapsed), true, window_rounding);
        }
        else
        {
            ImU32 resize_col = 0;
            const float resize_corner_size = ImMax(g.FontSize * 1.35f, window_rounding + 1.0f + g.FontSize * 0.2f);
            if (!(flags & ImGuiWindowFlags_AlwaysAutoResize) && window->AutoFitFramesX <= 0 && window->AutoFitFramesY <= 0 && !(flags & ImGuiWindowFlags_NoResize))
            {
                // Manual resize
                const ImVec2 br = window->Rect().GetBR();
                const ImRect resize_rect(br - ImVec2(resize_corner_size * 0.75f, resize_corner_size * 0.75f), br);
                const ImGuiID resize_id = window->GetID("#RESIZE");
                bool hovered, held;
                ButtonBehavior(resize_rect, resize_id, &hovered, &held, ImGuiButtonFlags_FlattenChilds);
                resize_col = GetColorU32(held ? ImGuiCol_ResizeGripActive : hovered ? ImGuiCol_ResizeGripHovered : ImGuiCol_ResizeGrip);

                if (hovered || held)
                    g.MouseCursor = ImGuiMouseCursor_ResizeNWSE;

                if (g.HoveredWindow == window && held && g.IO.MouseDoubleClicked[0])
                {
                    // Manual auto-fit when double-clicking
                    window->SizeFull = size_auto_fit;
                    if (!(flags & ImGuiWindowFlags_NoSavedSettings))
                        MarkSettingsDirty();
                    SetActiveID(0);
                }
                else if (held)
                {
                    window->SizeFull = ImMax(window->SizeFull + g.IO.MouseDelta, style.WindowMinSize);
                    if (!(flags & ImGuiWindowFlags_NoSavedSettings))
                        MarkSettingsDirty();
                }

                window->Size = window->SizeFull;
                title_bar_rect = window->TitleBarRect();
            }

            // Scrollbars
            window->ScrollbarY = (flags & ImGuiWindowFlags_ForceVerticalScrollbar) || ((window->SizeContents.y > window->Size.y + style.ItemSpacing.y) && !(flags & ImGuiWindowFlags_NoScrollbar));
            window->ScrollbarX = (flags & ImGuiWindowFlags_ForceHorizontalScrollbar) || ((window->SizeContents.x > window->Size.x - (window->ScrollbarY ? style.ScrollbarSize : 0.0f) - window->WindowPadding.x) && !(flags & ImGuiWindowFlags_NoScrollbar) && (flags & ImGuiWindowFlags_HorizontalScrollbar));
            window->ScrollbarSizes = ImVec2(window->ScrollbarY ? style.ScrollbarSize : 0.0f, window->ScrollbarX ? style.ScrollbarSize : 0.0f);
            window->BorderSize = (flags & ImGuiWindowFlags_ShowBorders) ? 1.0f : 0.0f;

            // Window background
            if (bg_alpha > 0.0f)
            {
                ImGuiCol col_idx;
                if ((flags & ImGuiWindowFlags_ComboBox) != 0)
                    col_idx = ImGuiCol_ComboBg;
                else if ((flags & ImGuiWindowFlags_Tooltip) != 0)
                    col_idx = ImGuiCol_TooltipBg;
                else if ((flags & ImGuiWindowFlags_Popup) != 0)
                    col_idx = ImGuiCol_WindowBg;
                else if ((flags & ImGuiWindowFlags_ChildWindow) != 0)
                    col_idx = ImGuiCol_ChildWindowBg;
                else
                    col_idx = ImGuiCol_WindowBg;
                window->DrawList->AddRectFilled(window->Pos, window->Pos+window->Size, GetColorU32(col_idx, bg_alpha), window_rounding);
            }

            // Title bar
            if (!(flags & ImGuiWindowFlags_NoTitleBar))
                window->DrawList->AddRectFilled(title_bar_rect.GetTL(), title_bar_rect.GetBR(), GetColorU32((g.FocusedWindow && window->RootNonPopupWindow == g.FocusedWindow->RootNonPopupWindow) ? ImGuiCol_TitleBgActive : ImGuiCol_TitleBg), window_rounding, 1|2);

            // Menu bar
            if (flags & ImGuiWindowFlags_MenuBar)
            {
                ImRect menu_bar_rect = window->MenuBarRect();
                window->DrawList->AddRectFilled(menu_bar_rect.GetTL(), menu_bar_rect.GetBR(), GetColorU32(ImGuiCol_MenuBarBg), (flags & ImGuiWindowFlags_NoTitleBar) ? window_rounding : 0.0f, 1|2);
            }

            // Scrollbars
            if (window->ScrollbarX)
                Scrollbar(window, true);
            if (window->ScrollbarY)
                Scrollbar(window, false);

            // Render resize grip
            // (after the input handling so we don't have a frame of latency)
            if (!(flags & ImGuiWindowFlags_NoResize))
            {
                const ImVec2 br = window->Rect().GetBR();
                window->DrawList->PathLineTo(br + ImVec2(-resize_corner_size, -window->BorderSize));
                window->DrawList->PathLineTo(br + ImVec2(-window->BorderSize, -resize_corner_size));
                window->DrawList->PathArcToFast(ImVec2(br.x - window_rounding - window->BorderSize, br.y - window_rounding - window->BorderSize), window_rounding, 0, 3);
                window->DrawList->PathFill(resize_col);
            }

            // Borders
            if (flags & ImGuiWindowFlags_ShowBorders)
            {
                window->DrawList->AddRect(window->Pos+ImVec2(1,1), window->Pos+window->Size+ImVec2(1,1), GetColorU32(ImGuiCol_BorderShadow), window_rounding);
                window->DrawList->AddRect(window->Pos, window->Pos+window->Size, GetColorU32(ImGuiCol_Border), window_rounding);
                if (!(flags & ImGuiWindowFlags_NoTitleBar))
                    window->DrawList->AddLine(title_bar_rect.GetBL()+ImVec2(1,0), title_bar_rect.GetBR()-ImVec2(1,0), GetColorU32(ImGuiCol_Border));
            }
        }

        // Setup drawing context
        window->DC.IndentX = 0.0f + window->WindowPadding.x - window->Scroll.x;
        window->DC.ColumnsOffsetX = 0.0f;
        window->DC.CursorStartPos = window->Pos + ImVec2(window->DC.IndentX + window->DC.ColumnsOffsetX, window->TitleBarHeight() + window->MenuBarHeight() + window->WindowPadding.y - window->Scroll.y);
        window->DC.CursorPos = window->DC.CursorStartPos;
        window->DC.CursorPosPrevLine = window->DC.CursorPos;
        window->DC.CursorMaxPos = window->DC.CursorStartPos;
        window->DC.CurrentLineHeight = window->DC.PrevLineHeight = 0.0f;
        window->DC.CurrentLineTextBaseOffset = window->DC.PrevLineTextBaseOffset = 0.0f;
        window->DC.MenuBarAppending = false;
        window->DC.MenuBarOffsetX = ImMax(window->WindowPadding.x, style.ItemSpacing.x);
        window->DC.LogLinePosY = window->DC.CursorPos.y - 9999.0f;
        window->DC.ChildWindows.resize(0);
        window->DC.LayoutType = ImGuiLayoutType_Vertical;
        window->DC.ItemWidth = window->ItemWidthDefault;
        window->DC.TextWrapPos = -1.0f; // disabled
        window->DC.AllowKeyboardFocus = true;
        window->DC.ButtonRepeat = false;
        window->DC.ItemWidthStack.resize(0);
        window->DC.TextWrapPosStack.resize(0);
        window->DC.AllowKeyboardFocusStack.resize(0);
        window->DC.ButtonRepeatStack.resize(0);
        window->DC.ColumnsCurrent = 0;
        window->DC.ColumnsCount = 1;
        window->DC.ColumnsStartPosY = window->DC.CursorPos.y;
        window->DC.ColumnsCellMinY = window->DC.ColumnsCellMaxY = window->DC.ColumnsStartPosY;
        window->DC.TreeDepth = 0;
        window->DC.StateStorage = &window->StateStorage;
        window->DC.GroupStack.resize(0);
        window->MenuColumns.Update(3, style.ItemSpacing.x, !window_was_active);

        if (window->AutoFitFramesX > 0)
            window->AutoFitFramesX--;
        if (window->AutoFitFramesY > 0)
            window->AutoFitFramesY--;

        // Title bar
        if (!(flags & ImGuiWindowFlags_NoTitleBar))
        {
            if (p_opened != NULL)
                CloseWindowButton(p_opened);

            const ImVec2 text_size = CalcTextSize(name, NULL, true);
            if (!(flags & ImGuiWindowFlags_NoCollapse))
                RenderCollapseTriangle(window->Pos + style.FramePadding, !window->Collapsed, 1.0f, true);

            ImVec2 text_min = window->Pos + style.FramePadding;
            ImVec2 text_max = window->Pos + ImVec2(window->Size.x - style.FramePadding.x, style.FramePadding.y*2 + text_size.y);
            ImVec2 clip_max = ImVec2(window->Pos.x + window->Size.x - (p_opened ? title_bar_rect.GetHeight() - 3 : style.FramePadding.x), text_max.y); // Match the size of CloseWindowButton()
            bool pad_left = (flags & ImGuiWindowFlags_NoCollapse) == 0;
            bool pad_right = (p_opened != NULL);
            if (style.WindowTitleAlign & ImGuiAlign_Center) pad_right = pad_left;
            if (pad_left) text_min.x += g.FontSize + style.ItemInnerSpacing.x;
            if (pad_right) text_max.x -= g.FontSize + style.ItemInnerSpacing.x;
            RenderTextClipped(text_min, text_max, name, NULL, &text_size, style.WindowTitleAlign, NULL, &clip_max);
        }

        // Save clipped aabb so we can access it in constant-time in FindHoveredWindow()
        window->ClippedWindowRect = window->Rect();
        window->ClippedWindowRect.Clip(window->ClipRect);

        // Pressing CTRL+C while holding on a window copy its content to the clipboard
        // This works but 1. doesn't handle multiple Begin/End pairs, 2. recursing into another Begin/End pair - so we need to work that out and add better logging scope.
        // Maybe we can support CTRL+C on every element?
        /*
        if (g.ActiveId == move_id)
            if (g.IO.KeyCtrl && IsKeyPressedMap(ImGuiKey_C))
                ImGui::LogToClipboard();
        */
    }

    // Inner clipping rectangle
    // We set this up after processing the resize grip so that our clip rectangle doesn't lag by a frame
    // Note that if our window is collapsed we will end up with a null clipping rectangle which is the correct behavior.
    const ImRect title_bar_rect = window->TitleBarRect();
    const float border_size = window->BorderSize;
    ImRect clip_rect;
    clip_rect.Min.x = title_bar_rect.Min.x + 0.5f + ImMax(border_size, window->WindowPadding.x*0.5f);
    clip_rect.Min.y = title_bar_rect.Max.y + window->MenuBarHeight() + 0.5f + border_size;
    clip_rect.Max.x = window->Pos.x + window->Size.x - window->ScrollbarSizes.x - ImMax(border_size, window->WindowPadding.x*0.5f);
    clip_rect.Max.y = window->Pos.y + window->Size.y - border_size - window->ScrollbarSizes.y;
    PushClipRect(clip_rect.Min, clip_rect.Max, true);

    // Clear 'accessed' flag last thing
    if (first_begin_of_the_frame)
        window->Accessed = false;
    window->BeginCount++;

    // Child window can be out of sight and have "negative" clip windows.
    // Mark them as collapsed so commands are skipped earlier (we can't manually collapse because they have no title bar).
    if (flags & ImGuiWindowFlags_ChildWindow)
    {
        IM_ASSERT((flags & ImGuiWindowFlags_NoTitleBar) != 0);
        window->Collapsed = parent_window && parent_window->Collapsed;

        if (!(flags & ImGuiWindowFlags_AlwaysAutoResize) && window->AutoFitFramesX <= 0 && window->AutoFitFramesY <= 0)
            window->Collapsed |= (window->ClippedWindowRect.Min.x >= window->ClippedWindowRect.Max.x || window->ClippedWindowRect.Min.y >= window->ClippedWindowRect.Max.y);

        // We also hide the window from rendering because we've already added its border to the command list.
        // (we could perform the check earlier in the function but it is simpler at this point)
        if (window->Collapsed)
            window->Active = false;
    }
    if (style.Alpha <= 0.0f)
        window->Active = false;

    // Return false if we don't intend to display anything to allow user to perform an early out optimization
    window->SkipItems = (window->Collapsed || !window->Active) && window->AutoFitFramesX <= 0 && window->AutoFitFramesY <= 0;
    return !window->SkipItems;
}

void ImGui::End()
{
    ImGuiState& g = *GImGui;
    ImGuiWindow* window = g.CurrentWindow;

    ImGui::Columns(1, "#CloseColumns");
    PopClipRect();   // inner window clip rectangle

    // Stop logging
    if (!(window->Flags & ImGuiWindowFlags_ChildWindow))    // FIXME: add more options for scope of logging
        ImGui::LogFinish();

    // Pop
    // NB: we don't clear 'window->RootWindow'. The pointer is allowed to live until the next call to Begin().
    g.CurrentWindowStack.pop_back();
    if (window->Flags & ImGuiWindowFlags_Popup)
        g.CurrentPopupStack.pop_back();
    CheckStacksSize(window, false);
    SetCurrentWindow(g.CurrentWindowStack.empty() ? NULL : g.CurrentWindowStack.back());
}

// Vertical scrollbar
// The entire piece of code below is rather confusing because:
// - We handle absolute seeking (when first clicking outside the grab) and relative manipulation (afterward or when clicking inside the grab)
// - We store values as normalized ratio and in a form that allows the window content to change while we are holding on a scrollbar
// - We handle both horizontal and vertical scrollbars, which makes the terminology not ideal.
static void Scrollbar(ImGuiWindow* window, bool horizontal)
{
    ImGuiState& g = *GImGui;
    const ImGuiStyle& style = g.Style;
    const ImGuiID id = window->GetID(horizontal ? "#SCROLLX" : "#SCROLLY");

    // Render background
    bool other_scrollbar = (horizontal ? window->ScrollbarY : window->ScrollbarX);
    float other_scrollbar_size_w = other_scrollbar ? style.ScrollbarSize : 0.0f;
    const ImRect window_rect = window->Rect();
    const float border_size = window->BorderSize;
    ImRect bb = horizontal
        ? ImRect(window->Pos.x + border_size, window_rect.Max.y - style.ScrollbarSize, window_rect.Max.x - other_scrollbar_size_w - border_size, window_rect.Max.y - border_size)
        : ImRect(window_rect.Max.x - style.ScrollbarSize, window->Pos.y + border_size, window_rect.Max.x - border_size, window_rect.Max.y - other_scrollbar_size_w - border_size);
    if (!horizontal)
        bb.Min.y += window->TitleBarHeight() + ((window->Flags & ImGuiWindowFlags_MenuBar) ? window->MenuBarHeight() - border_size : 0.0f);

    float window_rounding = (window->Flags & ImGuiWindowFlags_ChildWindow) ? style.ChildWindowRounding : style.WindowRounding;
    int window_rounding_corners;
    if (horizontal)
        window_rounding_corners = 8 | (other_scrollbar ? 0 : 4);
    else
        window_rounding_corners = ((window->Flags & ImGuiWindowFlags_NoTitleBar) ? 2 : 0) | (other_scrollbar ? 0 : 4);
    window->DrawList->AddRectFilled(bb.Min, bb.Max, ImGui::GetColorU32(ImGuiCol_ScrollbarBg), window_rounding, window_rounding_corners);
    bb.Reduce(ImVec2(ImClamp((float)(int)((bb.Max.x - bb.Min.x - 2.0f) * 0.5f), 0.0f, 3.0f), ImClamp((float)(int)((bb.Max.y - bb.Min.y - 2.0f) * 0.5f), 0.0f, 3.0f)));

    // V denote the main axis of the scrollbar
    float scrollbar_size_v = horizontal ? bb.GetWidth() : bb.GetHeight();
    float scroll_v = horizontal ? window->Scroll.x : window->Scroll.y;
    float win_size_avail_v = (horizontal ? window->Size.x : window->Size.y) - other_scrollbar_size_w;
    float win_size_contents_v = horizontal ? window->SizeContents.x : window->SizeContents.y;

    // The grabable box size generally represent the amount visible (vs the total scrollable amount)
    // But we maintain a minimum size in pixel to allow for the user to still aim inside.
    const float grab_h_pixels = ImMin(ImMax(scrollbar_size_v * ImSaturate(win_size_avail_v / ImMax(win_size_contents_v, win_size_avail_v)), style.GrabMinSize), scrollbar_size_v);
    const float grab_h_norm = grab_h_pixels / scrollbar_size_v;

    // Handle input right away. None of the code of Begin() is relying on scrolling position before calling Scrollbar().
    bool held = false;
    bool hovered = false;
    const bool previously_held = (g.ActiveId == id);
    ImGui::ButtonBehavior(bb, id, &hovered, &held);

    float scroll_max = ImMax(1.0f, win_size_contents_v - win_size_avail_v);
    float scroll_ratio = ImSaturate(scroll_v / scroll_max);
    float grab_v_norm = scroll_ratio * (scrollbar_size_v - grab_h_pixels) / scrollbar_size_v;
    if (held && grab_h_norm < 1.0f)
    {
        float scrollbar_pos_v = horizontal ? bb.Min.x : bb.Min.y;
        float mouse_pos_v = horizontal ? g.IO.MousePos.x : g.IO.MousePos.y;
        float* click_delta_to_grab_center_v = horizontal ? &g.ScrollbarClickDeltaToGrabCenter.x : &g.ScrollbarClickDeltaToGrabCenter.y;

        // Click position in scrollbar normalized space (0.0f->1.0f)
        const float clicked_v_norm = ImSaturate((mouse_pos_v - scrollbar_pos_v) / scrollbar_size_v);
        ImGui::SetHoveredID(id);

        bool seek_absolute = false;
        if (!previously_held)
        {
            // On initial click calculate the distance between mouse and the center of the grab
            if (clicked_v_norm >= grab_v_norm && clicked_v_norm <= grab_v_norm + grab_h_norm)
            {
                *click_delta_to_grab_center_v = clicked_v_norm - grab_v_norm - grab_h_norm*0.5f;
            }
            else
            {
                seek_absolute = true;
                *click_delta_to_grab_center_v = 0.0f;
            }
        }

        // Apply scroll
        // It is ok to modify Scroll here because we are being called in Begin() after the calculation of SizeContents and before setting up our starting position
        const float scroll_v_norm = ImSaturate((clicked_v_norm - *click_delta_to_grab_center_v - grab_h_norm*0.5f) / (1.0f - grab_h_norm));
        scroll_v = (float)(int)(0.5f + scroll_v_norm * scroll_max);//(win_size_contents_v - win_size_v));
        if (horizontal)
            window->Scroll.x = scroll_v;
        else
            window->Scroll.y = scroll_v;

        // Update values for rendering
        scroll_ratio = ImSaturate(scroll_v / scroll_max);
        grab_v_norm = scroll_ratio * (scrollbar_size_v - grab_h_pixels) / scrollbar_size_v;

        // Update distance to grab now that we have seeked and saturated
        if (seek_absolute)
            *click_delta_to_grab_center_v = clicked_v_norm - grab_v_norm - grab_h_norm*0.5f;
    }

    // Render
    const ImU32 grab_col = ImGui::GetColorU32(held ? ImGuiCol_ScrollbarGrabActive : hovered ? ImGuiCol_ScrollbarGrabHovered : ImGuiCol_ScrollbarGrab);
    if (horizontal)
        window->DrawList->AddRectFilled(ImVec2(ImLerp(bb.Min.x, bb.Max.x, grab_v_norm), bb.Min.y), ImVec2(ImLerp(bb.Min.x, bb.Max.x, grab_v_norm) + grab_h_pixels, bb.Max.y), grab_col, style.ScrollbarRounding);
    else
        window->DrawList->AddRectFilled(ImVec2(bb.Min.x, ImLerp(bb.Min.y, bb.Max.y, grab_v_norm)), ImVec2(bb.Max.x, ImLerp(bb.Min.y, bb.Max.y, grab_v_norm) + grab_h_pixels), grab_col, style.ScrollbarRounding);
}

// Moving window to front of display (which happens to be back of our sorted list)
void ImGui::FocusWindow(ImGuiWindow* window)
{
    ImGuiState& g = *GImGui;

    // Always mark the window we passed as focused. This is used for keyboard interactions such as tabbing.
    g.FocusedWindow = window;

    // Passing NULL allow to disable keyboard focus
    if (!window)
        return;

    // And move its root window to the top of the pile
    if (window->RootWindow)
        window = window->RootWindow;

    // Steal focus on active widgets
    if (window->Flags & ImGuiWindowFlags_Popup) // FIXME: This statement should be unnecessary. Need further testing before removing it..
        if (g.ActiveId != 0 && g.ActiveIdWindow && g.ActiveIdWindow->RootWindow != window)
            ImGui::SetActiveID(0);

    // Bring to front
    if ((window->Flags & ImGuiWindowFlags_NoBringToFrontOnFocus) || g.Windows.back() == window)
        return;
    for (int i = 0; i < g.Windows.Size; i++)
        if (g.Windows[i] == window)
        {
            g.Windows.erase(g.Windows.begin() + i);
            break;
        }
    g.Windows.push_back(window);
}

void ImGui::PushItemWidth(float item_width)
{
    ImGuiWindow* window = GetCurrentWindow();
    window->DC.ItemWidth = (item_width == 0.0f ? window->ItemWidthDefault : item_width);
    window->DC.ItemWidthStack.push_back(window->DC.ItemWidth);
}

static void PushMultiItemsWidths(int components, float w_full)
{
    ImGuiWindow* window = ImGui::GetCurrentWindow();
    const ImGuiStyle& style = GImGui->Style;
    if (w_full <= 0.0f)
        w_full = ImGui::CalcItemWidth();
    const float w_item_one  = ImMax(1.0f, (float)(int)((w_full - (style.ItemInnerSpacing.x) * (components-1)) / (float)components));
    const float w_item_last = ImMax(1.0f, (float)(int)(w_full - (w_item_one + style.ItemInnerSpacing.x) * (components-1)));
    window->DC.ItemWidthStack.push_back(w_item_last);
    for (int i = 0; i < components-1; i++)
        window->DC.ItemWidthStack.push_back(w_item_one);
    window->DC.ItemWidth = window->DC.ItemWidthStack.back();
}

void ImGui::PopItemWidth()
{
    ImGuiWindow* window = GetCurrentWindow();
    window->DC.ItemWidthStack.pop_back();
    window->DC.ItemWidth = window->DC.ItemWidthStack.empty() ? window->ItemWidthDefault : window->DC.ItemWidthStack.back();
}

float ImGui::CalcItemWidth()
{
    ImGuiWindow* window = GetCurrentWindowRead();
    float w = window->DC.ItemWidth;
    if (w < 0.0f)
    {
        // Align to a right-side limit. We include 1 frame padding in the calculation because this is how the width is always used (we add 2 frame padding to it), but we could move that responsibility to the widget as well.
        float width_to_right_edge = ImGui::GetContentRegionAvail().x;
        w = ImMax(1.0f, width_to_right_edge + w);
    }
    w = (float)(int)w;
    return w;
}

static void SetCurrentFont(ImFont* font)
{
    ImGuiState& g = *GImGui;
    IM_ASSERT(font && font->IsLoaded());    // Font Atlas not created. Did you call io.Fonts->GetTexDataAsRGBA32 / GetTexDataAsAlpha8 ?
    IM_ASSERT(font->Scale > 0.0f);
    g.Font = font;
    g.FontBaseSize = g.IO.FontGlobalScale * g.Font->FontSize * g.Font->Scale;
    g.FontSize = g.CurrentWindow ? g.CurrentWindow->CalcFontSize() : 0.0f;
    g.FontTexUvWhitePixel = g.Font->ContainerAtlas->TexUvWhitePixel;
}

void ImGui::PushFont(ImFont* font)
{
    ImGuiState& g = *GImGui;
    if (!font)
        font = g.IO.Fonts->Fonts[0];
    SetCurrentFont(font);
    g.FontStack.push_back(font);
    g.CurrentWindow->DrawList->PushTextureID(font->ContainerAtlas->TexID);
}

void  ImGui::PopFont()
{
    ImGuiState& g = *GImGui;
    g.CurrentWindow->DrawList->PopTextureID();
    g.FontStack.pop_back();
    SetCurrentFont(g.FontStack.empty() ? g.IO.Fonts->Fonts[0] : g.FontStack.back());
}

void ImGui::PushAllowKeyboardFocus(bool allow_keyboard_focus)
{
    ImGuiWindow* window = GetCurrentWindow();
    window->DC.AllowKeyboardFocus = allow_keyboard_focus;
    window->DC.AllowKeyboardFocusStack.push_back(allow_keyboard_focus);
}

void ImGui::PopAllowKeyboardFocus()
{
    ImGuiWindow* window = GetCurrentWindow();
    window->DC.AllowKeyboardFocusStack.pop_back();
    window->DC.AllowKeyboardFocus = window->DC.AllowKeyboardFocusStack.empty() ? true : window->DC.AllowKeyboardFocusStack.back();
}

void ImGui::PushButtonRepeat(bool repeat)
{
    ImGuiWindow* window = GetCurrentWindow();
    window->DC.ButtonRepeat = repeat;
    window->DC.ButtonRepeatStack.push_back(repeat);
}

void ImGui::PopButtonRepeat()
{
    ImGuiWindow* window = GetCurrentWindow();
    window->DC.ButtonRepeatStack.pop_back();
    window->DC.ButtonRepeat = window->DC.ButtonRepeatStack.empty() ? false : window->DC.ButtonRepeatStack.back();
}

void ImGui::PushTextWrapPos(float wrap_pos_x)
{
    ImGuiWindow* window = GetCurrentWindow();
    window->DC.TextWrapPos = wrap_pos_x;
    window->DC.TextWrapPosStack.push_back(wrap_pos_x);
}

void ImGui::PopTextWrapPos()
{
    ImGuiWindow* window = GetCurrentWindow();
    window->DC.TextWrapPosStack.pop_back();
    window->DC.TextWrapPos = window->DC.TextWrapPosStack.empty() ? -1.0f : window->DC.TextWrapPosStack.back();
}

void ImGui::PushStyleColor(ImGuiCol idx, const ImVec4& col)
{
    ImGuiState& g = *GImGui;
    ImGuiColMod backup;
    backup.Col = idx;
    backup.PreviousValue = g.Style.Colors[idx];
    g.ColorModifiers.push_back(backup);
    g.Style.Colors[idx] = col;
}

void ImGui::PopStyleColor(int count)
{
    ImGuiState& g = *GImGui;
    while (count > 0)
    {
        ImGuiColMod& backup = g.ColorModifiers.back();
        g.Style.Colors[backup.Col] = backup.PreviousValue;
        g.ColorModifiers.pop_back();
        count--;
    }
}

static float* GetStyleVarFloatAddr(ImGuiStyleVar idx)
{
    ImGuiState& g = *GImGui;
    switch (idx)
    {
    case ImGuiStyleVar_Alpha: return &g.Style.Alpha;
    case ImGuiStyleVar_WindowRounding: return &g.Style.WindowRounding;
    case ImGuiStyleVar_ChildWindowRounding: return &g.Style.ChildWindowRounding;
    case ImGuiStyleVar_FrameRounding: return &g.Style.FrameRounding;
    case ImGuiStyleVar_IndentSpacing: return &g.Style.IndentSpacing;
    case ImGuiStyleVar_GrabMinSize: return &g.Style.GrabMinSize;
    }
    return NULL;
}

static ImVec2* GetStyleVarVec2Addr(ImGuiStyleVar idx)
{
    ImGuiState& g = *GImGui;
    switch (idx)
    {
    case ImGuiStyleVar_WindowPadding: return &g.Style.WindowPadding;
    case ImGuiStyleVar_WindowMinSize: return &g.Style.WindowMinSize;
    case ImGuiStyleVar_FramePadding: return &g.Style.FramePadding;
    case ImGuiStyleVar_ItemSpacing: return &g.Style.ItemSpacing;
    case ImGuiStyleVar_ItemInnerSpacing: return &g.Style.ItemInnerSpacing;
    }
    return NULL;
}

void ImGui::PushStyleVar(ImGuiStyleVar idx, float val)
{
    ImGuiState& g = *GImGui;
    float* pvar = GetStyleVarFloatAddr(idx);
    IM_ASSERT(pvar != NULL); // Called function with wrong-type? Variable is not a float.
    ImGuiStyleMod backup;
    backup.Var = idx;
    backup.PreviousValue = ImVec2(*pvar, 0.0f);
    g.StyleModifiers.push_back(backup);
    *pvar = val;
}


void ImGui::PushStyleVar(ImGuiStyleVar idx, const ImVec2& val)
{
    ImGuiState& g = *GImGui;
    ImVec2* pvar = GetStyleVarVec2Addr(idx);
    IM_ASSERT(pvar != NULL); // Called function with wrong-type? Variable is not a ImVec2.
    ImGuiStyleMod backup;
    backup.Var = idx;
    backup.PreviousValue = *pvar;
    g.StyleModifiers.push_back(backup);
    *pvar = val;
}

void ImGui::PopStyleVar(int count)
{
    ImGuiState& g = *GImGui;
    while (count > 0)
    {
        ImGuiStyleMod& backup = g.StyleModifiers.back();
        if (float* pvar_f = GetStyleVarFloatAddr(backup.Var))
            *pvar_f = backup.PreviousValue.x;
        else if (ImVec2* pvar_v = GetStyleVarVec2Addr(backup.Var))
            *pvar_v = backup.PreviousValue;
        g.StyleModifiers.pop_back();
        count--;
    }
}

const char* ImGui::GetStyleColName(ImGuiCol idx)
{
    // Create switch-case from enum with regexp: ImGuiCol_{.*}, --> case ImGuiCol_\1: return "\1";
    switch (idx)
    {
    case ImGuiCol_Text: return "Text";
    case ImGuiCol_TextDisabled: return "TextDisabled";
    case ImGuiCol_WindowBg: return "WindowBg";
    case ImGuiCol_ChildWindowBg: return "ChildWindowBg";
    case ImGuiCol_Border: return "Border";
    case ImGuiCol_BorderShadow: return "BorderShadow";
    case ImGuiCol_FrameBg: return "FrameBg";
    case ImGuiCol_FrameBgHovered: return "FrameBgHovered";
    case ImGuiCol_FrameBgActive: return "FrameBgActive";
    case ImGuiCol_TitleBg: return "TitleBg";
    case ImGuiCol_TitleBgCollapsed: return "TitleBgCollapsed";
    case ImGuiCol_TitleBgActive: return "TitleBgActive";
    case ImGuiCol_MenuBarBg: return "MenuBarBg";
    case ImGuiCol_ScrollbarBg: return "ScrollbarBg";
    case ImGuiCol_ScrollbarGrab: return "ScrollbarGrab";
    case ImGuiCol_ScrollbarGrabHovered: return "ScrollbarGrabHovered";
    case ImGuiCol_ScrollbarGrabActive: return "ScrollbarGrabActive";
    case ImGuiCol_ComboBg: return "ComboBg";
    case ImGuiCol_CheckMark: return "CheckMark";
    case ImGuiCol_SliderGrab: return "SliderGrab";
    case ImGuiCol_SliderGrabActive: return "SliderGrabActive";
    case ImGuiCol_Button: return "Button";
    case ImGuiCol_ButtonHovered: return "ButtonHovered";
    case ImGuiCol_ButtonActive: return "ButtonActive";
    case ImGuiCol_Header: return "Header";
    case ImGuiCol_HeaderHovered: return "HeaderHovered";
    case ImGuiCol_HeaderActive: return "HeaderActive";
    case ImGuiCol_Column: return "Column";
    case ImGuiCol_ColumnHovered: return "ColumnHovered";
    case ImGuiCol_ColumnActive: return "ColumnActive";
    case ImGuiCol_ResizeGrip: return "ResizeGrip";
    case ImGuiCol_ResizeGripHovered: return "ResizeGripHovered";
    case ImGuiCol_ResizeGripActive: return "ResizeGripActive";
    case ImGuiCol_CloseButton: return "CloseButton";
    case ImGuiCol_CloseButtonHovered: return "CloseButtonHovered";
    case ImGuiCol_CloseButtonActive: return "CloseButtonActive";
    case ImGuiCol_PlotLines: return "PlotLines";
    case ImGuiCol_PlotLinesHovered: return "PlotLinesHovered";
    case ImGuiCol_PlotHistogram: return "PlotHistogram";
    case ImGuiCol_PlotHistogramHovered: return "PlotHistogramHovered";
    case ImGuiCol_TextSelectedBg: return "TextSelectedBg";
    case ImGuiCol_TooltipBg: return "TooltipBg";
    case ImGuiCol_ModalWindowDarkening: return "ModalWindowDarkening";
    }
    IM_ASSERT(0);
    return "Unknown";
}

bool ImGui::IsWindowHovered()
{
    ImGuiState& g = *GImGui;
    return g.HoveredWindow == g.CurrentWindow && IsWindowContentHoverable(g.HoveredRootWindow);
}

bool ImGui::IsWindowFocused()
{
    ImGuiState& g = *GImGui;
    return g.FocusedWindow == g.CurrentWindow;
}

bool ImGui::IsRootWindowFocused()
{
    ImGuiState& g = *GImGui;
    ImGuiWindow* root_window = g.CurrentWindow->RootWindow;
    return g.FocusedWindow == root_window;
}

bool ImGui::IsRootWindowOrAnyChildFocused()
{
    ImGuiState& g = *GImGui;
    ImGuiWindow* root_window = g.CurrentWindow->RootWindow;
    return g.FocusedWindow && g.FocusedWindow->RootWindow == root_window;
}

float ImGui::GetWindowWidth()
{
    ImGuiWindow* window = GImGui->CurrentWindow;
    return window->Size.x;
}

float ImGui::GetWindowHeight()
{
    ImGuiWindow* window = GImGui->CurrentWindow;
    return window->Size.y;
}

ImVec2 ImGui::GetWindowPos()
{
    ImGuiState& g = *GImGui;
    ImGuiWindow* window = g.CurrentWindow;
    return window->Pos;
}

static void SetWindowScrollY(ImGuiWindow* window, float new_scroll_y)
{
    window->DC.CursorMaxPos.y += window->Scroll.y;
    window->Scroll.y = new_scroll_y;
    window->DC.CursorMaxPos.y -= window->Scroll.y;
}

static void SetWindowPos(ImGuiWindow* window, const ImVec2& pos, ImGuiSetCond cond)
{
    // Test condition (NB: bit 0 is always true) and clear flags for next time
    if (cond && (window->SetWindowPosAllowFlags & cond) == 0)
        return;
    window->SetWindowPosAllowFlags &= ~(ImGuiSetCond_Once | ImGuiSetCond_FirstUseEver | ImGuiSetCond_Appearing);
    window->SetWindowPosCenterWanted = false;

    // Set
    const ImVec2 old_pos = window->Pos;
    window->PosFloat = pos;
    window->Pos = ImVec2((float)(int)window->PosFloat.x, (float)(int)window->PosFloat.y);
    window->DC.CursorPos += (window->Pos - old_pos);    // As we happen to move the window while it is being appended to (which is a bad idea - will smear) let's at least offset the cursor
    window->DC.CursorMaxPos += (window->Pos - old_pos); // And more importantly we need to adjust this so size calculation doesn't get affected.
}

void ImGui::SetWindowPos(const ImVec2& pos, ImGuiSetCond cond)
{
    ImGuiWindow* window = GetCurrentWindow();
    SetWindowPos(window, pos, cond);
}

void ImGui::SetWindowPos(const char* name, const ImVec2& pos, ImGuiSetCond cond)
{
    ImGuiWindow* window = FindWindowByName(name);
    if (window)
        SetWindowPos(window, pos, cond);
}

ImVec2 ImGui::GetWindowSize()
{
    ImGuiWindow* window = GetCurrentWindowRead();
    return window->Size;
}

static void SetWindowSize(ImGuiWindow* window, const ImVec2& size, ImGuiSetCond cond)
{
    // Test condition (NB: bit 0 is always true) and clear flags for next time
    if (cond && (window->SetWindowSizeAllowFlags & cond) == 0)
        return;
    window->SetWindowSizeAllowFlags &= ~(ImGuiSetCond_Once | ImGuiSetCond_FirstUseEver | ImGuiSetCond_Appearing);

    // Set
    if (size.x > 0.0f)
    {
        window->AutoFitFramesX = 0;
        window->SizeFull.x = size.x;
    }
    else
    {
        window->AutoFitFramesX = 2;
        window->AutoFitOnlyGrows = false;
    }
    if (size.y > 0.0f)
    {
        window->AutoFitFramesY = 0;
        window->SizeFull.y = size.y;
    }
    else
    {
        window->AutoFitFramesY = 2;
        window->AutoFitOnlyGrows = false;
    }
}

void ImGui::SetWindowSize(const ImVec2& size, ImGuiSetCond cond)
{
    SetWindowSize(GImGui->CurrentWindow, size, cond);
}

void ImGui::SetWindowSize(const char* name, const ImVec2& size, ImGuiSetCond cond)
{
    ImGuiWindow* window = FindWindowByName(name);
    if (window)
        SetWindowSize(window, size, cond);
}

static void SetWindowCollapsed(ImGuiWindow* window, bool collapsed, ImGuiSetCond cond)
{
    // Test condition (NB: bit 0 is always true) and clear flags for next time
    if (cond && (window->SetWindowCollapsedAllowFlags & cond) == 0)
        return;
    window->SetWindowCollapsedAllowFlags &= ~(ImGuiSetCond_Once | ImGuiSetCond_FirstUseEver | ImGuiSetCond_Appearing);

    // Set
    window->Collapsed = collapsed;
}

void ImGui::SetWindowCollapsed(bool collapsed, ImGuiSetCond cond)
{
    SetWindowCollapsed(GImGui->CurrentWindow, collapsed, cond);
}

bool ImGui::IsWindowCollapsed()
{
    return GImGui->CurrentWindow->Collapsed;
}

void ImGui::SetWindowCollapsed(const char* name, bool collapsed, ImGuiSetCond cond)
{
    ImGuiWindow* window = FindWindowByName(name);
    if (window)
        SetWindowCollapsed(window, collapsed, cond);
}

void ImGui::SetWindowFocus()
{
    FocusWindow(GImGui->CurrentWindow);
}

void ImGui::SetWindowFocus(const char* name)
{
    if (name)
    {
        ImGuiWindow* window = FindWindowByName(name);
        if (window)
            FocusWindow(window);
    }
    else
    {
        FocusWindow(NULL);
    }
}

void ImGui::SetNextWindowPos(const ImVec2& pos, ImGuiSetCond cond)
{
    ImGuiState& g = *GImGui;
    g.SetNextWindowPosVal = pos;
    g.SetNextWindowPosCond = cond ? cond : ImGuiSetCond_Always;
}

void ImGui::SetNextWindowPosCenter(ImGuiSetCond cond)
{
    ImGuiState& g = *GImGui;
    g.SetNextWindowPosVal = ImVec2(-FLT_MAX, -FLT_MAX);
    g.SetNextWindowPosCond = cond ? cond : ImGuiSetCond_Always;
}

void ImGui::SetNextWindowSize(const ImVec2& size, ImGuiSetCond cond)
{
    ImGuiState& g = *GImGui;
    g.SetNextWindowSizeVal = size;
    g.SetNextWindowSizeCond = cond ? cond : ImGuiSetCond_Always;
}

void ImGui::SetNextWindowContentSize(const ImVec2& size)
{
    ImGuiState& g = *GImGui;
    g.SetNextWindowContentSizeVal = size;
    g.SetNextWindowContentSizeCond = ImGuiSetCond_Always;
}

void ImGui::SetNextWindowContentWidth(float width)
{
    ImGuiState& g = *GImGui;
    g.SetNextWindowContentSizeVal = ImVec2(width, g.SetNextWindowContentSizeCond ? g.SetNextWindowContentSizeVal.y : 0.0f);
    g.SetNextWindowContentSizeCond = ImGuiSetCond_Always;
}

void ImGui::SetNextWindowCollapsed(bool collapsed, ImGuiSetCond cond)
{
    ImGuiState& g = *GImGui;
    g.SetNextWindowCollapsedVal = collapsed;
    g.SetNextWindowCollapsedCond = cond ? cond : ImGuiSetCond_Always;
}

void ImGui::SetNextWindowFocus()
{
    ImGuiState& g = *GImGui;
    g.SetNextWindowFocus = true;
}

// In window space (not screen space!)
// FIXME-OPT: Could cache and maintain it (pretty much only change on columns change)
ImVec2 ImGui::GetContentRegionMax()
{
    ImGuiWindow* window = GetCurrentWindowRead();
    ImVec2 content_region_size = ImVec2(window->SizeContentsExplicit.x ? window->SizeContentsExplicit.x : window->Size.x - window->ScrollbarSizes.x, window->SizeContentsExplicit.y ? window->SizeContentsExplicit.y : window->Size.y - window->ScrollbarSizes.y);
    ImVec2 mx = content_region_size - window->Scroll - window->WindowPadding;
    if (window->DC.ColumnsCount != 1)
        mx.x = ImGui::GetColumnOffset(window->DC.ColumnsCurrent + 1) - window->WindowPadding.x;
    return mx;
}

ImVec2 ImGui::GetContentRegionAvail()
{
    ImGuiWindow* window = GetCurrentWindowRead();
    return GetContentRegionMax() - (window->DC.CursorPos - window->Pos);
}

float ImGui::GetContentRegionAvailWidth()
{
    return GetContentRegionAvail().x;
}

// In window space (not screen space!)
ImVec2 ImGui::GetWindowContentRegionMin()
{
    ImGuiWindow* window = GetCurrentWindowRead();
    return ImVec2(-window->Scroll.x, -window->Scroll.y + window->TitleBarHeight() + window->MenuBarHeight()) + window->WindowPadding;
}

ImVec2 ImGui::GetWindowContentRegionMax()
{
    ImGuiWindow* window = GetCurrentWindowRead();
    ImVec2 content_region_size = ImVec2(window->SizeContentsExplicit.x ? window->SizeContentsExplicit.x : window->Size.x, window->SizeContentsExplicit.y ? window->SizeContentsExplicit.y : window->Size.y);
    ImVec2 m = content_region_size - window->Scroll - window->WindowPadding - window->ScrollbarSizes;
    return m;
}

float ImGui::GetWindowContentRegionWidth()
{
    return GetWindowContentRegionMax().x - GetWindowContentRegionMin().x;
}

float ImGui::GetTextLineHeight()
{
    ImGuiState& g = *GImGui;
    return g.FontSize;
}

float ImGui::GetTextLineHeightWithSpacing()
{
    ImGuiState& g = *GImGui;
    return g.FontSize + g.Style.ItemSpacing.y;
}

float ImGui::GetItemsLineHeightWithSpacing()
{
    ImGuiState& g = *GImGui;
    return g.FontSize + g.Style.FramePadding.y * 2.0f + g.Style.ItemSpacing.y;
}

ImDrawList* ImGui::GetWindowDrawList()
{
    ImGuiWindow* window = GetCurrentWindow();
    return window->DrawList;
}

ImFont* ImGui::GetWindowFont()
{
    ImGuiState& g = *GImGui;
    return g.Font;
}

float ImGui::GetWindowFontSize()
{
    ImGuiState& g = *GImGui;
    return g.FontSize;
}

void ImGui::SetWindowFontScale(float scale)
{
    ImGuiState& g = *GImGui;
    ImGuiWindow* window = GetCurrentWindow();
    window->FontWindowScale = scale;
    g.FontSize = window->CalcFontSize();
}

// User generally sees positions in window coordinates. Internally we store CursorPos in absolute screen coordinates because it is more convenient.
// Conversion happens as we pass the value to user, but it makes our naming convention confusing because GetCursorPos() == (DC.CursorPos - window.Pos). May want to rename 'DC.CursorPos'.
ImVec2 ImGui::GetCursorPos()
{
    ImGuiWindow* window = GetCurrentWindowRead();
    return window->DC.CursorPos - window->Pos + window->Scroll;
}

float ImGui::GetCursorPosX()
{
    ImGuiWindow* window = GetCurrentWindow();
    return window->DC.CursorPos.x - window->Pos.x + window->Scroll.x;
}

float ImGui::GetCursorPosY()
{
    ImGuiWindow* window = GetCurrentWindow();
    return window->DC.CursorPos.y - window->Pos.y + window->Scroll.y;
}

void ImGui::SetCursorPos(const ImVec2& local_pos)
{
    ImGuiWindow* window = GetCurrentWindow();
    window->DC.CursorPos = window->Pos - window->Scroll + local_pos;
    window->DC.CursorMaxPos = ImMax(window->DC.CursorMaxPos, window->DC.CursorPos);
}

void ImGui::SetCursorPosX(float x)
{
    ImGuiWindow* window = GetCurrentWindow();
    window->DC.CursorPos.x = window->Pos.x - window->Scroll.x + x;
    window->DC.CursorMaxPos.x = ImMax(window->DC.CursorMaxPos.x, window->DC.CursorPos.x);
}

void ImGui::SetCursorPosY(float y)
{
    ImGuiWindow* window = GetCurrentWindow();
    window->DC.CursorPos.y = window->Pos.y - window->Scroll.y + y;
    window->DC.CursorMaxPos.y = ImMax(window->DC.CursorMaxPos.y, window->DC.CursorPos.y);
}

ImVec2 ImGui::GetCursorStartPos()
{
    ImGuiWindow* window = GetCurrentWindowRead();
    return window->DC.CursorStartPos - window->Pos;
}

ImVec2 ImGui::GetCursorScreenPos()
{
    ImGuiWindow* window = GetCurrentWindowRead();
    return window->DC.CursorPos;
}

void ImGui::SetCursorScreenPos(const ImVec2& screen_pos)
{
    ImGuiWindow* window = GetCurrentWindow();
    window->DC.CursorPos = screen_pos;
}

float ImGui::GetScrollX()
{
    return GImGui->CurrentWindow->Scroll.x;
}

float ImGui::GetScrollY()
{
    return GImGui->CurrentWindow->Scroll.y;
}

float ImGui::GetScrollMaxX()
{
    ImGuiWindow* window = GetCurrentWindowRead();
    return window->SizeContents.x - window->SizeFull.x - window->ScrollbarSizes.x;
}

float ImGui::GetScrollMaxY()
{
    ImGuiWindow* window = GetCurrentWindowRead();
    return window->SizeContents.y - window->SizeFull.y - window->ScrollbarSizes.y;
}

void ImGui::SetScrollX(float scroll_x)
{
    ImGuiWindow* window = GetCurrentWindow();
    window->ScrollTarget.x = scroll_x;
    window->ScrollTargetCenterRatio.x = 0.0f;
}

void ImGui::SetScrollY(float scroll_y)
{
    ImGuiWindow* window = GetCurrentWindow();
    window->ScrollTarget.y = scroll_y + window->TitleBarHeight(); // title bar height canceled out when using ScrollTargetRelY
    window->ScrollTargetCenterRatio.y = 0.0f;
}

void ImGui::SetScrollFromPosY(float pos_y, float center_y_ratio)
{
    // We store a target position so centering can occur on the next frame when we are guaranteed to have a known window size
    ImGuiWindow* window = GetCurrentWindow();
    IM_ASSERT(center_y_ratio >= 0.0f && center_y_ratio <= 1.0f);
    window->ScrollTarget.y = (float)(int)(pos_y + window->Scroll.y);
    if (center_y_ratio <= 0.0f && window->ScrollTarget.y <= window->WindowPadding.y)    // Minor hack to make "scroll to top" take account of WindowPadding, else it would scroll to (WindowPadding.y - ItemSpacing.y)
        window->ScrollTarget.y = 0.0f;
    window->ScrollTargetCenterRatio.y = center_y_ratio;
}

// center_y_ratio: 0.0f top of last item, 0.5f vertical center of last item, 1.0f bottom of last item.
void ImGui::SetScrollHere(float center_y_ratio)
{
    ImGuiWindow* window = GetCurrentWindow();
    float target_y = window->DC.CursorPosPrevLine.y + (window->DC.PrevLineHeight * center_y_ratio) + (GImGui->Style.ItemSpacing.y * (center_y_ratio - 0.5f) * 2.0f); // Precisely aim above, in the middle or below the last line.
    ImGui::SetScrollFromPosY(target_y - window->Pos.y, center_y_ratio);
}

void ImGui::SetKeyboardFocusHere(int offset)
{
    ImGuiWindow* window = GetCurrentWindow();
    window->FocusIdxAllRequestNext = window->FocusIdxAllCounter + 1 + offset;
    window->FocusIdxTabRequestNext = IM_INT_MAX;
}

void ImGui::SetStateStorage(ImGuiStorage* tree)
{
    ImGuiWindow* window = GetCurrentWindow();
    window->DC.StateStorage = tree ? tree : &window->StateStorage;
}

ImGuiStorage* ImGui::GetStateStorage()
{
    ImGuiWindow* window = GetCurrentWindowRead();
    return window->DC.StateStorage;
}

void ImGui::TextV(const char* fmt, va_list args)
{
    ImGuiWindow* window = GetCurrentWindow();
    if (window->SkipItems)
        return;

    ImGuiState& g = *GImGui;
    const char* text_end = g.TempBuffer + ImFormatStringV(g.TempBuffer, IM_ARRAYSIZE(g.TempBuffer), fmt, args);
    TextUnformatted(g.TempBuffer, text_end);
}

void ImGui::Text(const char* fmt, ...)
{
    va_list args;
    va_start(args, fmt);
    TextV(fmt, args);
    va_end(args);
}

void ImGui::TextColoredV(const ImVec4& col, const char* fmt, va_list args)
{
    ImGui::PushStyleColor(ImGuiCol_Text, col);
    TextV(fmt, args);
    ImGui::PopStyleColor();
}

void ImGui::TextColored(const ImVec4& col, const char* fmt, ...)
{
    va_list args;
    va_start(args, fmt);
    TextColoredV(col, fmt, args);
    va_end(args);
}

void ImGui::TextDisabledV(const char* fmt, va_list args)
{
    ImGui::PushStyleColor(ImGuiCol_Text, GImGui->Style.Colors[ImGuiCol_TextDisabled]);
    TextV(fmt, args);
    ImGui::PopStyleColor();
}

void ImGui::TextDisabled(const char* fmt, ...)
{
    va_list args;
    va_start(args, fmt);
    TextDisabledV(fmt, args);
    va_end(args);
}

void ImGui::TextWrappedV(const char* fmt, va_list args)
{
    ImGui::PushTextWrapPos(0.0f);
    TextV(fmt, args);
    ImGui::PopTextWrapPos();
}

void ImGui::TextWrapped(const char* fmt, ...)
{
    va_list args;
    va_start(args, fmt);
    TextWrappedV(fmt, args);
    va_end(args);
}

void ImGui::TextUnformatted(const char* text, const char* text_end)
{
    ImGuiWindow* window = GetCurrentWindow();
    if (window->SkipItems)
        return;

    ImGuiState& g = *GImGui;
    IM_ASSERT(text != NULL);
    const char* text_begin = text;
    if (text_end == NULL)
        text_end = text + strlen(text); // FIXME-OPT

    const float wrap_pos_x = window->DC.TextWrapPos;
    const bool wrap_enabled = wrap_pos_x >= 0.0f;
    if (text_end - text > 2000 && !wrap_enabled)
    {
        // Long text!
        // Perform manual coarse clipping to optimize for long multi-line text
        // From this point we will only compute the width of lines that are visible. Optimization only available when word-wrapping is disabled.
        // We also don't vertically center the text within the line full height, which is unlikely to matter because we are likely the biggest and only item on the line.
        const char* line = text;
        const float line_height = ImGui::GetTextLineHeight();
        const ImVec2 text_pos = window->DC.CursorPos + ImVec2(0.0f, window->DC.CurrentLineTextBaseOffset);
        const ImRect clip_rect = window->ClipRect;
        ImVec2 text_size(0,0);

        if (text_pos.y <= clip_rect.Max.y)
        {
            ImVec2 pos = text_pos;

            // Lines to skip (can't skip when logging text)
            if (!g.LogEnabled)
            {
                int lines_skippable = (int)((clip_rect.Min.y - text_pos.y) / line_height);
                if (lines_skippable > 0)
                {
                    int lines_skipped = 0;
                    while (line < text_end && lines_skipped < lines_skippable)
                    {
                        const char* line_end = strchr(line, '\n');
                        if (!line_end)
                            line_end = text_end;
                        line = line_end + 1;
                        lines_skipped++;
                    }
                    pos.y += lines_skipped * line_height;
                }
            }

            // Lines to render
            if (line < text_end)
            {
                ImRect line_rect(pos, pos + ImVec2(ImGui::GetWindowWidth(), line_height));
                while (line < text_end)
                {
                    const char* line_end = strchr(line, '\n');
                    if (IsClippedEx(line_rect, NULL, false))
                        break;

                    const ImVec2 line_size = CalcTextSize(line, line_end, false);
                    text_size.x = ImMax(text_size.x, line_size.x);
                    RenderText(pos, line, line_end, false);
                    if (!line_end)
                        line_end = text_end;
                    line = line_end + 1;
                    line_rect.Min.y += line_height;
                    line_rect.Max.y += line_height;
                    pos.y += line_height;
                }

                // Count remaining lines
                int lines_skipped = 0;
                while (line < text_end)
                {
                    const char* line_end = strchr(line, '\n');
                    if (!line_end)
                        line_end = text_end;
                    line = line_end + 1;
                    lines_skipped++;
                }
                pos.y += lines_skipped * line_height;
            }

            text_size.y += (pos - text_pos).y;
        }

        ImRect bb(text_pos, text_pos + text_size);
        ItemSize(bb);
        ItemAdd(bb, NULL);
    }
    else
    {
        const float wrap_width = wrap_enabled ? CalcWrapWidthForPos(window->DC.CursorPos, wrap_pos_x) : 0.0f;
        const ImVec2 text_size = CalcTextSize(text_begin, text_end, false, wrap_width);

        // Account of baseline offset
        ImVec2 text_pos = window->DC.CursorPos;
        text_pos.y += window->DC.CurrentLineTextBaseOffset;

        ImRect bb(text_pos, text_pos + text_size);
        ItemSize(text_size);
        if (!ItemAdd(bb, NULL))
            return;

        // Render (we don't hide text after ## in this end-user function)
        RenderTextWrapped(bb.Min, text_begin, text_end, wrap_width);
    }
}

void ImGui::AlignFirstTextHeightToWidgets()
{
    ImGuiWindow* window = GetCurrentWindow();
    if (window->SkipItems)
        return;

    // Declare a dummy item size to that upcoming items that are smaller will center-align on the newly expanded line height.
    ImGuiState& g = *GImGui;
    ItemSize(ImVec2(0, g.FontSize + g.Style.FramePadding.y*2), g.Style.FramePadding.y);
    ImGui::SameLine(0, 0);
}

// Add a label+text combo aligned to other label+value widgets
void ImGui::LabelTextV(const char* label, const char* fmt, va_list args)
{
    ImGuiWindow* window = GetCurrentWindow();
    if (window->SkipItems)
        return;

    ImGuiState& g = *GImGui;
    const ImGuiStyle& style = g.Style;
    const float w = CalcItemWidth();

    const ImVec2 label_size = CalcTextSize(label, NULL, true);
    const ImRect value_bb(window->DC.CursorPos, window->DC.CursorPos + ImVec2(w, label_size.y + style.FramePadding.y*2));
    const ImRect total_bb(window->DC.CursorPos, window->DC.CursorPos + ImVec2(w + (label_size.x > 0.0f ? style.ItemInnerSpacing.x : 0.0f), style.FramePadding.y*2) + label_size);
    ItemSize(total_bb, style.FramePadding.y);
    if (!ItemAdd(total_bb, NULL))
        return;

    // Render
    const char* value_text_begin = &g.TempBuffer[0];
    const char* value_text_end = value_text_begin + ImFormatStringV(g.TempBuffer, IM_ARRAYSIZE(g.TempBuffer), fmt, args);
    RenderTextClipped(value_bb.Min, value_bb.Max, value_text_begin, value_text_end, NULL, ImGuiAlign_VCenter);
    if (label_size.x > 0.0f)
        RenderText(ImVec2(value_bb.Max.x + style.ItemInnerSpacing.x, value_bb.Min.y + style.FramePadding.y), label);
}

void ImGui::LabelText(const char* label, const char* fmt, ...)
{
    va_list args;
    va_start(args, fmt);
    LabelTextV(label, fmt, args);
    va_end(args);
}

static inline bool IsWindowContentHoverable(ImGuiWindow* window)
{
    // An active popup disable hovering on other windows (apart from its own children)
    ImGuiState& g = *GImGui;
    if (ImGuiWindow* focused_window = g.FocusedWindow)
        if (ImGuiWindow* focused_root_window = focused_window->RootWindow)
            if ((focused_root_window->Flags & ImGuiWindowFlags_Popup) != 0 && focused_root_window->WasActive && focused_root_window != window->RootWindow)
                return false;

    return true;
}

bool ImGui::ButtonBehavior(const ImRect& bb, ImGuiID id, bool* out_hovered, bool* out_held, ImGuiButtonFlags flags)
{
    ImGuiState& g = *GImGui;
    ImGuiWindow* window = GetCurrentWindow();

    if (flags & ImGuiButtonFlags_Disabled)
    {
        if (out_hovered) *out_hovered = false;
        if (out_held) *out_held = false;
        if (g.ActiveId == id) SetActiveID(0);
        return false;
    }

    bool pressed = false;
    const bool hovered = IsHovered(bb, id, (flags & ImGuiButtonFlags_FlattenChilds) != 0);
    if (hovered)
    {
        SetHoveredID(id);
        if (!(flags & ImGuiButtonFlags_NoKeyModifiers) || (!g.IO.KeyCtrl && !g.IO.KeyShift && !g.IO.KeyAlt))
        {
            if (g.IO.MouseDoubleClicked[0] && (flags & ImGuiButtonFlags_PressedOnDoubleClick))
            {
                pressed = true;
            }
            else if (g.IO.MouseClicked[0])
            {
                if (flags & ImGuiButtonFlags_PressedOnClick)
                {
                    pressed = true;
                    SetActiveID(0);
                }
                else
                {
                    SetActiveID(id, window);
                }
                FocusWindow(window);
            }
            else if (g.IO.MouseReleased[0] && (flags & ImGuiButtonFlags_PressedOnRelease))
            {
                pressed = true;
                SetActiveID(0);
            }
            else if ((flags & ImGuiButtonFlags_Repeat) && g.ActiveId == id && ImGui::IsMouseClicked(0, true))
            {
                pressed = true;
            }
        }
    }

    bool held = false;
    if (g.ActiveId == id)
    {
        if (g.IO.MouseDown[0])
        {
            held = true;
        }
        else
        {
            if (hovered)
                pressed = true;
            SetActiveID(0);
        }
    }

    if (out_hovered) *out_hovered = hovered;
    if (out_held) *out_held = held;

    return pressed;
}

bool ImGui::ButtonEx(const char* label, const ImVec2& size_arg, ImGuiButtonFlags flags)
{
    ImGuiWindow* window = GetCurrentWindow();
    if (window->SkipItems)
        return false;

    ImGuiState& g = *GImGui;
    const ImGuiStyle& style = g.Style;
    const ImGuiID id = window->GetID(label);
    const ImVec2 label_size = CalcTextSize(label, NULL, true);

    ImVec2 pos = window->DC.CursorPos;
    if ((flags & ImGuiButtonFlags_AlignTextBaseLine) && style.FramePadding.y < window->DC.CurrentLineTextBaseOffset)
        pos.y += window->DC.CurrentLineTextBaseOffset - style.FramePadding.y;
    ImVec2 size = CalcItemSize(size_arg, label_size.x + style.FramePadding.x * 2.0f, label_size.y + style.FramePadding.y * 2.0f);

    const ImRect bb(pos, pos + size);
    ItemSize(bb, style.FramePadding.y);
    if (!ItemAdd(bb, &id))
        return false;

    if (window->DC.ButtonRepeat) flags |= ImGuiButtonFlags_Repeat;
    bool hovered, held;
    bool pressed = ButtonBehavior(bb, id, &hovered, &held, flags);

    // Render
    const ImU32 col = GetColorU32((hovered && held) ? ImGuiCol_ButtonActive : hovered ? ImGuiCol_ButtonHovered : ImGuiCol_Button);
    RenderFrame(bb.Min, bb.Max, col, true, style.FrameRounding);
    RenderTextClipped(bb.Min, bb.Max, label, NULL, &label_size, ImGuiAlign_Center | ImGuiAlign_VCenter);

    // Automatically close popups
    //if (pressed && !(flags & ImGuiButtonFlags_DontClosePopups) && (window->Flags & ImGuiWindowFlags_Popup))
    //    ImGui::CloseCurrentPopup();

    return pressed;
}

bool ImGui::Button(const char* label, const ImVec2& size_arg)
{
    return ButtonEx(label, size_arg, 0);
}

// Small buttons fits within text without additional vertical spacing.
bool ImGui::SmallButton(const char* label)
{
    ImGuiState& g = *GImGui;
    float backup_padding_y = g.Style.FramePadding.y;
    g.Style.FramePadding.y = 0.0f;
    bool pressed = ButtonEx(label, ImVec2(0,0), ImGuiButtonFlags_AlignTextBaseLine);
    g.Style.FramePadding.y = backup_padding_y;
    return pressed;
}

// Tip: use ImGui::PushID()/PopID() to push indices or pointers in the ID stack.
// Then you can keep 'str_id' empty or the same for all your buttons (instead of creating a string based on a non-string id)
bool ImGui::InvisibleButton(const char* str_id, const ImVec2& size_arg)
{
    ImGuiWindow* window = GetCurrentWindow();
    if (window->SkipItems)
        return false;

    const ImGuiID id = window->GetID(str_id);
    ImVec2 size = CalcItemSize(size_arg, 0.0f, 0.0f);
    const ImRect bb(window->DC.CursorPos, window->DC.CursorPos + size);
    ItemSize(bb);
    if (!ItemAdd(bb, &id))
        return false;

    bool hovered, held;
    bool pressed = ButtonBehavior(bb, id, &hovered, &held);

    return pressed;
}

// Upper-right button to close a window.
static bool CloseWindowButton(bool* p_opened)
{
    ImGuiWindow* window = ImGui::GetCurrentWindow();

    const ImGuiID id = window->GetID("#CLOSE");
    const float size = window->TitleBarHeight() - 4.0f;
    const ImRect bb(window->Rect().GetTR() + ImVec2(-2.0f-size,2.0f), window->Rect().GetTR() + ImVec2(-2.0f,2.0f+size));

    bool hovered, held;
    bool pressed = ImGui::ButtonBehavior(bb, id, &hovered, &held);

    // Render
    const ImU32 col = ImGui::GetColorU32((held && hovered) ? ImGuiCol_CloseButtonActive : hovered ? ImGuiCol_CloseButtonHovered : ImGuiCol_CloseButton);
    const ImVec2 center = bb.GetCenter();
    window->DrawList->AddCircleFilled(center, ImMax(2.0f,size*0.5f), col, 16);

    const float cross_extent = (size * 0.5f * 0.7071f) - 1.0f;
    if (hovered)
    {
        window->DrawList->AddLine(center + ImVec2(+cross_extent,+cross_extent), center + ImVec2(-cross_extent,-cross_extent), ImGui::GetColorU32(ImGuiCol_Text));
        window->DrawList->AddLine(center + ImVec2(+cross_extent,-cross_extent), center + ImVec2(-cross_extent,+cross_extent), ImGui::GetColorU32(ImGuiCol_Text));
    }

    if (p_opened != NULL && pressed)
        *p_opened = false;

    return pressed;
}

void ImGui::Image(ImTextureID user_texture_id, const ImVec2& size, const ImVec2& uv0, const ImVec2& uv1, const ImVec4& tint_col, const ImVec4& border_col)
{
    ImGuiWindow* window = GetCurrentWindow();
    if (window->SkipItems)
        return;

    ImRect bb(window->DC.CursorPos, window->DC.CursorPos + size);
    if (border_col.w > 0.0f)
        bb.Max += ImVec2(2,2);
    ItemSize(bb);
    if (!ItemAdd(bb, NULL))
        return;

    if (border_col.w > 0.0f)
    {
        window->DrawList->AddRect(bb.Min, bb.Max, GetColorU32(border_col), 0.0f);
        window->DrawList->AddImage(user_texture_id, bb.Min+ImVec2(1,1), bb.Max-ImVec2(1,1), uv0, uv1, GetColorU32(tint_col));
    }
    else
    {
        window->DrawList->AddImage(user_texture_id, bb.Min, bb.Max, uv0, uv1, GetColorU32(tint_col));
    }
}

// frame_padding < 0: uses FramePadding from style (default)
// frame_padding = 0: no framing
// frame_padding > 0: set framing size
// The color used are the button colors.
bool ImGui::ImageButton(ImTextureID user_texture_id, const ImVec2& size, const ImVec2& uv0, const ImVec2& uv1, int frame_padding, const ImVec4& bg_col, const ImVec4& tint_col)
{
    ImGuiWindow* window = GetCurrentWindow();
    if (window->SkipItems)
        return false;

    ImGuiState& g = *GImGui;
    const ImGuiStyle& style = g.Style;

    // Default to using texture ID as ID. User can still push string/integer prefixes.
    // We could hash the size/uv to create a unique ID but that would prevent the user from animating UV.
    ImGui::PushID((void *)user_texture_id);
    const ImGuiID id = window->GetID("#image");
    ImGui::PopID();

    const ImVec2 padding = (frame_padding >= 0) ? ImVec2((float)frame_padding, (float)frame_padding) : style.FramePadding;
    const ImRect bb(window->DC.CursorPos, window->DC.CursorPos + size + padding*2);
    const ImRect image_bb(window->DC.CursorPos + padding, window->DC.CursorPos + padding + size);
    ItemSize(bb);
    if (!ItemAdd(bb, &id))
        return false;

    bool hovered, held;
    bool pressed = ButtonBehavior(bb, id, &hovered, &held);

    // Render
    const ImU32 col = GetColorU32((hovered && held) ? ImGuiCol_ButtonActive : hovered ? ImGuiCol_ButtonHovered : ImGuiCol_Button);
    RenderFrame(bb.Min, bb.Max, col, true, ImClamp((float)ImMin(padding.x, padding.y), 0.0f, style.FrameRounding));
    if (bg_col.w > 0.0f)
        window->DrawList->AddRectFilled(image_bb.Min, image_bb.Max, GetColorU32(bg_col));
    window->DrawList->AddImage(user_texture_id, image_bb.Min, image_bb.Max, uv0, uv1, GetColorU32(tint_col));

    return pressed;
}

// Start logging ImGui output to TTY
void ImGui::LogToTTY(int max_depth)
{
    ImGuiState& g = *GImGui;
    if (g.LogEnabled)
        return;
    ImGuiWindow* window = GetCurrentWindowRead();

    g.LogEnabled = true;
    g.LogFile = stdout;
    g.LogStartDepth = window->DC.TreeDepth;
    if (max_depth >= 0)
        g.LogAutoExpandMaxDepth = max_depth;
}

// Start logging ImGui output to given file
void ImGui::LogToFile(int max_depth, const char* filename)
{
    ImGuiState& g = *GImGui;
    if (g.LogEnabled)
        return;
    ImGuiWindow* window = GetCurrentWindowRead();

    if (!filename)
    {
        filename = g.IO.LogFilename;
        if (!filename)
            return;
    }

    g.LogFile = fopen(filename, "ab");
    if (!g.LogFile)
    {
        IM_ASSERT(g.LogFile != NULL); // Consider this an error
        return;
    }
    g.LogEnabled = true;
    g.LogStartDepth = window->DC.TreeDepth;
    if (max_depth >= 0)
        g.LogAutoExpandMaxDepth = max_depth;
}

// Start logging ImGui output to clipboard
void ImGui::LogToClipboard(int max_depth)
{
    ImGuiState& g = *GImGui;
    if (g.LogEnabled)
        return;
    ImGuiWindow* window = GetCurrentWindowRead();

    g.LogEnabled = true;
    g.LogFile = NULL;
    g.LogStartDepth = window->DC.TreeDepth;
    if (max_depth >= 0)
        g.LogAutoExpandMaxDepth = max_depth;
}

void ImGui::LogFinish()
{
    ImGuiState& g = *GImGui;
    if (!g.LogEnabled)
        return;

    ImGui::LogText(IM_NEWLINE);
    g.LogEnabled = false;
    if (g.LogFile != NULL)
    {
        if (g.LogFile == stdout)
            fflush(g.LogFile);
        else
            fclose(g.LogFile);
        g.LogFile = NULL;
    }
    if (g.LogClipboard->size() > 1)
    {
        if (g.IO.SetClipboardTextFn)
            g.IO.SetClipboardTextFn(g.LogClipboard->begin());
        g.LogClipboard->clear();
    }
}

// Helper to display logging buttons
void ImGui::LogButtons()
{
    ImGuiState& g = *GImGui;

    ImGui::PushID("LogButtons");
    const bool log_to_tty = ImGui::Button("Log To TTY");
    ImGui::SameLine();
    const bool log_to_file = ImGui::Button("Log To File");
    ImGui::SameLine();
    const bool log_to_clipboard = ImGui::Button("Log To Clipboard");
    ImGui::SameLine();

    ImGui::PushItemWidth(80.0f);
    ImGui::PushAllowKeyboardFocus(false);
    ImGui::SliderInt("Depth", &g.LogAutoExpandMaxDepth, 0, 9, NULL);
    ImGui::PopAllowKeyboardFocus();
    ImGui::PopItemWidth();
    ImGui::PopID();

    // Start logging at the end of the function so that the buttons don't appear in the log
    if (log_to_tty)
        LogToTTY(g.LogAutoExpandMaxDepth);
    if (log_to_file)
        LogToFile(g.LogAutoExpandMaxDepth, g.IO.LogFilename);
    if (log_to_clipboard)
        LogToClipboard(g.LogAutoExpandMaxDepth);
}

bool ImGui::TreeNodeBehaviorIsOpened(ImGuiID id, ImGuiTreeNodeFlags flags)
{
    // We only write to the tree storage if the user clicks (or explicitely use SetNextTreeNode*** functions)
    ImGuiState& g = *GImGui;
    ImGuiWindow* window = g.CurrentWindow;
    ImGuiStorage* storage = window->DC.StateStorage;

    bool opened;
    if (g.SetNextTreeNodeOpenedCond != 0)
    {
        if (g.SetNextTreeNodeOpenedCond & ImGuiSetCond_Always)
        {
            opened = g.SetNextTreeNodeOpenedVal;
            storage->SetInt(id, opened);
        }
        else
        {
            // We treat ImGuiSetCondition_Once and ImGuiSetCondition_FirstUseEver the same because tree node state are not saved persistently.
            const int stored_value = storage->GetInt(id, -1);
            if (stored_value == -1)
            {
                opened = g.SetNextTreeNodeOpenedVal;
                storage->SetInt(id, opened);
            }
            else
            {
                opened = stored_value != 0;
            }
        }
        g.SetNextTreeNodeOpenedCond = 0;
    }
    else
    {
        opened = storage->GetInt(id, (flags & ImGuiTreeNodeFlags_DefaultOpen) ? 1 : 0) != 0;
    }

    // When logging is enabled, we automatically expand tree nodes (but *NOT* collapsing headers.. seems like sensible behavior).
    // NB- If we are above max depth we still allow manually opened nodes to be logged.
    if (g.LogEnabled && !(flags & ImGuiTreeNodeFlags_NoAutoExpandOnLog) && window->DC.TreeDepth < g.LogAutoExpandMaxDepth)
        opened = true;

    return opened;
}

// FIXME: Split into CollapsingHeader(label, default_open?) and TreeNodeBehavior(label), obsolete the 4 parameters function.
bool ImGui::CollapsingHeader(const char* label, const char* str_id, bool display_frame, bool default_open)
{
    ImGuiWindow* window = GetCurrentWindow();
    if (window->SkipItems)
        return false;

    ImGuiState& g = *GImGui;
    const ImGuiStyle& style = g.Style;
    const ImVec2 padding = display_frame ? style.FramePadding : ImVec2(style.FramePadding.x, 0.0f);

    IM_ASSERT(str_id != NULL || label != NULL);
    if (str_id == NULL)
        str_id = label;
    if (label == NULL)
        label = str_id;
    const bool label_hide_text_after_double_hash = (label == str_id); // Only search and hide text after ## if we have passed label and ID separately, otherwise allow "##" within format string.
    const ImGuiID id = window->GetID(str_id);
    const ImVec2 label_size = CalcTextSize(label, NULL, label_hide_text_after_double_hash); 

    // We vertically grow up to current line height up the typical widget height.
    const float text_base_offset_y = ImMax(0.0f, window->DC.CurrentLineTextBaseOffset - padding.y); // Latch before ItemSize changes it
    const float frame_height = ImMax(ImMin(window->DC.CurrentLineHeight, g.FontSize + g.Style.FramePadding.y*2), label_size.y + padding.y*2);
    ImRect bb = ImRect(window->DC.CursorPos, ImVec2(window->Pos.x + GetContentRegionMax().x, window->DC.CursorPos.y + frame_height));
    if (display_frame)
    {
        // Framed header expand a little outside the default padding
        bb.Min.x -= (float)(int)(window->WindowPadding.x*0.5f) - 1;
        bb.Max.x += (float)(int)(window->WindowPadding.x*0.5f) - 1;
    }

    const float collapser_width = g.FontSize + (display_frame ? padding.x*2 : padding.x);
    const float text_width = g.FontSize + (label_size.x > 0.0f ? label_size.x + padding.x*2 : 0.0f);   // Include collapser
    ItemSize(ImVec2(text_width, frame_height), text_base_offset_y);

    // For regular tree nodes, we arbitrary allow to click past 2 worth of ItemSpacing
    // (Ideally we'd want to add a flag for the user to specify we want want the hit test to be done up to the right side of the content or not)
    const ImRect interact_bb = display_frame ? bb : ImRect(bb.Min.x, bb.Min.y, bb.Min.x + text_width + style.ItemSpacing.x*2, bb.Max.y);
    bool opened = TreeNodeBehaviorIsOpened(id, (default_open ? ImGuiTreeNodeFlags_DefaultOpen : 0) | (display_frame ? ImGuiTreeNodeFlags_NoAutoExpandOnLog : 0));
    if (!ItemAdd(interact_bb, &id))
        return opened;

    bool hovered, held;
    bool pressed = ButtonBehavior(interact_bb, id, &hovered, &held, ImGuiButtonFlags_NoKeyModifiers);
    if (pressed)
    {
        opened = !opened;
        window->DC.StateStorage->SetInt(id, opened);
    }

    // Render
    const ImU32 col = GetColorU32((held && hovered) ? ImGuiCol_HeaderActive : hovered ? ImGuiCol_HeaderHovered : ImGuiCol_Header);
    const ImVec2 text_pos = bb.Min + padding + ImVec2(collapser_width, text_base_offset_y);
    if (display_frame)
    {
        // Framed type
        RenderFrame(bb.Min, bb.Max, col, true, style.FrameRounding);
        RenderCollapseTriangle(bb.Min + padding + ImVec2(0.0f, text_base_offset_y), opened, 1.0f, true);
        if (g.LogEnabled)
        {
            // NB: '##' is normally used to hide text (as a library-wide feature), so we need to specify the text range to make sure the ## aren't stripped out here.
            const char log_prefix[] = "\n##";
            const char log_suffix[] = "##";
            LogRenderedText(text_pos, log_prefix, log_prefix+3);
            RenderTextClipped(text_pos, bb.Max, label, NULL, &label_size);
            LogRenderedText(text_pos, log_suffix+1, log_suffix+3);
        }
        else
        {
            RenderTextClipped(text_pos, bb.Max, label, NULL, &label_size);
        }
    }
    else
    {
        // Unframed typed for tree nodes
        if (hovered)
            RenderFrame(bb.Min, bb.Max, col, false);

        RenderCollapseTriangle(bb.Min + ImVec2(padding.x, g.FontSize*0.15f + text_base_offset_y), opened, 0.70f, false);
        if (g.LogEnabled)
            LogRenderedText(text_pos, ">");
        RenderText(text_pos, label, NULL, label_hide_text_after_double_hash);
    }

    return opened;
}

void ImGui::Bullet()
{
    ImGuiWindow* window = GetCurrentWindow();
    if (window->SkipItems)
        return;

    ImGuiState& g = *GImGui;
    const ImGuiStyle& style = g.Style;
    const float line_height = ImMax(ImMin(window->DC.CurrentLineHeight, g.FontSize + g.Style.FramePadding.y*2), g.FontSize);
    const ImRect bb(window->DC.CursorPos, window->DC.CursorPos + ImVec2(g.FontSize, line_height));
    ItemSize(bb);
    if (!ItemAdd(bb, NULL))
    {
        ImGui::SameLine(0, style.FramePadding.x*2);
        return;
    }

    // Render
    const float bullet_size = g.FontSize*0.15f;
    window->DrawList->AddCircleFilled(bb.Min + ImVec2(style.FramePadding.x + g.FontSize*0.5f, line_height*0.5f), bullet_size, GetColorU32(ImGuiCol_Text));

    // Stay on same line
    ImGui::SameLine(0, style.FramePadding.x*2);
}

// Text with a little bullet aligned to the typical tree node.
void ImGui::BulletTextV(const char* fmt, va_list args)
{
    ImGuiWindow* window = GetCurrentWindow();
    if (window->SkipItems)
        return;

    ImGuiState& g = *GImGui;
    const ImGuiStyle& style = g.Style;

    const char* text_begin = g.TempBuffer;
    const char* text_end = text_begin + ImFormatStringV(g.TempBuffer, IM_ARRAYSIZE(g.TempBuffer), fmt, args);
    const ImVec2 label_size = CalcTextSize(text_begin, text_end, true);
    const float text_base_offset_y = ImMax(0.0f, window->DC.CurrentLineTextBaseOffset); // Latch before ItemSize changes it
    const float line_height = ImMax(ImMin(window->DC.CurrentLineHeight, g.FontSize + g.Style.FramePadding.y*2), g.FontSize);
    const ImRect bb(window->DC.CursorPos, window->DC.CursorPos + ImVec2(g.FontSize + (label_size.x > 0.0f ? (label_size.x + style.FramePadding.x*2) : 0.0f), ImMax(line_height, label_size.y)));  // Empty text doesn't add padding
    ItemSize(bb);
    if (!ItemAdd(bb, NULL))
        return;

    // Render
    const float bullet_size = g.FontSize*0.15f;
    window->DrawList->AddCircleFilled(bb.Min + ImVec2(style.FramePadding.x + g.FontSize*0.5f, line_height*0.5f), bullet_size, GetColorU32(ImGuiCol_Text));
    RenderText(bb.Min+ImVec2(g.FontSize + style.FramePadding.x*2, text_base_offset_y), text_begin, text_end);
}

void ImGui::BulletText(const char* fmt, ...)
{
    va_list args;
    va_start(args, fmt);
    BulletTextV(fmt, args);
    va_end(args);
}

// If returning 'true' the node is open and the user is responsible for calling TreePop
bool ImGui::TreeNodeV(const char* str_id, const char* fmt, va_list args)
{
    ImGuiWindow* window = GetCurrentWindow();
    if (window->SkipItems)
        return false;

    ImGuiState& g = *GImGui;
    ImFormatStringV(g.TempBuffer, IM_ARRAYSIZE(g.TempBuffer), fmt, args);
    if (!str_id || !str_id[0])
        str_id = fmt;

    ImGui::PushID(str_id);
    const bool opened = ImGui::CollapsingHeader(g.TempBuffer, "", false);
    ImGui::PopID();

    if (opened)
        ImGui::TreePush(str_id);

    return opened;
}

bool ImGui::TreeNode(const char* str_id, const char* fmt, ...)
{
    va_list args;
    va_start(args, fmt);
    bool s = TreeNodeV(str_id, fmt, args);
    va_end(args);
    return s;
}

// If returning 'true' the node is open and the user is responsible for calling TreePop
bool ImGui::TreeNodeV(const void* ptr_id, const char* fmt, va_list args)
{
    ImGuiWindow* window = GetCurrentWindow();
    if (window->SkipItems)
        return false;

    ImGuiState& g = *GImGui;
    ImFormatStringV(g.TempBuffer, IM_ARRAYSIZE(g.TempBuffer), fmt, args);

    if (!ptr_id)
        ptr_id = fmt;

    ImGui::PushID(ptr_id);
    const bool opened = ImGui::CollapsingHeader(g.TempBuffer, "", false);
    ImGui::PopID();

    if (opened)
        ImGui::TreePush(ptr_id);

    return opened;
}

bool ImGui::TreeNode(const void* ptr_id, const char* fmt, ...)
{
    va_list args;
    va_start(args, fmt);
    bool s = TreeNodeV(ptr_id, fmt, args);
    va_end(args);
    return s;
}

bool ImGui::TreeNode(const char* str_label_id)
{
    return TreeNode(str_label_id, "%s", str_label_id);
}

void ImGui::SetNextTreeNodeOpened(bool opened, ImGuiSetCond cond)
{
    ImGuiState& g = *GImGui;
    g.SetNextTreeNodeOpenedVal = opened;
    g.SetNextTreeNodeOpenedCond = cond ? cond : ImGuiSetCond_Always;
}

void ImGui::PushID(const char* str_id)
{
    ImGuiWindow* window = GetCurrentWindow();
    window->IDStack.push_back(window->GetID(str_id));
}

void ImGui::PushID(const char* str_id_begin, const char* str_id_end)
{
    ImGuiWindow* window = GetCurrentWindow();
    window->IDStack.push_back(window->GetID(str_id_begin, str_id_end));
}

void ImGui::PushID(const void* ptr_id)
{
    ImGuiWindow* window = GetCurrentWindow();
    window->IDStack.push_back(window->GetID(ptr_id));
}

void ImGui::PushID(int int_id)
{
    const void* ptr_id = (void*)(intptr_t)int_id;
    ImGuiWindow* window = GetCurrentWindow();
    window->IDStack.push_back(window->GetID(ptr_id));
}

void ImGui::PopID()
{
    ImGuiWindow* window = GetCurrentWindow();
    window->IDStack.pop_back();
}

ImGuiID ImGui::GetID(const char* str_id)
{
    return GImGui->CurrentWindow->GetID(str_id);
}

ImGuiID ImGui::GetID(const char* str_id_begin, const char* str_id_end)
{
    return GImGui->CurrentWindow->GetID(str_id_begin, str_id_end);
}

ImGuiID ImGui::GetID(const void* ptr_id)
{
    return GImGui->CurrentWindow->GetID(ptr_id);
}

static inline void DataTypeFormatString(ImGuiDataType data_type, void* data_ptr, const char* display_format, char* buf, int buf_size)
{
    if (data_type == ImGuiDataType_Int)
        ImFormatString(buf, buf_size, display_format, *(int*)data_ptr);
    else if (data_type == ImGuiDataType_Float)
        ImFormatString(buf, buf_size, display_format, *(float*)data_ptr);
}

static inline void DataTypeFormatString(ImGuiDataType data_type, void* data_ptr, int decimal_precision, char* buf, int buf_size)
{
    if (data_type == ImGuiDataType_Int)
    {
        if (decimal_precision < 0)
            ImFormatString(buf, buf_size, "%d", *(int*)data_ptr);
        else
            ImFormatString(buf, buf_size, "%.*d", decimal_precision, *(int*)data_ptr);
    }
    else if (data_type == ImGuiDataType_Float)
    {
        if (decimal_precision < 0)
            ImFormatString(buf, buf_size, "%f", *(float*)data_ptr);     // Ideally we'd have a minimum decimal precision of 1 to visually denote that it is a float, while hiding non-significant digits?
        else
            ImFormatString(buf, buf_size, "%.*f", decimal_precision, *(float*)data_ptr);
    }
}

static void DataTypeApplyOp(ImGuiDataType data_type, int op, void* value1, const void* value2)// Store into value1
{
    if (data_type == ImGuiDataType_Int)
    {
        if (op == '+')
            *(int*)value1 = *(int*)value1 + *(const int*)value2;
        else if (op == '-')
            *(int*)value1 = *(int*)value1 - *(const int*)value2;
    }
    else if (data_type == ImGuiDataType_Float)
    {
        if (op == '+')
            *(float*)value1 = *(float*)value1 + *(const float*)value2;
        else if (op == '-')
            *(float*)value1 = *(float*)value1 - *(const float*)value2;
    }
}

// User can input math operators (e.g. +100) to edit a numerical values.
static void DataTypeApplyOpFromText(const char* buf, const char* initial_value_buf, ImGuiDataType data_type, void* data_ptr, const char* scalar_format)
{
    while (ImCharIsSpace(*buf))
        buf++;

    // We don't support '-' op because it would conflict with inputing negative value.
    // Instead you can use +-100 to subtract from an existing value
    char op = buf[0];
    if (op == '+' || op == '*' || op == '/')
    {
        buf++;
        while (ImCharIsSpace(*buf))
            buf++;
    }
    else
    {
        op = 0;
    }
    if (!buf[0])
        return;

    if (data_type == ImGuiDataType_Int)
    {
        if (!scalar_format)
            scalar_format = "%d";
        int* v = (int*)data_ptr;
        int ref_v = *v;
        if (op && sscanf(initial_value_buf, scalar_format, &ref_v) < 1)
            return;

        // Store operand in a float so we can use fractional value for multipliers (*1.1), but constant always parsed as integer so we can fit big integers (e.g. 2000000003) past float precision
        float op_v = 0.0f;
        if (op == '+')      { if (sscanf(buf, "%f", &op_v) == 1) *v = (int)(ref_v + op_v); }                // Add (use "+-" to subtract)
        else if (op == '*') { if (sscanf(buf, "%f", &op_v) == 1) *v = (int)(ref_v * op_v); }                // Multiply
        else if (op == '/') { if (sscanf(buf, "%f", &op_v) == 1 && op_v != 0.0f) *v = (int)(ref_v / op_v); }// Divide
        else                { if (sscanf(buf, scalar_format, &ref_v) == 1) *v = ref_v; }                    // Assign constant
    }
    else if (data_type == ImGuiDataType_Float)
    {
        // For floats we have to ignore format with precision (e.g. "%.2f") because sscanf doesn't take them in
        scalar_format = "%f";
        float* v = (float*)data_ptr;
        float ref_v = *v;
        if (op && sscanf(initial_value_buf, scalar_format, &ref_v) < 1)
            return;
        float op_v = 0.0f;
        if (sscanf(buf, scalar_format, &op_v) < 1)
            return;

        if (op == '+')      { *v = ref_v + op_v; }                      // Add (use "+-" to subtract)
        else if (op == '*') { *v = ref_v * op_v; }                      // Multiply
        else if (op == '/') { if (op_v != 0.0f) *v = ref_v / op_v; }    // Divide
        else                { *v = op_v; }                              // Assign constant
    }
}

// Create text input in place of a slider (when CTRL+Clicking on slider)
bool ImGui::InputScalarAsWidgetReplacement(const ImRect& aabb, const char* label, ImGuiDataType data_type, void* data_ptr, ImGuiID id, int decimal_precision)
{
    ImGuiState& g = *GImGui;
    ImGuiWindow* window = GetCurrentWindow();

    // Our replacement widget will override the focus ID (registered previously to allow for a TAB focus to happen)
    SetActiveID(g.ScalarAsInputTextId, window);
    SetHoveredID(0);
    FocusableItemUnregister(window);

    char buf[32];
    DataTypeFormatString(data_type, data_ptr, decimal_precision, buf, IM_ARRAYSIZE(buf));
    bool value_changed = InputTextEx(label, buf, IM_ARRAYSIZE(buf), aabb.GetSize(), ImGuiInputTextFlags_CharsDecimal | ImGuiInputTextFlags_AutoSelectAll);
    if (g.ScalarAsInputTextId == 0)
    {
        // First frame
        IM_ASSERT(g.ActiveId == id);    // InputText ID expected to match the Slider ID (else we'd need to store them both, which is also possible)
        g.ScalarAsInputTextId = g.ActiveId;
        SetHoveredID(id);
    }
    else if (g.ActiveId != g.ScalarAsInputTextId)
    {
        // Release
        g.ScalarAsInputTextId = 0;
    }
    if (value_changed)
        DataTypeApplyOpFromText(buf, GImGui->InputTextState.InitialText.begin(), data_type, data_ptr, NULL);
    return value_changed;
}

// Parse display precision back from the display format string
int ImGui::ParseFormatPrecision(const char* fmt, int default_precision)
{
    int precision = default_precision;
    while ((fmt = strchr(fmt, '%')) != NULL)
    {
        fmt++;
        if (fmt[0] == '%') { fmt++; continue; } // Ignore "%%"
        while (*fmt >= '0' && *fmt <= '9')
            fmt++;
        if (*fmt == '.')
        {
            precision = atoi(fmt + 1);
            if (precision < 0 || precision > 10)
                precision = default_precision;
        }
        break;
    }
    return precision;
}

float ImGui::RoundScalar(float value, int decimal_precision)
{
    // Round past decimal precision
    // So when our value is 1.99999 with a precision of 0.001 we'll end up rounding to 2.0
    // FIXME: Investigate better rounding methods
    static const float min_steps[10] = { 1.0f, 0.1f, 0.01f, 0.001f, 0.0001f, 0.00001f, 0.000001f, 0.0000001f, 0.00000001f, 0.000000001f };
    float min_step = (decimal_precision >= 0 && decimal_precision < 10) ? min_steps[decimal_precision] : powf(10.0f, (float)-decimal_precision);
    bool negative = value < 0.0f;
    value = fabsf(value);
    float remainder = fmodf(value, min_step);
    if (remainder <= min_step*0.5f)
        value -= remainder;
    else
        value += (min_step - remainder);
    return negative ? -value : value;
}

bool ImGui::SliderBehavior(const ImRect& frame_bb, ImGuiID id, float* v, float v_min, float v_max, float power, int decimal_precision, ImGuiSliderFlags flags)
{
    ImGuiState& g = *GImGui;
    ImGuiWindow* window = GetCurrentWindow();
    const ImGuiStyle& style = g.Style;

    // Draw frame
    RenderFrame(frame_bb.Min, frame_bb.Max, GetColorU32(ImGuiCol_FrameBg), true, style.FrameRounding);

    const bool is_non_linear = fabsf(power - 1.0f) > 0.0001f;
    const bool is_horizontal = (flags & ImGuiSliderFlags_Vertical) == 0;

    const float grab_padding = 2.0f;
    const float slider_sz = is_horizontal ? (frame_bb.GetWidth() - grab_padding * 2.0f) : (frame_bb.GetHeight() - grab_padding * 2.0f);
    float grab_sz;
    if (decimal_precision > 0)
        grab_sz = ImMin(style.GrabMinSize, slider_sz);
    else
        grab_sz = ImMin(ImMax(1.0f * (slider_sz / (v_max-v_min+1.0f)), style.GrabMinSize), slider_sz);  // Integer sliders, if possible have the grab size represent 1 unit
    const float slider_usable_sz = slider_sz - grab_sz;
    const float slider_usable_pos_min = (is_horizontal ? frame_bb.Min.x : frame_bb.Min.y) + grab_padding + grab_sz*0.5f;
    const float slider_usable_pos_max = (is_horizontal ? frame_bb.Max.x : frame_bb.Max.y) - grab_padding - grab_sz*0.5f;

    // For logarithmic sliders that cross over sign boundary we want the exponential increase to be symmetric around 0.0f
    float linear_zero_pos = 0.0f;   // 0.0->1.0f
    if (v_min * v_max < 0.0f)
    {
        // Different sign
        const float linear_dist_min_to_0 = powf(fabsf(0.0f - v_min), 1.0f/power);
        const float linear_dist_max_to_0 = powf(fabsf(v_max - 0.0f), 1.0f/power);
        linear_zero_pos = linear_dist_min_to_0 / (linear_dist_min_to_0+linear_dist_max_to_0);
    }
    else
    {
        // Same sign
        linear_zero_pos = v_min < 0.0f ? 1.0f : 0.0f;
    }

    // Process clicking on the slider
    bool value_changed = false;
    if (g.ActiveId == id)
    {
        if (g.IO.MouseDown[0])
        {
            const float mouse_abs_pos = is_horizontal ? g.IO.MousePos.x : g.IO.MousePos.y;
            float normalized_pos = ImClamp((mouse_abs_pos - slider_usable_pos_min) / slider_usable_sz, 0.0f, 1.0f);
            if (!is_horizontal)
                normalized_pos = 1.0f - normalized_pos;

            float new_value;
            if (is_non_linear)
            {
                // Account for logarithmic scale on both sides of the zero
                if (normalized_pos < linear_zero_pos)
                {
                    // Negative: rescale to the negative range before powering
                    float a = 1.0f - (normalized_pos / linear_zero_pos);
                    a = powf(a, power);
                    new_value = ImLerp(ImMin(v_max,0.0f), v_min, a);
                }
                else
                {
                    // Positive: rescale to the positive range before powering
                    float a;
                    if (fabsf(linear_zero_pos - 1.0f) > 1.e-6)
                        a = (normalized_pos - linear_zero_pos) / (1.0f - linear_zero_pos);
                    else
                        a = normalized_pos;
                    a = powf(a, power);
                    new_value = ImLerp(ImMax(v_min,0.0f), v_max, a);
                }
            }
            else
            {
                // Linear slider
                new_value = ImLerp(v_min, v_max, normalized_pos);
            }

            // Round past decimal precision
            new_value = RoundScalar(new_value, decimal_precision);
            if (*v != new_value)
            {
                *v = new_value;
                value_changed = true;
            }
        }
        else
        {
            SetActiveID(0);
        }
    }

    // Calculate slider grab positioning
    float grab_t;
    if (is_non_linear)
    {
        float v_clamped = ImClamp(*v, v_min, v_max);
        if (v_clamped < 0.0f)
        {
            const float f = 1.0f - (v_clamped - v_min) / (ImMin(0.0f,v_max) - v_min);
            grab_t = (1.0f - powf(f, 1.0f/power)) * linear_zero_pos;
        }
        else
        {
            const float f = (v_clamped - ImMax(0.0f,v_min)) / (v_max - ImMax(0.0f,v_min));
            grab_t = linear_zero_pos + powf(f, 1.0f/power) * (1.0f - linear_zero_pos);
        }
    }
    else
    {
        // Linear slider
        grab_t = (ImClamp(*v, v_min, v_max) - v_min) / (v_max - v_min);
    }

    // Draw
    if (!is_horizontal)
        grab_t = 1.0f - grab_t;
    const float grab_pos = ImLerp(slider_usable_pos_min, slider_usable_pos_max, grab_t);
    ImRect grab_bb;
    if (is_horizontal)
        grab_bb = ImRect(ImVec2(grab_pos - grab_sz*0.5f, frame_bb.Min.y + grab_padding), ImVec2(grab_pos + grab_sz*0.5f, frame_bb.Max.y - grab_padding));
    else
        grab_bb = ImRect(ImVec2(frame_bb.Min.x + grab_padding, grab_pos - grab_sz*0.5f), ImVec2(frame_bb.Max.x - grab_padding, grab_pos + grab_sz*0.5f));
    window->DrawList->AddRectFilled(grab_bb.Min, grab_bb.Max, GetColorU32(g.ActiveId == id ? ImGuiCol_SliderGrabActive : ImGuiCol_SliderGrab), style.GrabRounding);

    return value_changed;
}

// Use power!=1.0 for logarithmic sliders.
// Adjust display_format to decorate the value with a prefix or a suffix.
//   "%.3f"         1.234
//   "%5.2f secs"   01.23 secs
//   "Gold: %.0f"   Gold: 1
bool ImGui::SliderFloat(const char* label, float* v, float v_min, float v_max, const char* display_format, float power)
{
    ImGuiWindow* window = GetCurrentWindow();
    if (window->SkipItems)
        return false;

    ImGuiState& g = *GImGui;
    const ImGuiStyle& style = g.Style;
    const ImGuiID id = window->GetID(label);
    const float w = CalcItemWidth();

    const ImVec2 label_size = CalcTextSize(label, NULL, true);
    const ImRect frame_bb(window->DC.CursorPos, window->DC.CursorPos + ImVec2(w, label_size.y + style.FramePadding.y*2.0f));
    const ImRect total_bb(frame_bb.Min, frame_bb.Max + ImVec2(label_size.x > 0.0f ? style.ItemInnerSpacing.x + label_size.x : 0.0f, 0.0f));

    // NB- we don't call ItemSize() yet because we may turn into a text edit box below
    if (!ItemAdd(total_bb, &id))
    {
        ItemSize(total_bb, style.FramePadding.y);
        return false;
    }

    const bool hovered = IsHovered(frame_bb, id);
    if (hovered)
        SetHoveredID(id);

    if (!display_format)
        display_format = "%.3f";
    int decimal_precision = ParseFormatPrecision(display_format, 3);

    // Tabbing or CTRL-clicking on Slider turns it into an input box
    bool start_text_input = false;
    const bool tab_focus_requested = FocusableItemRegister(window, g.ActiveId == id);
    if (tab_focus_requested || (hovered && g.IO.MouseClicked[0]))
    {
        SetActiveID(id, window);
        FocusWindow(window);

        if (tab_focus_requested || g.IO.KeyCtrl)
        {
            start_text_input = true;
            g.ScalarAsInputTextId = 0;
        }
    }
    if (start_text_input || (g.ActiveId == id && g.ScalarAsInputTextId == id))
        return InputScalarAsWidgetReplacement(frame_bb, label, ImGuiDataType_Float, v, id, decimal_precision);

    ItemSize(total_bb, style.FramePadding.y);

    // Actual slider behavior + render grab
    const bool value_changed = SliderBehavior(frame_bb, id, v, v_min, v_max, power, decimal_precision);

    // Display value using user-provided display format so user can add prefix/suffix/decorations to the value.
    char value_buf[64];
    const char* value_buf_end = value_buf + ImFormatString(value_buf, IM_ARRAYSIZE(value_buf), display_format, *v);
    RenderTextClipped(frame_bb.Min, frame_bb.Max, value_buf, value_buf_end, NULL, ImGuiAlign_Center|ImGuiAlign_VCenter);

    if (label_size.x > 0.0f)
        RenderText(ImVec2(frame_bb.Max.x + style.ItemInnerSpacing.x, frame_bb.Min.y + style.FramePadding.y), label);

    return value_changed;
}

bool ImGui::VSliderFloat(const char* label, const ImVec2& size, float* v, float v_min, float v_max, const char* display_format, float power)
{
    ImGuiWindow* window = GetCurrentWindow();
    if (window->SkipItems)
        return false;

    ImGuiState& g = *GImGui;
    const ImGuiStyle& style = g.Style;
    const ImGuiID id = window->GetID(label);

    const ImVec2 label_size = CalcTextSize(label, NULL, true);
    const ImRect frame_bb(window->DC.CursorPos, window->DC.CursorPos + size);
    const ImRect bb(frame_bb.Min, frame_bb.Max + ImVec2(label_size.x > 0.0f ? style.ItemInnerSpacing.x + label_size.x : 0.0f, 0.0f));

    ItemSize(bb, style.FramePadding.y);
    if (!ItemAdd(frame_bb, &id))
        return false;

    const bool hovered = IsHovered(frame_bb, id);
    if (hovered)
        SetHoveredID(id);

    if (!display_format)
        display_format = "%.3f";
    int decimal_precision = ParseFormatPrecision(display_format, 3);

    if (hovered && g.IO.MouseClicked[0])
    {
        SetActiveID(id, window);
        FocusWindow(window);
    }

    // Actual slider behavior + render grab
    bool value_changed = SliderBehavior(frame_bb, id, v, v_min, v_max, power, decimal_precision, ImGuiSliderFlags_Vertical);

    // Display value using user-provided display format so user can add prefix/suffix/decorations to the value.
    // For the vertical slider we allow centered text to overlap the frame padding
    char value_buf[64];
    char* value_buf_end = value_buf + ImFormatString(value_buf, IM_ARRAYSIZE(value_buf), display_format, *v);
    RenderTextClipped(ImVec2(frame_bb.Min.x, frame_bb.Min.y + style.FramePadding.y), frame_bb.Max, value_buf, value_buf_end, NULL, ImGuiAlign_Center);
    if (label_size.x > 0.0f)
        RenderText(ImVec2(frame_bb.Max.x + style.ItemInnerSpacing.x, frame_bb.Min.y + style.FramePadding.y), label);

    return value_changed;
}

bool ImGui::SliderAngle(const char* label, float* v_rad, float v_degrees_min, float v_degrees_max)
{
    float v_deg = (*v_rad) * 360.0f / (2*IM_PI);
    bool value_changed = ImGui::SliderFloat(label, &v_deg, v_degrees_min, v_degrees_max, "%.0f deg", 1.0f);
    *v_rad = v_deg * (2*IM_PI) / 360.0f;
    return value_changed;
}

bool ImGui::SliderInt(const char* label, int* v, int v_min, int v_max, const char* display_format)
{
    if (!display_format)
        display_format = "%.0f";
    float v_f = (float)*v;
    bool value_changed = ImGui::SliderFloat(label, &v_f, (float)v_min, (float)v_max, display_format, 1.0f);
    *v = (int)v_f;
    return value_changed;
}

bool ImGui::VSliderInt(const char* label, const ImVec2& size, int* v, int v_min, int v_max, const char* display_format)
{
    if (!display_format)
        display_format = "%.0f";
    float v_f = (float)*v;
    bool value_changed = ImGui::VSliderFloat(label, size, &v_f, (float)v_min, (float)v_max, display_format, 1.0f);
    *v = (int)v_f;
    return value_changed;
}

// Add multiple sliders on 1 line for compact edition of multiple components
bool ImGui::SliderFloatN(const char* label, float* v, int components, float v_min, float v_max, const char* display_format, float power)
{
    ImGuiWindow* window = GetCurrentWindow();
    if (window->SkipItems)
        return false;

    ImGuiState& g = *GImGui;
    bool value_changed = false;
    ImGui::BeginGroup();
    ImGui::PushID(label);
    PushMultiItemsWidths(components);
    for (int i = 0; i < components; i++)
    {
        ImGui::PushID(i);
        value_changed |= ImGui::SliderFloat("##v", &v[i], v_min, v_max, display_format, power);
        ImGui::SameLine(0, g.Style.ItemInnerSpacing.x);
        ImGui::PopID();
        ImGui::PopItemWidth();
    }
    ImGui::PopID();

    ImGui::TextUnformatted(label, FindTextDisplayEnd(label));
    ImGui::EndGroup();

    return value_changed;
}

bool ImGui::SliderFloat2(const char* label, float v[2], float v_min, float v_max, const char* display_format, float power)
{
    return SliderFloatN(label, v, 2, v_min, v_max, display_format, power);
}

bool ImGui::SliderFloat3(const char* label, float v[3], float v_min, float v_max, const char* display_format, float power)
{
    return SliderFloatN(label, v, 3, v_min, v_max, display_format, power);
}

bool ImGui::SliderFloat4(const char* label, float v[4], float v_min, float v_max, const char* display_format, float power)
{
    return SliderFloatN(label, v, 4, v_min, v_max, display_format, power);
}

bool ImGui::SliderIntN(const char* label, int* v, int components, int v_min, int v_max, const char* display_format)
{
    ImGuiWindow* window = GetCurrentWindow();
    if (window->SkipItems)
        return false;

    ImGuiState& g = *GImGui;
    bool value_changed = false;
    ImGui::BeginGroup();
    ImGui::PushID(label);
    PushMultiItemsWidths(components);
    for (int i = 0; i < components; i++)
    {
        ImGui::PushID(i);
        value_changed |= ImGui::SliderInt("##v", &v[i], v_min, v_max, display_format);
        ImGui::SameLine(0, g.Style.ItemInnerSpacing.x);
        ImGui::PopID();
        ImGui::PopItemWidth();
    }
    ImGui::PopID();

    ImGui::TextUnformatted(label, FindTextDisplayEnd(label));
    ImGui::EndGroup();

    return value_changed;
}

bool ImGui::SliderInt2(const char* label, int v[2], int v_min, int v_max, const char* display_format)
{
    return SliderIntN(label, v, 2, v_min, v_max, display_format);
}

bool ImGui::SliderInt3(const char* label, int v[3], int v_min, int v_max, const char* display_format)
{
    return SliderIntN(label, v, 3, v_min, v_max, display_format);
}

bool ImGui::SliderInt4(const char* label, int v[4], int v_min, int v_max, const char* display_format)
{
    return SliderIntN(label, v, 4, v_min, v_max, display_format);
}

bool ImGui::DragBehavior(const ImRect& frame_bb, ImGuiID id, float* v, float v_speed, float v_min, float v_max, int decimal_precision, float power)
{
    ImGuiState& g = *GImGui;
    const ImGuiStyle& style = g.Style;

    // Draw frame
    const ImU32 frame_col = GetColorU32(g.ActiveId == id ? ImGuiCol_FrameBgActive : g.HoveredId == id ? ImGuiCol_FrameBgHovered : ImGuiCol_FrameBg);
    RenderFrame(frame_bb.Min, frame_bb.Max, frame_col, true, style.FrameRounding);

    bool value_changed = false;

    // Process clicking on the drag
    if (g.ActiveId == id)
    {
        if (g.IO.MouseDown[0])
        {
            if (g.ActiveIdIsJustActivated)
            {
                // Lock current value on click
                g.DragCurrentValue = *v;
                g.DragLastMouseDelta = ImVec2(0.f, 0.f);
            }

            const ImVec2 mouse_drag_delta = ImGui::GetMouseDragDelta(0, 1.0f);
            if (fabsf(mouse_drag_delta.x - g.DragLastMouseDelta.x) > 0.0f)
            {
                float speed = v_speed;
                if (speed == 0.0f && (v_max - v_min) != 0.0f && (v_max - v_min) < FLT_MAX)
                    speed = (v_max - v_min) * g.DragSpeedDefaultRatio;
                if (g.IO.KeyShift && g.DragSpeedScaleFast >= 0.0f)
                    speed = speed * g.DragSpeedScaleFast;
                if (g.IO.KeyAlt && g.DragSpeedScaleSlow >= 0.0f)
                    speed = speed * g.DragSpeedScaleSlow;

                float v_cur = g.DragCurrentValue;
                float delta = (mouse_drag_delta.x - g.DragLastMouseDelta.x) * speed;
                if (fabsf(power - 1.0f) > 0.001f)
                {
                    // Logarithmic curve on both side of 0.0
                    float v0_abs = v_cur >= 0.0f ? v_cur : -v_cur;
                    float v0_sign = v_cur >= 0.0f ? 1.0f : -1.0f;
                    float v1 = powf(v0_abs, 1.0f / power) + (delta * v0_sign);
                    float v1_abs = v1 >= 0.0f ? v1 : -v1;
                    float v1_sign = v1 >= 0.0f ? 1.0f : -1.0f;          // Crossed sign line
                    v_cur = powf(v1_abs, power) * v0_sign * v1_sign;    // Reapply sign
                }
                else
                {
                    v_cur += delta;
                }
                g.DragLastMouseDelta.x = mouse_drag_delta.x;

                // Clamp
                if (v_min < v_max)
                    v_cur = ImClamp(v_cur, v_min, v_max);
                g.DragCurrentValue = v_cur;

                // Round to user desired precision, then apply
                v_cur = RoundScalar(v_cur, decimal_precision);
                if (*v != v_cur)
                {
                    *v = v_cur;
                    value_changed = true;
                }
            }
        }
        else
        {
            SetActiveID(0);
        }
    }

    return value_changed;
}

bool ImGui::DragFloat(const char* label, float* v, float v_speed, float v_min, float v_max, const char* display_format, float power)
{
    ImGuiWindow* window = GetCurrentWindow();
    if (window->SkipItems)
        return false;

    ImGuiState& g = *GImGui;
    const ImGuiStyle& style = g.Style;
    const ImGuiID id = window->GetID(label);
    const float w = CalcItemWidth();

    const ImVec2 label_size = CalcTextSize(label, NULL, true);
    const ImRect frame_bb(window->DC.CursorPos, window->DC.CursorPos + ImVec2(w, label_size.y + style.FramePadding.y*2.0f));
    const ImRect inner_bb(frame_bb.Min + style.FramePadding, frame_bb.Max - style.FramePadding);
    const ImRect total_bb(frame_bb.Min, frame_bb.Max + ImVec2(label_size.x > 0.0f ? style.ItemInnerSpacing.x + label_size.x : 0.0f, 0.0f));

    // NB- we don't call ItemSize() yet because we may turn into a text edit box below
    if (!ItemAdd(total_bb, &id))
    {
        ItemSize(total_bb, style.FramePadding.y);
        return false;
    }

    const bool hovered = IsHovered(frame_bb, id);
    if (hovered)
        SetHoveredID(id);

    if (!display_format)
        display_format = "%.3f";
    int decimal_precision = ParseFormatPrecision(display_format, 3);

    // Tabbing or CTRL-clicking on Drag turns it into an input box
    bool start_text_input = false;
    const bool tab_focus_requested = FocusableItemRegister(window, g.ActiveId == id);
    if (tab_focus_requested || (hovered && (g.IO.MouseClicked[0] | g.IO.MouseDoubleClicked[0])))
    {
        SetActiveID(id, window);
        FocusWindow(window);

        if (tab_focus_requested || g.IO.KeyCtrl || g.IO.MouseDoubleClicked[0])
        {
            start_text_input = true;
            g.ScalarAsInputTextId = 0;
        }
    }
    if (start_text_input || (g.ActiveId == id && g.ScalarAsInputTextId == id))
        return InputScalarAsWidgetReplacement(frame_bb, label, ImGuiDataType_Float, v, id, decimal_precision);

    // Actual drag behavior
    ItemSize(total_bb, style.FramePadding.y);
    const bool value_changed = DragBehavior(frame_bb, id, v, v_speed, v_min, v_max, decimal_precision, power);

    // Display value using user-provided display format so user can add prefix/suffix/decorations to the value.
    char value_buf[64];
    const char* value_buf_end = value_buf + ImFormatString(value_buf, IM_ARRAYSIZE(value_buf), display_format, *v);
    RenderTextClipped(frame_bb.Min, frame_bb.Max, value_buf, value_buf_end, NULL, ImGuiAlign_Center|ImGuiAlign_VCenter);

    if (label_size.x > 0.0f)
        RenderText(ImVec2(frame_bb.Max.x + style.ItemInnerSpacing.x, inner_bb.Min.y), label);

    return value_changed;
}

bool ImGui::DragFloatN(const char* label, float* v, int components, float v_speed, float v_min, float v_max, const char* display_format, float power)
{
    ImGuiWindow* window = GetCurrentWindow();
    if (window->SkipItems)
        return false;

    ImGuiState& g = *GImGui;
    bool value_changed = false;
    ImGui::BeginGroup();
    ImGui::PushID(label);
    PushMultiItemsWidths(components);
    for (int i = 0; i < components; i++)
    {
        ImGui::PushID(i);
        value_changed |= ImGui::DragFloat("##v", &v[i], v_speed, v_min, v_max, display_format, power);
        ImGui::SameLine(0, g.Style.ItemInnerSpacing.x);
        ImGui::PopID();
        ImGui::PopItemWidth();
    }
    ImGui::PopID();

    ImGui::TextUnformatted(label, FindTextDisplayEnd(label));
    ImGui::EndGroup();

    return value_changed;
}

bool ImGui::DragFloat2(const char* label, float v[2], float v_speed, float v_min, float v_max, const char* display_format, float power)
{
    return DragFloatN(label, v, 2, v_speed, v_min, v_max, display_format, power);
}

bool ImGui::DragFloat3(const char* label, float v[3], float v_speed, float v_min, float v_max, const char* display_format, float power)
{
    return DragFloatN(label, v, 3, v_speed, v_min, v_max, display_format, power);
}

bool ImGui::DragFloat4(const char* label, float v[4], float v_speed, float v_min, float v_max, const char* display_format, float power)
{
    return DragFloatN(label, v, 4, v_speed, v_min, v_max, display_format, power);
}

bool ImGui::DragFloatRange2(const char* label, float* v_current_min, float* v_current_max, float v_speed, float v_min, float v_max, const char* display_format, const char* display_format_max, float power)
{
    ImGuiWindow* window = GetCurrentWindow();
    if (window->SkipItems)
        return false;

    ImGuiState& g = *GImGui;
    ImGui::PushID(label);
    ImGui::BeginGroup();
    PushMultiItemsWidths(2);

    bool value_changed = ImGui::DragFloat("##min", v_current_min, v_speed, (v_min >= v_max) ? -FLT_MAX : v_min, (v_min >= v_max) ? *v_current_max : ImMin(v_max, *v_current_max), display_format, power);
    ImGui::PopItemWidth();
    ImGui::SameLine(0, g.Style.ItemInnerSpacing.x);
    value_changed |= ImGui::DragFloat("##max", v_current_max, v_speed, (v_min >= v_max) ? *v_current_min : ImMax(v_min, *v_current_min), (v_min >= v_max) ? FLT_MAX : v_max, display_format_max ? display_format_max : display_format, power);
    ImGui::PopItemWidth();
    ImGui::SameLine(0, g.Style.ItemInnerSpacing.x);

    ImGui::TextUnformatted(label, FindTextDisplayEnd(label));
    ImGui::EndGroup();
    ImGui::PopID();

    return value_changed;
}

// NB: v_speed is float to allow adjusting the drag speed with more precision
bool ImGui::DragInt(const char* label, int* v, float v_speed, int v_min, int v_max, const char* display_format)
{
    if (!display_format)
        display_format = "%.0f";
    float v_f = (float)*v;
    bool value_changed = ImGui::DragFloat(label, &v_f, v_speed, (float)v_min, (float)v_max, display_format);
    *v = (int)v_f;
    return value_changed;
}

bool ImGui::DragIntN(const char* label, int* v, int components, float v_speed, int v_min, int v_max, const char* display_format)
{
    ImGuiWindow* window = GetCurrentWindow();
    if (window->SkipItems)
        return false;

    ImGuiState& g = *GImGui;
    bool value_changed = false;
    ImGui::BeginGroup();
    ImGui::PushID(label);
    PushMultiItemsWidths(components);
    for (int i = 0; i < components; i++)
    {
        ImGui::PushID(i);
        value_changed |= ImGui::DragInt("##v", &v[i], v_speed, v_min, v_max, display_format);
        ImGui::SameLine(0, g.Style.ItemInnerSpacing.x);
        ImGui::PopID();
        ImGui::PopItemWidth();
    }
    ImGui::PopID();

    ImGui::TextUnformatted(label, FindTextDisplayEnd(label));
    ImGui::EndGroup();

    return value_changed;
}

bool ImGui::DragInt2(const char* label, int v[2], float v_speed, int v_min, int v_max, const char* display_format)
{
    return DragIntN(label, v, 2, v_speed, v_min, v_max, display_format);
}

bool ImGui::DragInt3(const char* label, int v[3], float v_speed, int v_min, int v_max, const char* display_format)
{
    return DragIntN(label, v, 3, v_speed, v_min, v_max, display_format);
}

bool ImGui::DragInt4(const char* label, int v[4], float v_speed, int v_min, int v_max, const char* display_format)
{
    return DragIntN(label, v, 4, v_speed, v_min, v_max, display_format);
}

bool ImGui::DragIntRange2(const char* label, int* v_current_min, int* v_current_max, float v_speed, int v_min, int v_max, const char* display_format, const char* display_format_max)
{
    ImGuiWindow* window = GetCurrentWindow();
    if (window->SkipItems)
        return false;

    ImGuiState& g = *GImGui;
    ImGui::PushID(label);
    ImGui::BeginGroup();
    PushMultiItemsWidths(2);

    bool value_changed = ImGui::DragInt("##min", v_current_min, v_speed, (v_min >= v_max) ? IM_INT_MIN : v_min, (v_min >= v_max) ? *v_current_max : ImMin(v_max, *v_current_max), display_format);
    ImGui::PopItemWidth();
    ImGui::SameLine(0, g.Style.ItemInnerSpacing.x);
    value_changed |= ImGui::DragInt("##max", v_current_max, v_speed, (v_min >= v_max) ? *v_current_min : ImMax(v_min, *v_current_min), (v_min >= v_max) ? IM_INT_MAX : v_max, display_format_max ? display_format_max : display_format);
    ImGui::PopItemWidth();
    ImGui::SameLine(0, g.Style.ItemInnerSpacing.x);

    ImGui::TextUnformatted(label, FindTextDisplayEnd(label));
    ImGui::EndGroup();
    ImGui::PopID();

    return value_changed;
}

void ImGui::PlotEx(ImGuiPlotType plot_type, const char* label, float (*values_getter)(void* data, int idx), void* data, int values_count, int values_offset, const char* overlay_text, float scale_min, float scale_max, ImVec2 graph_size)
{
    ImGuiWindow* window = GetCurrentWindow();
    if (window->SkipItems)
        return;

    ImGuiState& g = *GImGui;
    const ImGuiStyle& style = g.Style;

    const ImVec2 label_size = CalcTextSize(label, NULL, true);
    if (graph_size.x == 0.0f)
        graph_size.x = CalcItemWidth();
    if (graph_size.y == 0.0f)
        graph_size.y = label_size.y + (style.FramePadding.y * 2);

    const ImRect frame_bb(window->DC.CursorPos, window->DC.CursorPos + ImVec2(graph_size.x, graph_size.y));
    const ImRect inner_bb(frame_bb.Min + style.FramePadding, frame_bb.Max - style.FramePadding);
    const ImRect total_bb(frame_bb.Min, frame_bb.Max + ImVec2(label_size.x > 0.0f ? style.ItemInnerSpacing.x + label_size.x : 0.0f, 0));
    ItemSize(total_bb, style.FramePadding.y);
    if (!ItemAdd(total_bb, NULL))
        return;

    // Determine scale from values if not specified
    if (scale_min == FLT_MAX || scale_max == FLT_MAX)
    {
        float v_min = FLT_MAX;
        float v_max = -FLT_MAX;
        for (int i = 0; i < values_count; i++)
        {
            const float v = values_getter(data, i);
            v_min = ImMin(v_min, v);
            v_max = ImMax(v_max, v);
        }
        if (scale_min == FLT_MAX)
            scale_min = v_min;
        if (scale_max == FLT_MAX)
            scale_max = v_max;
    }

    RenderFrame(frame_bb.Min, frame_bb.Max, GetColorU32(ImGuiCol_FrameBg), true, style.FrameRounding);

    int res_w = ImMin((int)graph_size.x, values_count) + ((plot_type == ImGuiPlotType_Lines) ? -1 : 0);
    int item_count = values_count + ((plot_type == ImGuiPlotType_Lines) ? -1 : 0);

    // Tooltip on hover
    int v_hovered = -1;
    if (IsHovered(inner_bb, 0))
    {
        const float t = ImClamp((g.IO.MousePos.x - inner_bb.Min.x) / (inner_bb.Max.x - inner_bb.Min.x), 0.0f, 0.9999f);
        const int v_idx = (int)(t * item_count);
        IM_ASSERT(v_idx >= 0 && v_idx < values_count);

        const float v0 = values_getter(data, (v_idx + values_offset) % values_count);
        const float v1 = values_getter(data, (v_idx + 1 + values_offset) % values_count);
        if (plot_type == ImGuiPlotType_Lines)
            ImGui::SetTooltip("%d: %8.4g\n%d: %8.4g", v_idx, v0, v_idx+1, v1);
        else if (plot_type == ImGuiPlotType_Histogram)
            ImGui::SetTooltip("%d: %8.4g", v_idx, v0);
        v_hovered = v_idx;
    }

    const float t_step = 1.0f / (float)res_w;

    float v0 = values_getter(data, (0 + values_offset) % values_count);
    float t0 = 0.0f;
    ImVec2 tp0 = ImVec2( t0, 1.0f - ImSaturate((v0 - scale_min) / (scale_max - scale_min)) );    // Point in the normalized space of our target rectangle

    const ImU32 col_base = GetColorU32((plot_type == ImGuiPlotType_Lines) ? ImGuiCol_PlotLines : ImGuiCol_PlotHistogram);
    const ImU32 col_hovered = GetColorU32((plot_type == ImGuiPlotType_Lines) ? ImGuiCol_PlotLinesHovered : ImGuiCol_PlotHistogramHovered);

    for (int n = 0; n < res_w; n++)
    {
        const float t1 = t0 + t_step;
        const int v1_idx = (int)(t0 * item_count + 0.5f);
        IM_ASSERT(v1_idx >= 0 && v1_idx < values_count);
        const float v1 = values_getter(data, (v1_idx + values_offset + 1) % values_count);
        const ImVec2 tp1 = ImVec2( t1, 1.0f - ImSaturate((v1 - scale_min) / (scale_max - scale_min)) );

        // NB: Draw calls are merged together by the DrawList system. Still, we should render our batch are lower level to save a bit of CPU.
        ImVec2 pos0 = ImLerp(inner_bb.Min, inner_bb.Max, tp0);
        ImVec2 pos1 = ImLerp(inner_bb.Min, inner_bb.Max, (plot_type == ImGuiPlotType_Lines) ? tp1 : ImVec2(tp1.x, 1.0f));
        if (plot_type == ImGuiPlotType_Lines)
        {
            window->DrawList->AddLine(pos0, pos1, v_hovered == v1_idx ? col_hovered : col_base);
        }
        else if (plot_type == ImGuiPlotType_Histogram)
        {
            if (pos1.x >= pos0.x + 2.0f)
                pos1.x -= 1.0f;
            window->DrawList->AddRectFilled(pos0, pos1, v_hovered == v1_idx ? col_hovered : col_base);
        }

        t0 = t1;
        tp0 = tp1;
    }

    // Text overlay
    if (overlay_text)
        RenderTextClipped(ImVec2(frame_bb.Min.x, frame_bb.Min.y + style.FramePadding.y), frame_bb.Max, overlay_text, NULL, NULL, ImGuiAlign_Center);

    if (label_size.x > 0.0f)
        RenderText(ImVec2(frame_bb.Max.x + style.ItemInnerSpacing.x, inner_bb.Min.y), label);
}

struct ImGuiPlotArrayGetterData
{
    const float* Values;
    int Stride;

    ImGuiPlotArrayGetterData(const float* values, int stride) { Values = values; Stride = stride; }
};

static float Plot_ArrayGetter(void* data, int idx)
{
    ImGuiPlotArrayGetterData* plot_data = (ImGuiPlotArrayGetterData*)data;
    const float v = *(float*)(void*)((unsigned char*)plot_data->Values + (size_t)idx * plot_data->Stride);
    return v;
}

void ImGui::PlotLines(const char* label, const float* values, int values_count, int values_offset, const char* overlay_text, float scale_min, float scale_max, ImVec2 graph_size, int stride)
{
    ImGuiPlotArrayGetterData data(values, stride);
    PlotEx(ImGuiPlotType_Lines, label, &Plot_ArrayGetter, (void*)&data, values_count, values_offset, overlay_text, scale_min, scale_max, graph_size);
}

void ImGui::PlotLines(const char* label, float (*values_getter)(void* data, int idx), void* data, int values_count, int values_offset, const char* overlay_text, float scale_min, float scale_max, ImVec2 graph_size)
{
    PlotEx(ImGuiPlotType_Lines, label, values_getter, data, values_count, values_offset, overlay_text, scale_min, scale_max, graph_size);
}

void ImGui::PlotHistogram(const char* label, const float* values, int values_count, int values_offset, const char* overlay_text, float scale_min, float scale_max, ImVec2 graph_size, int stride)
{
    ImGuiPlotArrayGetterData data(values, stride);
    PlotEx(ImGuiPlotType_Histogram, label, &Plot_ArrayGetter, (void*)&data, values_count, values_offset, overlay_text, scale_min, scale_max, graph_size);
}

void ImGui::PlotHistogram(const char* label, float (*values_getter)(void* data, int idx), void* data, int values_count, int values_offset, const char* overlay_text, float scale_min, float scale_max, ImVec2 graph_size)
{
    PlotEx(ImGuiPlotType_Histogram, label, values_getter, data, values_count, values_offset, overlay_text, scale_min, scale_max, graph_size);
}

// size_arg (for each axis) < 0.0f: align to end, 0.0f: auto, > 0.0f: specified size
void ImGui::ProgressBar(float fraction, const ImVec2& size_arg, const char* overlay)
{
    ImGuiWindow* window = GetCurrentWindow();
    if (window->SkipItems)
        return;

    ImGuiState& g = *GImGui;
    const ImGuiStyle& style = g.Style;

    ImVec2 pos = window->DC.CursorPos;
    ImRect bb(pos, pos + CalcItemSize(size_arg, CalcItemWidth(), g.FontSize + style.FramePadding.y*2.0f));
    ItemSize(bb, style.FramePadding.y);
    if (!ItemAdd(bb, NULL))
        return;

    // Render
    fraction = ImSaturate(fraction);
    RenderFrame(bb.Min, bb.Max, GetColorU32(ImGuiCol_FrameBg), true, style.FrameRounding);
    bb.Reduce(ImVec2(window->BorderSize, window->BorderSize));
    const ImVec2 fill_br = ImVec2(ImLerp(bb.Min.x, bb.Max.x, fraction), bb.Max.y);
    RenderFrame(bb.Min, fill_br, GetColorU32(ImGuiCol_PlotHistogram), false, style.FrameRounding);

    // Default displaying the fraction as percentage string, but user can override it
    char overlay_buf[32];
    if (!overlay)
    {
        ImFormatString(overlay_buf, IM_ARRAYSIZE(overlay_buf), "%.0f%%", fraction*100+0.01f);
        overlay = overlay_buf;
    }
    
    ImVec2 overlay_size = CalcTextSize(overlay, NULL);
    if (overlay_size.x > 0.0f)
        RenderTextClipped(ImVec2(ImClamp(fill_br.x + style.ItemSpacing.x, bb.Min.x, bb.Max.x - overlay_size.x - style.ItemInnerSpacing.x), bb.Min.y), bb.Max, overlay, NULL, &overlay_size, ImGuiAlign_Left|ImGuiAlign_VCenter, &bb.Min, &bb.Max);
}

bool ImGui::Checkbox(const char* label, bool* v)
{
    ImGuiWindow* window = GetCurrentWindow();
    if (window->SkipItems)
        return false;

    ImGuiState& g = *GImGui;
    const ImGuiStyle& style = g.Style;
    const ImGuiID id = window->GetID(label);
    const ImVec2 label_size = CalcTextSize(label, NULL, true);

    const ImRect check_bb(window->DC.CursorPos, window->DC.CursorPos + ImVec2(label_size.y + style.FramePadding.y*2, label_size.y + style.FramePadding.y*2));
    ItemSize(check_bb, style.FramePadding.y);

    ImRect total_bb = check_bb;
    if (label_size.x > 0)
        SameLine(0, style.ItemInnerSpacing.x);
    const ImRect text_bb(window->DC.CursorPos + ImVec2(0,style.FramePadding.y), window->DC.CursorPos + ImVec2(0,style.FramePadding.y) + label_size);
    if (label_size.x > 0)
    {
        ItemSize(ImVec2(text_bb.GetWidth(), check_bb.GetHeight()), style.FramePadding.y);
        total_bb = ImRect(ImMin(check_bb.Min, text_bb.Min), ImMax(check_bb.Max, text_bb.Max));
    }

    if (!ItemAdd(total_bb, &id))
        return false;

    bool hovered, held;
    bool pressed = ButtonBehavior(total_bb, id, &hovered, &held);
    if (pressed)
        *v = !(*v);

    RenderFrame(check_bb.Min, check_bb.Max, GetColorU32((held && hovered) ? ImGuiCol_FrameBgActive : hovered ? ImGuiCol_FrameBgHovered : ImGuiCol_FrameBg), true, style.FrameRounding);
    if (*v)
    {
        const float check_sz = ImMin(check_bb.GetWidth(), check_bb.GetHeight());
        const float pad = ImMax(1.0f, (float)(int)(check_sz / 6.0f));
        window->DrawList->AddRectFilled(check_bb.Min+ImVec2(pad,pad), check_bb.Max-ImVec2(pad,pad), GetColorU32(ImGuiCol_CheckMark), style.FrameRounding);
    }

    if (g.LogEnabled)
        LogRenderedText(text_bb.GetTL(), *v ? "[x]" : "[ ]");
    if (label_size.x > 0.0f)
        RenderText(text_bb.GetTL(), label);

    return pressed;
}

bool ImGui::CheckboxFlags(const char* label, unsigned int* flags, unsigned int flags_value)
{
    bool v = (*flags & flags_value) ? true : false;
    bool pressed = ImGui::Checkbox(label, &v);
    if (v)
        *flags |= flags_value;
    else
        *flags &= ~flags_value;
    return pressed;
}

bool ImGui::RadioButton(const char* label, bool active)
{
    ImGuiWindow* window = GetCurrentWindow();
    if (window->SkipItems)
        return false;

    ImGuiState& g = *GImGui;
    const ImGuiStyle& style = g.Style;
    const ImGuiID id = window->GetID(label);
    const ImVec2 label_size = CalcTextSize(label, NULL, true);

    const ImRect check_bb(window->DC.CursorPos, window->DC.CursorPos + ImVec2(label_size.y + style.FramePadding.y*2-1, label_size.y + style.FramePadding.y*2-1));
    ItemSize(check_bb, style.FramePadding.y);

    ImRect total_bb = check_bb;
    if (label_size.x > 0)
        SameLine(0, style.ItemInnerSpacing.x);
    const ImRect text_bb(window->DC.CursorPos + ImVec2(0, style.FramePadding.y), window->DC.CursorPos + ImVec2(0, style.FramePadding.y) + label_size);
    if (label_size.x > 0)
    {
        ItemSize(ImVec2(text_bb.GetWidth(), check_bb.GetHeight()), style.FramePadding.y);
        total_bb.Add(text_bb);
    }

    if (!ItemAdd(total_bb, &id))
        return false;

    ImVec2 center = check_bb.GetCenter();
    center.x = (float)(int)center.x + 0.5f;
    center.y = (float)(int)center.y + 0.5f;
    const float radius = check_bb.GetHeight() * 0.5f;

    bool hovered, held;
    bool pressed = ButtonBehavior(total_bb, id, &hovered, &held);

    window->DrawList->AddCircleFilled(center, radius, GetColorU32((held && hovered) ? ImGuiCol_FrameBgActive : hovered ? ImGuiCol_FrameBgHovered : ImGuiCol_FrameBg), 16);
    if (active)
    {
        const float check_sz = ImMin(check_bb.GetWidth(), check_bb.GetHeight());
        const float pad = ImMax(1.0f, (float)(int)(check_sz / 6.0f));
        window->DrawList->AddCircleFilled(center, radius-pad, GetColorU32(ImGuiCol_CheckMark), 16);
    }

    if (window->Flags & ImGuiWindowFlags_ShowBorders)
    {
        window->DrawList->AddCircle(center+ImVec2(1,1), radius, GetColorU32(ImGuiCol_BorderShadow), 16);
        window->DrawList->AddCircle(center, radius, GetColorU32(ImGuiCol_Border), 16);
    }

    if (g.LogEnabled)
        LogRenderedText(text_bb.GetTL(), active ? "(x)" : "( )");
    if (label_size.x > 0.0f)
        RenderText(text_bb.GetTL(), label);

    return pressed;
}

bool ImGui::RadioButton(const char* label, int* v, int v_button)
{
    const bool pressed = ImGui::RadioButton(label, *v == v_button);
    if (pressed)
    {
        *v = v_button;
    }
    return pressed;
}

static int InputTextCalcTextLenAndLineCount(const char* text_begin, const char** out_text_end)
{
    int line_count = 0;
    const char* s = text_begin;
    while (char c = *s++) // We are only matching for \n so we can ignore UTF-8 decoding
        if (c == '\n')
            line_count++;
    s--;
    if (s[0] != '\n' && s[0] != '\r')
        line_count++;
    *out_text_end = s;
    return line_count;
}

static ImVec2 InputTextCalcTextSizeW(const ImWchar* text_begin, const ImWchar* text_end, const ImWchar** remaining, ImVec2* out_offset, bool stop_on_new_line)
{
    ImFont* font = GImGui->Font;
    const float line_height = GImGui->FontSize;
    const float scale = line_height / font->FontSize;

    ImVec2 text_size = ImVec2(0,0);
    float line_width = 0.0f;

    const ImWchar* s = text_begin;
    while (s < text_end)
    {
        unsigned int c = (unsigned int)(*s++);
        if (c == '\n')
        {
            text_size.x = ImMax(text_size.x, line_width);
            text_size.y += line_height;
            line_width = 0.0f;
            if (stop_on_new_line)
                break;
            continue;
        }
        if (c == '\r')
            continue;

        const float char_width = font->GetCharAdvance((unsigned short)c) * scale;
        line_width += char_width;
    }

    if (text_size.x < line_width)
        text_size.x = line_width;

    if (out_offset)
        *out_offset = ImVec2(line_width, text_size.y + line_height);  // offset allow for the possibility of sitting after a trailing \n

    if (line_width > 0 || text_size.y == 0.0f)                        // whereas size.y will ignore the trailing \n
        text_size.y += line_height;

    if (remaining)
        *remaining = s;

    return text_size;
}

// Wrapper for stb_textedit.h to edit text (our wrapper is for: statically sized buffer, single-line, wchar characters. InputText converts between UTF-8 and wchar)
namespace ImGuiStb
{

static int     STB_TEXTEDIT_STRINGLEN(const STB_TEXTEDIT_STRING* obj)                             { return obj->CurLenW; }
static ImWchar STB_TEXTEDIT_GETCHAR(const STB_TEXTEDIT_STRING* obj, int idx)                      { return obj->Text[idx]; }
static float   STB_TEXTEDIT_GETWIDTH(STB_TEXTEDIT_STRING* obj, int line_start_idx, int char_idx)  { ImWchar c = obj->Text[line_start_idx+char_idx]; if (c == '\n') return STB_TEXTEDIT_GETWIDTH_NEWLINE; return GImGui->Font->GetCharAdvance(c) * (GImGui->FontSize / GImGui->Font->FontSize); }
static int     STB_TEXTEDIT_KEYTOTEXT(int key)                                                    { return key >= 0x10000 ? 0 : key; }
static ImWchar STB_TEXTEDIT_NEWLINE = '\n';
static void    STB_TEXTEDIT_LAYOUTROW(StbTexteditRow* r, STB_TEXTEDIT_STRING* obj, int line_start_idx)
{
    const ImWchar* text = obj->Text.Data;
    const ImWchar* text_remaining = NULL;
    const ImVec2 size = InputTextCalcTextSizeW(text + line_start_idx, text + obj->CurLenW, &text_remaining, NULL, true);
    r->x0 = 0.0f;
    r->x1 = size.x;
    r->baseline_y_delta = size.y;
    r->ymin = 0.0f;
    r->ymax = size.y;
    r->num_chars = (int)(text_remaining - (text + line_start_idx));
}

static bool is_separator(unsigned int c)                                                          { return c==',' || c==';' || c=='(' || c==')' || c=='{' || c=='}' || c=='[' || c==']' || c=='|'; }
#define STB_TEXTEDIT_IS_SPACE(CH)                                                                 ( ImCharIsSpace((unsigned int)CH) || is_separator((unsigned int)CH) )
static void STB_TEXTEDIT_DELETECHARS(STB_TEXTEDIT_STRING* obj, int pos, int n)
{
    ImWchar* dst = obj->Text.Data + pos;

    // We maintain our buffer length in both UTF-8 and wchar formats
    obj->CurLenA -= ImTextCountUtf8BytesFromStr(dst, dst + n);
    obj->CurLenW -= n;

    // Offset remaining text
    const ImWchar* src = obj->Text.Data + pos + n;
    while (ImWchar c = *src++)
        *dst++ = c;
    *dst = '\0';
}

static bool STB_TEXTEDIT_INSERTCHARS(STB_TEXTEDIT_STRING* obj, int pos, const ImWchar* new_text, int new_text_len)
{
    const int text_len = obj->CurLenW;
    if (new_text_len + text_len + 1 > obj->Text.Size)
        return false;

    const int new_text_len_utf8 = ImTextCountUtf8BytesFromStr(new_text, new_text + new_text_len);
    if (new_text_len_utf8 + obj->CurLenA + 1 > obj->BufSizeA)
        return false;

    ImWchar* text = obj->Text.Data;
    if (pos != text_len)
        memmove(text + pos + new_text_len, text + pos, (size_t)(text_len - pos) * sizeof(ImWchar));
    memcpy(text + pos, new_text, (size_t)new_text_len * sizeof(ImWchar));

    obj->CurLenW += new_text_len;
    obj->CurLenA += new_text_len_utf8;
    obj->Text[obj->CurLenW] = '\0';

    return true;
}

// We don't use an enum so we can build even with conflicting symbols (if another user of stb_textedit.h leak their STB_TEXTEDIT_K_* symbols)
#define STB_TEXTEDIT_K_LEFT         0x10000 // keyboard input to move cursor left
#define STB_TEXTEDIT_K_RIGHT        0x10001 // keyboard input to move cursor right
#define STB_TEXTEDIT_K_UP           0x10002 // keyboard input to move cursor up
#define STB_TEXTEDIT_K_DOWN         0x10003 // keyboard input to move cursor down
#define STB_TEXTEDIT_K_LINESTART    0x10004 // keyboard input to move cursor to start of line
#define STB_TEXTEDIT_K_LINEEND      0x10005 // keyboard input to move cursor to end of line
#define STB_TEXTEDIT_K_TEXTSTART    0x10006 // keyboard input to move cursor to start of text
#define STB_TEXTEDIT_K_TEXTEND      0x10007 // keyboard input to move cursor to end of text
#define STB_TEXTEDIT_K_DELETE       0x10008 // keyboard input to delete selection or character under cursor
#define STB_TEXTEDIT_K_BACKSPACE    0x10009 // keyboard input to delete selection or character left of cursor
#define STB_TEXTEDIT_K_UNDO         0x1000A // keyboard input to perform undo
#define STB_TEXTEDIT_K_REDO         0x1000B // keyboard input to perform redo
#define STB_TEXTEDIT_K_WORDLEFT     0x1000C // keyboard input to move cursor left one word
#define STB_TEXTEDIT_K_WORDRIGHT    0x1000D // keyboard input to move cursor right one word
#define STB_TEXTEDIT_K_SHIFT        0x20000

#define STB_TEXTEDIT_IMPLEMENTATION
#include "stb_textedit.h"

}

void ImGuiTextEditState::OnKeyPressed(int key)
{
    stb_textedit_key(this, &StbState, key);
    CursorFollow = true;
    CursorAnimReset();
}

// Public API to manipulate UTF-8 text
// We expose UTF-8 to the user (unlike the STB_TEXTEDIT_* functions which are manipulating wchar)
// FIXME: The existence of this rarely exercised code path is a bit of a nuisance.
void ImGuiTextEditCallbackData::DeleteChars(int pos, int bytes_count)
{
    IM_ASSERT(pos + bytes_count <= BufTextLen);
    char* dst = Buf + pos;
    const char* src = Buf + pos + bytes_count;
    while (char c = *src++)
        *dst++ = c;
    *dst = '\0';

    if (CursorPos + bytes_count >= pos)
        CursorPos -= bytes_count;
    else if (CursorPos >= pos)
        CursorPos = pos;
    SelectionStart = SelectionEnd = CursorPos;
    BufDirty = true;
    BufTextLen -= bytes_count;
}

void ImGuiTextEditCallbackData::InsertChars(int pos, const char* new_text, const char* new_text_end)
{
    const int new_text_len = new_text_end ? (int)(new_text_end - new_text) : (int)strlen(new_text);
    if (new_text_len + BufTextLen + 1 >= BufSize)
        return;

    if (BufTextLen != pos)
        memmove(Buf + pos + new_text_len, Buf + pos, (size_t)(BufTextLen - pos));
    memcpy(Buf + pos, new_text, (size_t)new_text_len * sizeof(char));
    Buf[BufTextLen + new_text_len] = '\0';

    if (CursorPos >= pos)
        CursorPos += new_text_len;
    SelectionStart = SelectionEnd = CursorPos;
    BufDirty = true;
    BufTextLen += new_text_len;
}

// Return false to discard a character.
static bool InputTextFilterCharacter(unsigned int* p_char, ImGuiInputTextFlags flags, ImGuiTextEditCallback callback, void* user_data)
{
    unsigned int c = *p_char;

    if (c < 128 && c != ' ' && !isprint((int)(c & 0xFF)))
    {
        bool pass = false;
        pass |= (c == '\n' && (flags & ImGuiInputTextFlags_Multiline));
        pass |= (c == '\t' && (flags & ImGuiInputTextFlags_AllowTabInput));
        if (!pass)
            return false;
    }

    if (c >= 0xE000 && c <= 0xF8FF) // Filter private Unicode range. I don't imagine anybody would want to input them. GLFW on OSX seems to send private characters for special keys like arrow keys.
        return false;

    if (flags & (ImGuiInputTextFlags_CharsDecimal | ImGuiInputTextFlags_CharsHexadecimal | ImGuiInputTextFlags_CharsUppercase | ImGuiInputTextFlags_CharsNoBlank))
    {
        if (flags & ImGuiInputTextFlags_CharsDecimal)
            if (!(c >= '0' && c <= '9') && (c != '.') && (c != '-') && (c != '+') && (c != '*') && (c != '/'))
                return false;

        if (flags & ImGuiInputTextFlags_CharsHexadecimal)
            if (!(c >= '0' && c <= '9') && !(c >= 'a' && c <= 'f') && !(c >= 'A' && c <= 'F'))
                return false;

        if (flags & ImGuiInputTextFlags_CharsUppercase)
            if (c >= 'a' && c <= 'z')
                *p_char = (c += (unsigned int)('A'-'a'));

        if (flags & ImGuiInputTextFlags_CharsNoBlank)
            if (ImCharIsSpace(c))
                return false;
    }

    if (flags & ImGuiInputTextFlags_CallbackCharFilter)
    {
        ImGuiTextEditCallbackData callback_data;
        memset(&callback_data, 0, sizeof(ImGuiTextEditCallbackData));
        callback_data.EventFlag = ImGuiInputTextFlags_CallbackCharFilter;
        callback_data.EventChar = (ImWchar)c;
        callback_data.Flags = flags;
        callback_data.UserData = user_data;
        if (callback(&callback_data) != 0)
            return false;
        *p_char = callback_data.EventChar;
        if (!callback_data.EventChar)
            return false;
    }

    return true;
}

// Edit a string of text
// NB: when active, hold on a privately held copy of the text (and apply back to 'buf'). So changing 'buf' while active has no effect.
// FIXME: Rather messy function partly because we are doing UTF8 > u16 > UTF8 conversions on the go to more easily handle stb_textedit calls. Ideally we should stay in UTF-8 all the time. See https://github.com/nothings/stb/issues/188
bool ImGui::InputTextEx(const char* label, char* buf, int buf_size, const ImVec2& size_arg, ImGuiInputTextFlags flags, ImGuiTextEditCallback callback, void* user_data)
{
    ImGuiWindow* window = GetCurrentWindow();
    if (window->SkipItems)
        return false;

    IM_ASSERT(!((flags & ImGuiInputTextFlags_CallbackHistory) && (flags & ImGuiInputTextFlags_Multiline))); // Can't use both together (they both use up/down keys)
    IM_ASSERT(!((flags & ImGuiInputTextFlags_CallbackCompletion) && (flags & ImGuiInputTextFlags_AllowTabInput))); // Can't use both together (they both use tab key)

    ImGuiState& g = *GImGui;
    const ImGuiIO& io = g.IO;
    const ImGuiStyle& style = g.Style;

    const ImGuiID id = window->GetID(label);
    const bool is_multiline = (flags & ImGuiInputTextFlags_Multiline) != 0;
    const bool is_editable = (flags & ImGuiInputTextFlags_ReadOnly) == 0;
    const bool is_password = (flags & ImGuiInputTextFlags_Password) != 0;

    const ImVec2 label_size = CalcTextSize(label, NULL, true);
    ImVec2 size = CalcItemSize(size_arg, CalcItemWidth(), (is_multiline ? ImGui::GetTextLineHeight() * 8.0f : label_size.y) + style.FramePadding.y*2.0f); // Arbitrary default of 8 lines high for multi-line
    const ImRect frame_bb(window->DC.CursorPos, window->DC.CursorPos + size);
    const ImRect total_bb(frame_bb.Min, frame_bb.Max + ImVec2(label_size.x > 0.0f ? (style.ItemInnerSpacing.x + label_size.x) : 0.0f, 0.0f));

    ImGuiWindow* draw_window = window;
    if (is_multiline)
    {
        ImGui::BeginGroup();
        if (!ImGui::BeginChildFrame(id, frame_bb.GetSize()))
        {
            ImGui::EndChildFrame();
            ImGui::EndGroup();
            return false;
        }
        draw_window = GetCurrentWindow();
        draw_window->DC.CursorPos += style.FramePadding;
        size.x -= draw_window->ScrollbarSizes.x;
    }
    else
    {
        ItemSize(total_bb, style.FramePadding.y);
        if (!ItemAdd(total_bb, &id))
            return false;
    }

    // Password pushes a temporary font with only a fallback glyph
    if (is_password)
    {
        const ImFont::Glyph* glyph = g.Font->FindGlyph('*');
        ImFont* password_font = &g.InputTextPasswordFont;
        password_font->FontSize = g.Font->FontSize;
        password_font->Scale = g.Font->Scale;
        password_font->DisplayOffset = g.Font->DisplayOffset;
        password_font->Ascent = g.Font->Ascent;
        password_font->Descent = g.Font->Descent;
        password_font->ContainerAtlas = g.Font->ContainerAtlas;
        password_font->FallbackGlyph = glyph;
        password_font->FallbackXAdvance = glyph->XAdvance;
        IM_ASSERT(password_font->Glyphs.empty() && password_font->IndexXAdvance.empty() && password_font->IndexLookup.empty());
        ImGui::PushFont(password_font);
    }

    // NB: we are only allowed to access 'edit_state' if we are the active widget.
    ImGuiTextEditState& edit_state = g.InputTextState;

    const bool is_ctrl_down = io.KeyCtrl;
    const bool is_shift_down = io.KeyShift;
    const bool is_alt_down = io.KeyAlt;
    const bool focus_requested = FocusableItemRegister(window, g.ActiveId == id, (flags & (ImGuiInputTextFlags_CallbackCompletion|ImGuiInputTextFlags_AllowTabInput)) == 0);    // Using completion callback disable keyboard tabbing
    const bool focus_requested_by_code = focus_requested && (window->FocusIdxAllCounter == window->FocusIdxAllRequestCurrent);
    const bool focus_requested_by_tab = focus_requested && !focus_requested_by_code;

    const bool hovered = IsHovered(frame_bb, id);
    if (hovered)
    {
        SetHoveredID(id);
        g.MouseCursor = ImGuiMouseCursor_TextInput;
    }
    const bool user_clicked = hovered && io.MouseClicked[0];
    const bool user_scrolled = is_multiline && g.ActiveId == 0 && edit_state.Id == id && g.ActiveIdPreviousFrame == draw_window->GetID("#SCROLLY");

    bool select_all = (g.ActiveId != id) && (flags & ImGuiInputTextFlags_AutoSelectAll) != 0;
    if (focus_requested || user_clicked || user_scrolled)
    {
        if (g.ActiveId != id)
        {
            // Start edition
            // Take a copy of the initial buffer value (both in original UTF-8 format and converted to wchar)
            // From the moment we focused we are ignoring the content of 'buf' (unless we are in read-only mode)
            const int prev_len_w = edit_state.CurLenW;
            edit_state.Text.resize(buf_size+1);        // wchar count <= utf-8 count. we use +1 to make sure that .Data isn't NULL so it doesn't crash.
            edit_state.InitialText.resize(buf_size+1); // utf-8. we use +1 to make sure that .Data isn't NULL so it doesn't crash.
            ImFormatString(edit_state.InitialText.Data, edit_state.InitialText.Size, "%s", buf);
            const char* buf_end = NULL;
            edit_state.CurLenW = ImTextStrFromUtf8(edit_state.Text.Data, edit_state.Text.Size, buf, NULL, &buf_end);
            edit_state.CurLenA = (int)(buf_end - buf); // We can't get the result from ImFormatString() above because it is not UTF-8 aware. Here we'll cut off malformed UTF-8.
            edit_state.CursorAnimReset();

            // Preserve cursor position and undo/redo stack if we come back to same widget
            // FIXME: We should probably compare the whole buffer to be on the safety side. Comparing buf (utf8) and edit_state.Text (wchar).
            const bool recycle_state = (edit_state.Id == id) && (prev_len_w == edit_state.CurLenW);
            if (recycle_state)
            {
                // Recycle existing cursor/selection/undo stack but clamp position
                // Note a single mouse click will override the cursor/position immediately by calling stb_textedit_click handler.
                edit_state.CursorClamp();
            }
            else
            {
                edit_state.Id = id;
                edit_state.ScrollX = 0.0f;
                stb_textedit_initialize_state(&edit_state.StbState, !is_multiline);
                if (!is_multiline && focus_requested_by_code)
                    select_all = true;
            }
            if (flags & ImGuiInputTextFlags_AlwaysInsertMode)
                edit_state.StbState.insert_mode = true;
            if (!is_multiline && (focus_requested_by_tab || (user_clicked && is_ctrl_down)))
                select_all = true;
        }
        SetActiveID(id, window);
        FocusWindow(window);
    }
    else if (io.MouseClicked[0])
    {
        // Release focus when we click outside
        if (g.ActiveId == id)
            SetActiveID(0);
    }

    bool value_changed = false;
    bool enter_pressed = false;

    if (g.ActiveId == id)
    {
        if (!is_editable && !g.ActiveIdIsJustActivated)
        {
            // When read-only we always use the live data passed to the function
            edit_state.Text.resize(buf_size+1);
            const char* buf_end = NULL;
            edit_state.CurLenW = ImTextStrFromUtf8(edit_state.Text.Data, edit_state.Text.Size, buf, NULL, &buf_end);
            edit_state.CurLenA = (int)(buf_end - buf);
            edit_state.CursorClamp();
        }

        edit_state.BufSizeA = buf_size;

        // Although we are active we don't prevent mouse from hovering other elements unless we are interacting right now with the widget.
        // Down the line we should have a cleaner library-wide concept of Selected vs Active.
        g.ActiveIdAllowOverlap = !io.MouseDown[0];

        // Edit in progress
        const float mouse_x = (g.IO.MousePos.x - frame_bb.Min.x - style.FramePadding.x) + edit_state.ScrollX;
        const float mouse_y = (is_multiline ? (g.IO.MousePos.y - draw_window->DC.CursorPos.y - style.FramePadding.y) : (g.FontSize*0.5f));

        if (select_all || (hovered && io.MouseDoubleClicked[0]))
        {
            edit_state.SelectAll();
            edit_state.SelectedAllMouseLock = true;
        }
        else if (io.MouseClicked[0] && !edit_state.SelectedAllMouseLock)
        {
            stb_textedit_click(&edit_state, &edit_state.StbState, mouse_x, mouse_y);
            edit_state.CursorAnimReset();
        }
        else if (io.MouseDown[0] && !edit_state.SelectedAllMouseLock && (io.MouseDelta.x != 0.0f || io.MouseDelta.y != 0.0f))
        {
            stb_textedit_drag(&edit_state, &edit_state.StbState, mouse_x, mouse_y);
            edit_state.CursorAnimReset();
            edit_state.CursorFollow = true;
        }
        if (edit_state.SelectedAllMouseLock && !io.MouseDown[0])
            edit_state.SelectedAllMouseLock = false;

        if (g.IO.InputCharacters[0])
        {
            // Process text input (before we check for Return because using some IME will effectively send a Return?)
            // We ignore CTRL inputs, but need to allow CTRL+ALT as some keyboards (e.g. German) use AltGR - which is Alt+Ctrl - to input certain characters.
            if (!(is_ctrl_down && !is_alt_down) && is_editable)
            {
                for (int n = 0; n < IM_ARRAYSIZE(g.IO.InputCharacters) && g.IO.InputCharacters[n]; n++)
                    if (unsigned int c = (unsigned int)g.IO.InputCharacters[n])
                    {
                        // Insert character if they pass filtering
                        if (!InputTextFilterCharacter(&c, flags, callback, user_data))
                            continue;
                        edit_state.OnKeyPressed((int)c);
                    }
            }

            // Consume characters
            memset(g.IO.InputCharacters, 0, sizeof(g.IO.InputCharacters));
        }

        // Handle various key-presses
        bool cancel_edit = false;
        const int k_mask = (is_shift_down ? STB_TEXTEDIT_K_SHIFT : 0);
        const bool is_ctrl_only = is_ctrl_down && !is_alt_down && !is_shift_down;
        if (IsKeyPressedMap(ImGuiKey_LeftArrow))                        { edit_state.OnKeyPressed(is_ctrl_down ? STB_TEXTEDIT_K_WORDLEFT | k_mask : STB_TEXTEDIT_K_LEFT | k_mask); }
        else if (IsKeyPressedMap(ImGuiKey_RightArrow))                  { edit_state.OnKeyPressed(is_ctrl_down ? STB_TEXTEDIT_K_WORDRIGHT | k_mask  : STB_TEXTEDIT_K_RIGHT | k_mask); }
        else if (is_multiline && IsKeyPressedMap(ImGuiKey_UpArrow))     { if (is_ctrl_down) SetWindowScrollY(draw_window, draw_window->Scroll.y - g.FontSize); else edit_state.OnKeyPressed(STB_TEXTEDIT_K_UP | k_mask); }
        else if (is_multiline && IsKeyPressedMap(ImGuiKey_DownArrow))   { if (is_ctrl_down) SetWindowScrollY(draw_window, draw_window->Scroll.y + g.FontSize); else edit_state.OnKeyPressed(STB_TEXTEDIT_K_DOWN| k_mask); }
        else if (IsKeyPressedMap(ImGuiKey_Home))                        { edit_state.OnKeyPressed(is_ctrl_down ? STB_TEXTEDIT_K_TEXTSTART | k_mask : STB_TEXTEDIT_K_LINESTART | k_mask); }
        else if (IsKeyPressedMap(ImGuiKey_End))                         { edit_state.OnKeyPressed(is_ctrl_down ? STB_TEXTEDIT_K_TEXTEND | k_mask : STB_TEXTEDIT_K_LINEEND | k_mask); }
        else if (IsKeyPressedMap(ImGuiKey_Delete) && is_editable)       { edit_state.OnKeyPressed(STB_TEXTEDIT_K_DELETE | k_mask); }
        else if (IsKeyPressedMap(ImGuiKey_Backspace) && is_editable)    { edit_state.OnKeyPressed(STB_TEXTEDIT_K_BACKSPACE | k_mask); }
        else if (IsKeyPressedMap(ImGuiKey_Enter))
        {
            bool ctrl_enter_for_new_line = (flags & ImGuiInputTextFlags_CtrlEnterForNewLine) != 0;
            if (!is_multiline || (ctrl_enter_for_new_line && !is_ctrl_down) || (!ctrl_enter_for_new_line && is_ctrl_down))
            {
                SetActiveID(0);
                enter_pressed = true;
            }
            else if (is_editable)
            {
                unsigned int c = '\n'; // Insert new line
                if (InputTextFilterCharacter(&c, flags, callback, user_data))
                    edit_state.OnKeyPressed((int)c);
            }
        }
        else if ((flags & ImGuiInputTextFlags_AllowTabInput) && IsKeyPressedMap(ImGuiKey_Tab) && !is_ctrl_down && !is_shift_down && !is_alt_down && is_editable)
        {
            unsigned int c = '\t'; // Insert TAB
            if (InputTextFilterCharacter(&c, flags, callback, user_data))
                edit_state.OnKeyPressed((int)c);
        }
        else if (IsKeyPressedMap(ImGuiKey_Escape))                              { SetActiveID(0); cancel_edit = true; }
        else if (is_ctrl_only && IsKeyPressedMap(ImGuiKey_Z) && is_editable)    { edit_state.OnKeyPressed(STB_TEXTEDIT_K_UNDO); edit_state.ClearSelection(); }
        else if (is_ctrl_only && IsKeyPressedMap(ImGuiKey_Y) && is_editable)    { edit_state.OnKeyPressed(STB_TEXTEDIT_K_REDO); edit_state.ClearSelection(); }
        else if (is_ctrl_only && IsKeyPressedMap(ImGuiKey_A))                   { edit_state.SelectAll(); edit_state.CursorFollow = true; }
        else if (is_ctrl_only && !is_password && ((IsKeyPressedMap(ImGuiKey_X) && is_editable) || IsKeyPressedMap(ImGuiKey_C)) && (!is_multiline || edit_state.HasSelection()))
        {
            // Cut, Copy
            const bool cut = IsKeyPressedMap(ImGuiKey_X);
            if (cut && !edit_state.HasSelection())
                edit_state.SelectAll();

            if (g.IO.SetClipboardTextFn)
            {
                const int ib = edit_state.HasSelection() ? ImMin(edit_state.StbState.select_start, edit_state.StbState.select_end) : 0;
                const int ie = edit_state.HasSelection() ? ImMax(edit_state.StbState.select_start, edit_state.StbState.select_end) : edit_state.CurLenW;
                edit_state.TempTextBuffer.resize((ie-ib) * 4 + 1);
                ImTextStrToUtf8(edit_state.TempTextBuffer.Data, edit_state.TempTextBuffer.Size, edit_state.Text.Data+ib, edit_state.Text.Data+ie);
                g.IO.SetClipboardTextFn(edit_state.TempTextBuffer.Data);
            }

            if (cut)
            {
                edit_state.CursorFollow = true;
                stb_textedit_cut(&edit_state, &edit_state.StbState);
            }
        }
        else if (is_ctrl_only && IsKeyPressedMap(ImGuiKey_V) && is_editable)
        {
            // Paste
            if (g.IO.GetClipboardTextFn)
            {
                if (const char* clipboard = g.IO.GetClipboardTextFn())
                {
                    // Remove new-line from pasted buffer
                    const int clipboard_len = (int)strlen(clipboard);
                    ImWchar* clipboard_filtered = (ImWchar*)ImGui::MemAlloc((clipboard_len+1) * sizeof(ImWchar));
                    int clipboard_filtered_len = 0;
                    for (const char* s = clipboard; *s; )
                    {
                        unsigned int c;
                        s += ImTextCharFromUtf8(&c, s, NULL);
                        if (c == 0)
                            break;
                        if (c >= 0x10000 || !InputTextFilterCharacter(&c, flags, callback, user_data))
                            continue;
                        clipboard_filtered[clipboard_filtered_len++] = (ImWchar)c;
                    }
                    clipboard_filtered[clipboard_filtered_len] = 0;
                    if (clipboard_filtered_len > 0) // If everything was filtered, ignore the pasting operation
                    {
                        stb_textedit_paste(&edit_state, &edit_state.StbState, clipboard_filtered, clipboard_filtered_len);
                        edit_state.CursorFollow = true;
                    }
                    ImGui::MemFree(clipboard_filtered);
                }
            }
        }

        if (cancel_edit)
        {
            // Restore initial value
            if (is_editable)
            {
                ImFormatString(buf, buf_size, "%s", edit_state.InitialText.Data);
                value_changed = true;
            }
        }
        else
        {
            // Apply new value immediately - copy modified buffer back
            // Note that as soon as the input box is active, the in-widget value gets priority over any underlying modification of the input buffer
            // FIXME: We actually always render 'buf' when calling DrawList->AddText, making the comment above incorrect.
            // FIXME-OPT: CPU waste to do this every time the widget is active, should mark dirty state from the stb_textedit callbacks.
            if (is_editable)
            {
                edit_state.TempTextBuffer.resize(edit_state.Text.Size * 4);
                ImTextStrToUtf8(edit_state.TempTextBuffer.Data, edit_state.TempTextBuffer.Size, edit_state.Text.Data, NULL);
            }

            // User callback
            if ((flags & (ImGuiInputTextFlags_CallbackCompletion | ImGuiInputTextFlags_CallbackHistory | ImGuiInputTextFlags_CallbackAlways)) != 0)
            {
                IM_ASSERT(callback != NULL);

                // The reason we specify the usage semantic (Completion/History) is that Completion needs to disable keyboard TABBING at the moment.
                ImGuiInputTextFlags event_flag = 0;
                ImGuiKey event_key = ImGuiKey_COUNT;
                if ((flags & ImGuiInputTextFlags_CallbackCompletion) != 0 && IsKeyPressedMap(ImGuiKey_Tab))
                {
                    event_flag = ImGuiInputTextFlags_CallbackCompletion;
                    event_key = ImGuiKey_Tab;
                }
                else if ((flags & ImGuiInputTextFlags_CallbackHistory) != 0 && IsKeyPressedMap(ImGuiKey_UpArrow))
                {
                    event_flag = ImGuiInputTextFlags_CallbackHistory;
                    event_key = ImGuiKey_UpArrow;
                }
                else if ((flags & ImGuiInputTextFlags_CallbackHistory) != 0 && IsKeyPressedMap(ImGuiKey_DownArrow))
                {
                    event_flag = ImGuiInputTextFlags_CallbackHistory;
                    event_key = ImGuiKey_DownArrow;
                }
                else if (flags & ImGuiInputTextFlags_CallbackAlways)
                    event_flag = ImGuiInputTextFlags_CallbackAlways;

                if (event_flag)
                {
                    ImGuiTextEditCallbackData callback_data;
                    memset(&callback_data, 0, sizeof(ImGuiTextEditCallbackData));
                    callback_data.EventFlag = event_flag;
                    callback_data.Flags = flags;
                    callback_data.UserData = user_data;
                    callback_data.ReadOnly = !is_editable;

                    callback_data.EventKey = event_key;
                    callback_data.Buf = edit_state.TempTextBuffer.Data;
                    callback_data.BufTextLen = edit_state.CurLenA;
                    callback_data.BufSize = edit_state.BufSizeA;
                    callback_data.BufDirty = false;

                    // We have to convert from wchar-positions to UTF-8-positions, which can be pretty slow (an incentive to ditch the ImWchar buffer, see https://github.com/nothings/stb/issues/188)
                    ImWchar* text = edit_state.Text.Data;
                    const int utf8_cursor_pos = callback_data.CursorPos = ImTextCountUtf8BytesFromStr(text, text + edit_state.StbState.cursor);
                    const int utf8_selection_start = callback_data.SelectionStart = ImTextCountUtf8BytesFromStr(text, text + edit_state.StbState.select_start);
                    const int utf8_selection_end = callback_data.SelectionEnd = ImTextCountUtf8BytesFromStr(text, text + edit_state.StbState.select_end);

                    // Call user code
                    callback(&callback_data);

                    // Read back what user may have modified
                    IM_ASSERT(callback_data.Buf == edit_state.TempTextBuffer.Data);  // Invalid to modify those fields
                    IM_ASSERT(callback_data.BufSize == edit_state.BufSizeA);
                    IM_ASSERT(callback_data.Flags == flags);
                    if (callback_data.CursorPos != utf8_cursor_pos)            edit_state.StbState.cursor = ImTextCountCharsFromUtf8(callback_data.Buf, callback_data.Buf + callback_data.CursorPos);
                    if (callback_data.SelectionStart != utf8_selection_start)  edit_state.StbState.select_start = ImTextCountCharsFromUtf8(callback_data.Buf, callback_data.Buf + callback_data.SelectionStart);
                    if (callback_data.SelectionEnd != utf8_selection_end)      edit_state.StbState.select_end = ImTextCountCharsFromUtf8(callback_data.Buf, callback_data.Buf + callback_data.SelectionEnd);
                    if (callback_data.BufDirty)
                    {
                        IM_ASSERT(callback_data.BufTextLen == (int)strlen(callback_data.Buf)); // You need to maintain BufTextLen if you change the text!
                        edit_state.CurLenW = ImTextStrFromUtf8(edit_state.Text.Data, edit_state.Text.Size, callback_data.Buf, NULL);
                        edit_state.CurLenA = callback_data.BufTextLen;  // Assume correct length and valid UTF-8 from user, saves us an extra strlen()
                        edit_state.CursorAnimReset();
                    }
                }
            }

            // Copy back to user buffer
            if (is_editable && strcmp(edit_state.TempTextBuffer.Data, buf) != 0)
            {
                ImFormatString(buf, buf_size, "%s", edit_state.TempTextBuffer.Data);
                value_changed = true;
            }
        }
    }

    if (!is_multiline)
        RenderFrame(frame_bb.Min, frame_bb.Max, GetColorU32(ImGuiCol_FrameBg), true, style.FrameRounding);

    // Render
    const ImVec4 clip_rect(frame_bb.Min.x, frame_bb.Min.y, frame_bb.Min.x + size.x, frame_bb.Min.y + size.y); // Not using frame_bb.Max because we have adjusted size
    ImVec2 render_pos = is_multiline ? draw_window->DC.CursorPos : frame_bb.Min + style.FramePadding;
    ImVec2 text_size(0.f, 0.f);
    if (g.ActiveId == id || (edit_state.Id == id && is_multiline && g.ActiveId == draw_window->GetID("#SCROLLY")))
    {
        edit_state.CursorAnim += g.IO.DeltaTime;

        // We need to:
        // - Display the text (this can be more easily clipped)
        // - Handle scrolling, highlight selection, display cursor (those all requires some form of 1d->2d cursor position calculation)
        // - Measure text height (for scrollbar)
        // We are attempting to do most of that in **one main pass** to minimize the computation cost (non-negligible for large amount of text) + 2nd pass for selection rendering (we could merge them by an extra refactoring effort)
        const ImWchar* text_begin = edit_state.Text.Data;
        ImVec2 cursor_offset, select_start_offset;

        {
            // Count lines + find lines numbers straddling 'cursor' and 'select_start' position.
            const ImWchar* searches_input_ptr[2];
            searches_input_ptr[0] = text_begin + edit_state.StbState.cursor;
            searches_input_ptr[1] = NULL;
            int searches_remaining = 1;
            int searches_result_line_number[2] = { -1, -999 };
            if (edit_state.StbState.select_start != edit_state.StbState.select_end)
            {
                searches_input_ptr[1] = text_begin + ImMin(edit_state.StbState.select_start, edit_state.StbState.select_end);
                searches_result_line_number[1] = -1;
                searches_remaining++;
            }

            // Iterate all lines to find our line numbers
            // In multi-line mode, we never exit the loop until all lines are counted, so add one extra to the searches_remaining counter.
            searches_remaining += is_multiline ? 1 : 0;
            int line_count = 0;
            for (const ImWchar* s = text_begin; *s != 0; s++)
                if (*s == '\n')
                {
                    line_count++;
                    if (searches_result_line_number[0] == -1 && s >= searches_input_ptr[0]) { searches_result_line_number[0] = line_count; if (--searches_remaining <= 0) break; }
                    if (searches_result_line_number[1] == -1 && s >= searches_input_ptr[1]) { searches_result_line_number[1] = line_count; if (--searches_remaining <= 0) break; }
                }
            line_count++;
            if (searches_result_line_number[0] == -1) searches_result_line_number[0] = line_count;
            if (searches_result_line_number[1] == -1) searches_result_line_number[1] = line_count;

            // Calculate 2d position by finding the beginning of the line and measuring distance
            cursor_offset.x = InputTextCalcTextSizeW(ImStrbolW(searches_input_ptr[0], text_begin), searches_input_ptr[0]).x;
            cursor_offset.y = searches_result_line_number[0] * g.FontSize;
            if (searches_result_line_number[1] >= 0)
            {
                select_start_offset.x = InputTextCalcTextSizeW(ImStrbolW(searches_input_ptr[1], text_begin), searches_input_ptr[1]).x;
                select_start_offset.y = searches_result_line_number[1] * g.FontSize;
            }

            // Calculate text height
            if (is_multiline)
                text_size = ImVec2(size.x, line_count * g.FontSize);
        }

        // Scroll
        if (edit_state.CursorFollow)
        {
            // Horizontal scroll in chunks of quarter width
            if (!(flags & ImGuiInputTextFlags_NoHorizontalScroll))
            {
                const float scroll_increment_x = size.x * 0.25f;
                if (cursor_offset.x < edit_state.ScrollX)
                    edit_state.ScrollX = (float)(int)ImMax(0.0f, cursor_offset.x - scroll_increment_x);
                else if (cursor_offset.x - size.x >= edit_state.ScrollX)
                    edit_state.ScrollX = (float)(int)(cursor_offset.x - size.x + scroll_increment_x);
            }
            else
            {
                edit_state.ScrollX = 0.0f;
            }

            // Vertical scroll
            if (is_multiline)
            {
                float scroll_y = draw_window->Scroll.y;
                if (cursor_offset.y - g.FontSize < scroll_y)
                    scroll_y = ImMax(0.0f, cursor_offset.y - g.FontSize);
                else if (cursor_offset.y - size.y >= scroll_y)
                    scroll_y = cursor_offset.y - size.y;
                draw_window->DC.CursorPos.y += (draw_window->Scroll.y - scroll_y);   // To avoid a frame of lag
                draw_window->Scroll.y = scroll_y;
                render_pos.y = draw_window->DC.CursorPos.y;
            }
        }
        edit_state.CursorFollow = false;
        const ImVec2 render_scroll = ImVec2(edit_state.ScrollX, 0.0f);

        // Draw selection
        if (edit_state.StbState.select_start != edit_state.StbState.select_end)
        {
            const ImWchar* text_selected_begin = text_begin + ImMin(edit_state.StbState.select_start, edit_state.StbState.select_end);
            const ImWchar* text_selected_end = text_begin + ImMax(edit_state.StbState.select_start, edit_state.StbState.select_end);

            float bg_offy_up = is_multiline ? 0.0f : -1.0f;    // FIXME: those offsets should be part of the style? they don't play so well with multi-line selection.
            float bg_offy_dn = is_multiline ? 0.0f : 2.0f;
            ImU32 bg_color = GetColorU32(ImGuiCol_TextSelectedBg);
            ImVec2 rect_pos = render_pos + select_start_offset - render_scroll;
            for (const ImWchar* p = text_selected_begin; p < text_selected_end; )
            {
                if (rect_pos.y > clip_rect.w + g.FontSize)
                    break;
                if (rect_pos.y < clip_rect.y)
                {
                    while (p < text_selected_end)
                        if (*p++ == '\n')
                            break;
                }
                else
                {
                    ImVec2 rect_size = InputTextCalcTextSizeW(p, text_selected_end, &p, NULL, true);
                    if (rect_size.x <= 0.0f) rect_size.x = (float)(int)(g.Font->GetCharAdvance((unsigned short)' ') * 0.50f); // So we can see selected empty lines
                    ImRect rect(rect_pos + ImVec2(0.0f, bg_offy_up - g.FontSize), rect_pos +ImVec2(rect_size.x, bg_offy_dn));
                    rect.Clip(clip_rect);
                    if (rect.Overlaps(clip_rect))
                        draw_window->DrawList->AddRectFilled(rect.Min, rect.Max, bg_color);
                }
                rect_pos.x = render_pos.x - render_scroll.x;
                rect_pos.y += g.FontSize;
            }
        }

        draw_window->DrawList->AddText(g.Font, g.FontSize, render_pos - render_scroll, GetColorU32(ImGuiCol_Text), buf, buf+edit_state.CurLenA, 0.0f, is_multiline ? NULL : &clip_rect);

        // Draw blinking cursor
        ImVec2 cursor_screen_pos = render_pos + cursor_offset - render_scroll;
        bool cursor_is_visible = (g.InputTextState.CursorAnim <= 0.0f) || fmodf(g.InputTextState.CursorAnim, 1.20f) <= 0.80f;
        if (cursor_is_visible)
            draw_window->DrawList->AddLine(cursor_screen_pos + ImVec2(0.0f,-g.FontSize+0.5f), cursor_screen_pos + ImVec2(0.0f,-1.5f), GetColorU32(ImGuiCol_Text));

        // Notify OS of text input position for advanced IME (-1 x offset so that Windows IME can cover our cursor. Bit of an extra nicety.)
        if (is_editable)
            g.OsImePosRequest = ImVec2(cursor_screen_pos.x - 1, cursor_screen_pos.y - g.FontSize);    
    }
    else
    {
        // Render text only
        const char* buf_end = NULL;
        if (is_multiline)
            text_size = ImVec2(size.x, InputTextCalcTextLenAndLineCount(buf, &buf_end) * g.FontSize); // We don't need width
        draw_window->DrawList->AddText(g.Font, g.FontSize, render_pos, GetColorU32(ImGuiCol_Text), buf, buf_end, 0.0f, is_multiline ? NULL : &clip_rect);
    }

    if (is_multiline)
    {
        ImGui::Dummy(text_size + ImVec2(0.0f, g.FontSize)); // Always add room to scroll an extra line
        ImGui::EndChildFrame();
        ImGui::EndGroup();
    }

    if (is_password)
        ImGui::PopFont();

    // Log as text
    if (g.LogEnabled && !is_password)
        LogRenderedText(render_pos, buf, NULL);

    if (label_size.x > 0)
        RenderText(ImVec2(frame_bb.Max.x + style.ItemInnerSpacing.x, frame_bb.Min.y + style.FramePadding.y), label);

    if ((flags & ImGuiInputTextFlags_EnterReturnsTrue) != 0)
        return enter_pressed;
    else
        return value_changed;
}

bool ImGui::InputText(const char* label, char* buf, size_t buf_size, ImGuiInputTextFlags flags, ImGuiTextEditCallback callback, void* user_data)
{
    IM_ASSERT(!(flags & ImGuiInputTextFlags_Multiline)); // call InputTextMultiline()
    bool ret = InputTextEx(label, buf, (int)buf_size, ImVec2(0,0), flags, callback, user_data);
    return ret;
}

bool ImGui::InputTextMultiline(const char* label, char* buf, size_t buf_size, const ImVec2& size, ImGuiInputTextFlags flags, ImGuiTextEditCallback callback, void* user_data)
{
    bool ret = InputTextEx(label, buf, (int)buf_size, size, flags | ImGuiInputTextFlags_Multiline, callback, user_data);
    return ret;
}

// NB: scalar_format here must be a simple "%xx" format string with no prefix/suffix (unlike the Drag/Slider functions "display_format" argument)
bool ImGui::InputScalarEx(const char* label, ImGuiDataType data_type, void* data_ptr, void* step_ptr, void* step_fast_ptr, const char* scalar_format, ImGuiInputTextFlags extra_flags)
{
    ImGuiWindow* window = GetCurrentWindow();
    if (window->SkipItems)
        return false;

    ImGuiState& g = *GImGui;
    const ImGuiStyle& style = g.Style;
    const ImVec2 label_size = CalcTextSize(label, NULL, true);

    ImGui::BeginGroup();
    ImGui::PushID(label);
    const ImVec2 button_sz = ImVec2(g.FontSize, g.FontSize) + style.FramePadding*2.0f;
    if (step_ptr)
        ImGui::PushItemWidth(ImMax(1.0f, CalcItemWidth() - (button_sz.x + style.ItemInnerSpacing.x)*2));

    char buf[64];
    DataTypeFormatString(data_type, data_ptr, scalar_format, buf, IM_ARRAYSIZE(buf));

    bool value_changed = false;
    if (!(extra_flags & ImGuiInputTextFlags_CharsHexadecimal))
        extra_flags |= ImGuiInputTextFlags_CharsDecimal;
    extra_flags |= ImGuiInputTextFlags_AutoSelectAll;
    if (ImGui::InputText("", buf, IM_ARRAYSIZE(buf), extra_flags))
    {
        DataTypeApplyOpFromText(buf, GImGui->InputTextState.InitialText.begin(), data_type, data_ptr, scalar_format);
        value_changed = true;
    }

    // Step buttons
    if (step_ptr)
    {
        ImGui::PopItemWidth();
        ImGui::SameLine(0, style.ItemInnerSpacing.x);
        if (ButtonEx("-", button_sz, ImGuiButtonFlags_Repeat | ImGuiButtonFlags_DontClosePopups))
        {
            DataTypeApplyOp(data_type, '-', data_ptr, g.IO.KeyCtrl && step_fast_ptr ? step_fast_ptr : step_ptr);
            value_changed = true;
        }
        ImGui::SameLine(0, style.ItemInnerSpacing.x);
        if (ButtonEx("+", button_sz, ImGuiButtonFlags_Repeat | ImGuiButtonFlags_DontClosePopups))
        {
            DataTypeApplyOp(data_type, '+', data_ptr, g.IO.KeyCtrl && step_fast_ptr ? step_fast_ptr : step_ptr);
            value_changed = true;
        }
    }
    ImGui::PopID();

    if (label_size.x > 0)
    {
        ImGui::SameLine(0, style.ItemInnerSpacing.x);
        RenderText(ImVec2(window->DC.CursorPos.x, window->DC.CursorPos.y + style.FramePadding.y), label);
        ItemSize(label_size, style.FramePadding.y);
    }
    ImGui::EndGroup();

    return value_changed;
}

bool ImGui::InputFloat(const char* label, float* v, float step, float step_fast, int decimal_precision, ImGuiInputTextFlags extra_flags)
{
    char display_format[16];
    if (decimal_precision < 0)
        strcpy(display_format, "%f");      // Ideally we'd have a minimum decimal precision of 1 to visually denote that this is a float, while hiding non-significant digits? %f doesn't have a minimum of 1
    else
        ImFormatString(display_format, 16, "%%.%df", decimal_precision);
    return InputScalarEx(label, ImGuiDataType_Float, (void*)v, (void*)(step>0.0f ? &step : NULL), (void*)(step_fast>0.0f ? &step_fast : NULL), display_format, extra_flags);
}

bool ImGui::InputInt(const char* label, int* v, int step, int step_fast, ImGuiInputTextFlags extra_flags)
{
    // Hexadecimal input provided as a convenience but the flag name is awkward. Typically you'd use InputText() to parse your own data, if you want to handle prefixes.
    const char* scalar_format = (extra_flags & ImGuiInputTextFlags_CharsHexadecimal) ? "%08X" : "%d";
    return InputScalarEx(label, ImGuiDataType_Int, (void*)v, (void*)(step>0.0f ? &step : NULL), (void*)(step_fast>0.0f ? &step_fast : NULL), scalar_format, extra_flags);
}

bool ImGui::InputFloatN(const char* label, float* v, int components, int decimal_precision, ImGuiInputTextFlags extra_flags)
{
    ImGuiWindow* window = GetCurrentWindow();
    if (window->SkipItems)
        return false;

    ImGuiState& g = *GImGui;
    bool value_changed = false;
    ImGui::BeginGroup();
    ImGui::PushID(label);
    PushMultiItemsWidths(components);
    for (int i = 0; i < components; i++)
    {
        ImGui::PushID(i);
        value_changed |= ImGui::InputFloat("##v", &v[i], 0, 0, decimal_precision, extra_flags);
        ImGui::SameLine(0, g.Style.ItemInnerSpacing.x);
        ImGui::PopID();
        ImGui::PopItemWidth();
    }
    ImGui::PopID();

    window->DC.CurrentLineTextBaseOffset = ImMax(window->DC.CurrentLineTextBaseOffset, g.Style.FramePadding.y);
    ImGui::TextUnformatted(label, FindTextDisplayEnd(label));
    ImGui::EndGroup();

    return value_changed;
}

bool ImGui::InputFloat2(const char* label, float v[2], int decimal_precision, ImGuiInputTextFlags extra_flags)
{
    return InputFloatN(label, v, 2, decimal_precision, extra_flags);
}

bool ImGui::InputFloat3(const char* label, float v[3], int decimal_precision, ImGuiInputTextFlags extra_flags)
{
    return InputFloatN(label, v, 3, decimal_precision, extra_flags);
}

bool ImGui::InputFloat4(const char* label, float v[4], int decimal_precision, ImGuiInputTextFlags extra_flags)
{
    return InputFloatN(label, v, 4, decimal_precision, extra_flags);
}

bool ImGui::InputIntN(const char* label, int* v, int components, ImGuiInputTextFlags extra_flags)
{
    ImGuiWindow* window = GetCurrentWindow();
    if (window->SkipItems)
        return false;

    ImGuiState& g = *GImGui;
    bool value_changed = false;
    ImGui::BeginGroup();
    ImGui::PushID(label);
    PushMultiItemsWidths(components);
    for (int i = 0; i < components; i++)
    {
        ImGui::PushID(i);
        value_changed |= ImGui::InputInt("##v", &v[i], 0, 0, extra_flags);
        ImGui::SameLine(0, g.Style.ItemInnerSpacing.x);
        ImGui::PopID();
        ImGui::PopItemWidth();
    }
    ImGui::PopID();

    window->DC.CurrentLineTextBaseOffset = ImMax(window->DC.CurrentLineTextBaseOffset, g.Style.FramePadding.y);
    ImGui::TextUnformatted(label, FindTextDisplayEnd(label));
    ImGui::EndGroup();

    return value_changed;
}

bool ImGui::InputInt2(const char* label, int v[2], ImGuiInputTextFlags extra_flags)
{
    return InputIntN(label, v, 2, extra_flags);
}

bool ImGui::InputInt3(const char* label, int v[3], ImGuiInputTextFlags extra_flags)
{
    return InputIntN(label, v, 3, extra_flags);
}

bool ImGui::InputInt4(const char* label, int v[4], ImGuiInputTextFlags extra_flags)
{
    return InputIntN(label, v, 4, extra_flags);
}

static bool Items_ArrayGetter(void* data, int idx, const char** out_text)
{
    const char** items = (const char**)data;
    if (out_text)
        *out_text = items[idx];
    return true;
}

static bool Items_SingleStringGetter(void* data, int idx, const char** out_text)
{
    // FIXME-OPT: we could pre-compute the indices to fasten this. But only 1 active combo means the waste is limited.
    const char* items_separated_by_zeros = (const char*)data;
    int items_count = 0;
    const char* p = items_separated_by_zeros;
    while (*p)
    {
        if (idx == items_count)
            break;
        p += strlen(p) + 1;
        items_count++;
    }
    if (!*p)
        return false;
    if (out_text)
        *out_text = p;
    return true;
}

// Combo box helper allowing to pass an array of strings.
bool ImGui::Combo(const char* label, int* current_item, const char** items, int items_count, int height_in_items)
{
    const bool value_changed = Combo(label, current_item, Items_ArrayGetter, (void*)items, items_count, height_in_items);
    return value_changed;
}

// Combo box helper allowing to pass all items in a single string.
bool ImGui::Combo(const char* label, int* current_item, const char* items_separated_by_zeros, int height_in_items)
{
    int items_count = 0;
    const char* p = items_separated_by_zeros;       // FIXME-OPT: Avoid computing this, or at least only when combo is open
    while (*p)
    {
        p += strlen(p) + 1;
        items_count++;
    }
    bool value_changed = Combo(label, current_item, Items_SingleStringGetter, (void*)items_separated_by_zeros, items_count, height_in_items);
    return value_changed;
}

// Combo box function.
bool ImGui::Combo(const char* label, int* current_item, bool (*items_getter)(void*, int, const char**), void* data, int items_count, int height_in_items)
{
    ImGuiWindow* window = GetCurrentWindow();
    if (window->SkipItems)
        return false;

    ImGuiState& g = *GImGui;
    const ImGuiStyle& style = g.Style;
    const ImGuiID id = window->GetID(label);
    const float w = CalcItemWidth();

    const ImVec2 label_size = CalcTextSize(label, NULL, true);
    const ImRect frame_bb(window->DC.CursorPos, window->DC.CursorPos + ImVec2(w, label_size.y + style.FramePadding.y*2.0f));
    const ImRect total_bb(frame_bb.Min, frame_bb.Max + ImVec2(label_size.x > 0.0f ? style.ItemInnerSpacing.x + label_size.x : 0.0f, 0.0f));
    ItemSize(total_bb, style.FramePadding.y);
    if (!ItemAdd(total_bb, &id))
        return false;

    const float arrow_size = (g.FontSize + style.FramePadding.x * 2.0f);
    const bool hovered = IsHovered(frame_bb, id);

    const ImRect value_bb(frame_bb.Min, frame_bb.Max - ImVec2(arrow_size, 0.0f));
    RenderFrame(frame_bb.Min, frame_bb.Max, GetColorU32(ImGuiCol_FrameBg), true, style.FrameRounding);
    RenderFrame(ImVec2(frame_bb.Max.x-arrow_size, frame_bb.Min.y), frame_bb.Max, GetColorU32(hovered ? ImGuiCol_ButtonHovered : ImGuiCol_Button), true, style.FrameRounding); // FIXME-ROUNDING
    RenderCollapseTriangle(ImVec2(frame_bb.Max.x-arrow_size, frame_bb.Min.y) + style.FramePadding, true);

    if (*current_item >= 0 && *current_item < items_count)
    {
        const char* item_text;
        if (items_getter(data, *current_item, &item_text))
            RenderTextClipped(frame_bb.Min + style.FramePadding, value_bb.Max, item_text, NULL, NULL);
    }

    if (label_size.x > 0)
        RenderText(ImVec2(frame_bb.Max.x + style.ItemInnerSpacing.x, frame_bb.Min.y + style.FramePadding.y), label);

    bool menu_toggled = false;
    if (hovered)
    {
        SetHoveredID(id);
        if (g.IO.MouseClicked[0])
        {
            SetActiveID(0);
            if (IsPopupOpen(id))
            {
                ClosePopup(id);
            }
            else
            {
                FocusWindow(window);
                ImGui::OpenPopup(label);
                menu_toggled = true;
            }
        }
    }

    bool value_changed = false;
    if (IsPopupOpen(id))
    {
        // Size default to hold ~7 items
        if (height_in_items < 0)
            height_in_items = 7;

        float popup_height = (label_size.y + style.ItemSpacing.y) * ImMin(items_count, height_in_items) + (style.FramePadding.y * 3);
        ImRect popup_rect(ImVec2(frame_bb.Min.x, frame_bb.Max.y), ImVec2(frame_bb.Max.x, frame_bb.Max.y + popup_height));
        popup_rect.Max.y = ImMin(popup_rect.Max.y, g.IO.DisplaySize.y - style.DisplaySafeAreaPadding.y); // Adhoc height limit for Combo. Ideally should be handled in Begin() along with other popups size, we want to have the possibility of moving the popup above as well.
        ImGui::SetNextWindowPos(popup_rect.Min);
        ImGui::SetNextWindowSize(popup_rect.GetSize());
        ImGui::PushStyleVar(ImGuiStyleVar_WindowPadding, style.FramePadding);

        const ImGuiWindowFlags flags = ImGuiWindowFlags_ComboBox | ((window->Flags & ImGuiWindowFlags_ShowBorders) ? ImGuiWindowFlags_ShowBorders : 0);
        if (BeginPopupEx(label, flags))
        {
            // Display items
            ImGui::Spacing();
            for (int i = 0; i < items_count; i++)
            {
                ImGui::PushID((void*)(intptr_t)i);
                const bool item_selected = (i == *current_item);
                const char* item_text;
                if (!items_getter(data, i, &item_text))
                    item_text = "*Unknown item*";
                if (ImGui::Selectable(item_text, item_selected))
                {
                    SetActiveID(0);
                    value_changed = true;
                    *current_item = i;
                }
                if (item_selected && menu_toggled)
                    ImGui::SetScrollHere();
                ImGui::PopID();
            }
            ImGui::EndPopup();
        }
        ImGui::PopStyleVar();
    }
    return value_changed;
}

// Tip: pass an empty label (e.g. "##dummy") then you can use the space to draw other text or image.
// But you need to make sure the ID is unique, e.g. enclose calls in PushID/PopID.
bool ImGui::Selectable(const char* label, bool selected, ImGuiSelectableFlags flags, const ImVec2& size_arg)
{
    ImGuiWindow* window = GetCurrentWindow();
    if (window->SkipItems)
        return false;

    ImGuiState& g = *GImGui;
    const ImGuiStyle& style = g.Style;

    if ((flags & ImGuiSelectableFlags_SpanAllColumns) && window->DC.ColumnsCount > 1)
        PopClipRect();

    ImGuiID id = window->GetID(label);
    ImVec2 label_size = CalcTextSize(label, NULL, true);
    ImVec2 size(size_arg.x != 0.0f ? size_arg.x : label_size.x, size_arg.y != 0.0f ? size_arg.y : label_size.y);
    ImVec2 pos = window->DC.CursorPos;
    pos.y += window->DC.CurrentLineTextBaseOffset;
    ImRect bb(pos, pos + size);
    ItemSize(bb);

    // Fill horizontal space.
    ImVec2 window_padding = window->WindowPadding;
    float max_x = (flags & ImGuiSelectableFlags_SpanAllColumns) ? ImGui::GetWindowContentRegionMax().x : ImGui::GetContentRegionMax().x;
    float w_draw = ImMax(label_size.x, window->Pos.x + max_x - window_padding.x - window->DC.CursorPos.x);
    ImVec2 size_draw((size_arg.x != 0 && !(flags & ImGuiSelectableFlags_DrawFillAvailWidth)) ? size_arg.x : w_draw, size_arg.y != 0.0f ? size_arg.y : size.y);
    ImRect bb_with_spacing(pos, pos + size_draw);
    if (size_arg.x == 0.0f || (flags & ImGuiSelectableFlags_DrawFillAvailWidth))
        bb_with_spacing.Max.x += window_padding.x;

    // Selectables are tightly packed together, we extend the box to cover spacing between selectable.
    float spacing_L = (float)(int)(style.ItemSpacing.x * 0.5f);
    float spacing_U = (float)(int)(style.ItemSpacing.y * 0.5f);
    float spacing_R = style.ItemSpacing.x - spacing_L;
    float spacing_D = style.ItemSpacing.y - spacing_U;
    bb_with_spacing.Min.x -= spacing_L;
    bb_with_spacing.Min.y -= spacing_U;
    bb_with_spacing.Max.x += spacing_R;
    bb_with_spacing.Max.y += spacing_D;
    if (!ItemAdd(bb_with_spacing, &id))
    {
        if ((flags & ImGuiSelectableFlags_SpanAllColumns) && window->DC.ColumnsCount > 1)
            PushColumnClipRect();
        return false;
    }

    ImGuiButtonFlags button_flags = 0;
    if (flags & ImGuiSelectableFlags_Menu) button_flags |= ImGuiButtonFlags_PressedOnClick;
    if (flags & ImGuiSelectableFlags_MenuItem) button_flags |= ImGuiButtonFlags_PressedOnClick|ImGuiButtonFlags_PressedOnRelease;
    if (flags & ImGuiSelectableFlags_Disabled) button_flags |= ImGuiButtonFlags_Disabled;
    if (flags & ImGuiSelectableFlags_AllowDoubleClick) button_flags |= ImGuiButtonFlags_PressedOnDoubleClick;
    bool hovered, held;
    bool pressed = ButtonBehavior(bb_with_spacing, id, &hovered, &held, button_flags);
    if (flags & ImGuiSelectableFlags_Disabled)
        selected = false;

    // Render
    if (hovered || selected)
    {
        const ImU32 col = GetColorU32((held && hovered) ? ImGuiCol_HeaderActive : hovered ? ImGuiCol_HeaderHovered : ImGuiCol_Header);
        RenderFrame(bb_with_spacing.Min, bb_with_spacing.Max, col, false, 0.0f);
    }

    if ((flags & ImGuiSelectableFlags_SpanAllColumns) && window->DC.ColumnsCount > 1)
    {
        PushColumnClipRect();
        bb_with_spacing.Max.x -= (ImGui::GetContentRegionMax().x - max_x);
    }

    if (flags & ImGuiSelectableFlags_Disabled) ImGui::PushStyleColor(ImGuiCol_Text, g.Style.Colors[ImGuiCol_TextDisabled]);
    RenderTextClipped(bb.Min, bb_with_spacing.Max, label, NULL, &label_size);
    if (flags & ImGuiSelectableFlags_Disabled) ImGui::PopStyleColor();

    // Automatically close popups
    if (pressed && !(flags & ImGuiSelectableFlags_DontClosePopups) && (window->Flags & ImGuiWindowFlags_Popup))
        ImGui::CloseCurrentPopup();
    return pressed;
}

bool ImGui::Selectable(const char* label, bool* p_selected, ImGuiSelectableFlags flags, const ImVec2& size_arg)
{
    if (ImGui::Selectable(label, *p_selected, flags, size_arg))
    {
        *p_selected = !*p_selected;
        return true;
    }
    return false;
}

// Helper to calculate the size of a listbox and display a label on the right.
// Tip: To have a list filling the entire window width, PushItemWidth(-1) and pass an empty label "##empty"
bool ImGui::ListBoxHeader(const char* label, const ImVec2& size_arg)
{
    ImGuiWindow* window = GetCurrentWindow();
    if (window->SkipItems)
        return false;

    const ImGuiStyle& style = ImGui::GetStyle();
    const ImGuiID id = ImGui::GetID(label);
    const ImVec2 label_size = CalcTextSize(label, NULL, true);

    // Size default to hold ~7 items. Fractional number of items helps seeing that we can scroll down/up without looking at scrollbar.
    ImVec2 size = CalcItemSize(size_arg, CalcItemWidth(), ImGui::GetTextLineHeightWithSpacing() * 7.4f + style.ItemSpacing.y);
    ImVec2 frame_size = ImVec2(size.x, ImMax(size.y, label_size.y));
    ImRect frame_bb(window->DC.CursorPos, window->DC.CursorPos + frame_size);
    ImRect bb(frame_bb.Min, frame_bb.Max + ImVec2(label_size.x > 0.0f ? style.ItemInnerSpacing.x + label_size.x : 0.0f, 0.0f));
    window->DC.LastItemRect = bb;

    ImGui::BeginGroup();
    if (label_size.x > 0)
        RenderText(ImVec2(frame_bb.Max.x + style.ItemInnerSpacing.x, frame_bb.Min.y + style.FramePadding.y), label);

    ImGui::BeginChildFrame(id, frame_bb.GetSize());
    return true;
}

bool ImGui::ListBoxHeader(const char* label, int items_count, int height_in_items)
{
    // Size default to hold ~7 items. Fractional number of items helps seeing that we can scroll down/up without looking at scrollbar.
    // However we don't add +0.40f if items_count <= height_in_items. It is slightly dodgy, because it means a dynamic list of items will make the widget resize occasionally when it crosses that size.
    // I am expecting that someone will come and complain about this behavior in a remote future, then we can advise on a better solution.
    if (height_in_items < 0)
        height_in_items = ImMin(items_count, 7);
    float height_in_items_f = height_in_items < items_count ? (height_in_items + 0.40f) : (height_in_items + 0.00f);

    // We include ItemSpacing.y so that a list sized for the exact number of items doesn't make a scrollbar appears. We could also enforce that by passing a flag to BeginChild().
    ImVec2 size;
    size.x = 0.0f;
    size.y = ImGui::GetTextLineHeightWithSpacing() * height_in_items_f + ImGui::GetStyle().ItemSpacing.y;
    return ImGui::ListBoxHeader(label, size);
}

void ImGui::ListBoxFooter()
{
    ImGuiWindow* parent_window = GetParentWindow();
    const ImRect bb = parent_window->DC.LastItemRect;
    const ImGuiStyle& style = ImGui::GetStyle();

    ImGui::EndChildFrame();

    // Redeclare item size so that it includes the label (we have stored the full size in LastItemRect)
    // We call SameLine() to restore DC.CurrentLine* data
    ImGui::SameLine();
    parent_window->DC.CursorPos = bb.Min;
    ItemSize(bb, style.FramePadding.y);
    ImGui::EndGroup();
}

bool ImGui::ListBox(const char* label, int* current_item, const char** items, int items_count, int height_items)
{
    const bool value_changed = ListBox(label, current_item, Items_ArrayGetter, (void*)items, items_count, height_items);
    return value_changed;
}

bool ImGui::ListBox(const char* label, int* current_item, bool (*items_getter)(void*, int, const char**), void* data, int items_count, int height_in_items)
{
    if (!ImGui::ListBoxHeader(label, items_count, height_in_items))
        return false;

    // Assume all items have even height (= 1 line of text). If you need items of different or variable sizes you can create a custom version of ListBox() in your code without using the clipper.
    bool value_changed = false;
    ImGuiListClipper clipper(items_count, ImGui::GetTextLineHeightWithSpacing());
    for (int i = clipper.DisplayStart; i < clipper.DisplayEnd; i++)
    {
        const bool item_selected = (i == *current_item);
        const char* item_text;
        if (!items_getter(data, i, &item_text))
            item_text = "*Unknown item*";

        ImGui::PushID(i);
        if (ImGui::Selectable(item_text, item_selected))
        {
            *current_item = i;
            value_changed = true;
        }
        ImGui::PopID();
    }
    clipper.End();
    ImGui::ListBoxFooter();
    return value_changed;
}

bool ImGui::MenuItem(const char* label, const char* shortcut, bool selected, bool enabled)
{
    ImGuiWindow* window = GetCurrentWindow();
    if (window->SkipItems)
        return false;

    ImGuiState& g = *GImGui;
    ImVec2 pos = window->DC.CursorPos;
    ImVec2 label_size = CalcTextSize(label, NULL, true);
    ImVec2 shortcut_size = shortcut ? CalcTextSize(shortcut, NULL) : ImVec2(0.0f, 0.0f);
    float w = window->MenuColumns.DeclColumns(label_size.x, shortcut_size.x, (float)(int)(g.FontSize * 1.20f)); // Feedback for next frame
    float extra_w = ImMax(0.0f, ImGui::GetContentRegionAvail().x - w);

    bool pressed = ImGui::Selectable(label, false, ImGuiSelectableFlags_MenuItem | ImGuiSelectableFlags_DrawFillAvailWidth | (!enabled ? ImGuiSelectableFlags_Disabled : 0), ImVec2(w, 0.0f));
    if (shortcut_size.x > 0.0f)
    {
        ImGui::PushStyleColor(ImGuiCol_Text, g.Style.Colors[ImGuiCol_TextDisabled]);
        RenderText(pos + ImVec2(window->MenuColumns.Pos[1] + extra_w, 0.0f), shortcut, NULL, false);
        ImGui::PopStyleColor();
    }

    if (selected)
        RenderCheckMark(pos + ImVec2(window->MenuColumns.Pos[2] + extra_w + g.FontSize * 0.20f, 0.0f), GetColorU32(ImGuiCol_Text));

    return pressed;
}

bool ImGui::MenuItem(const char* label, const char* shortcut, bool* p_selected, bool enabled)
{
    if (ImGui::MenuItem(label, shortcut, p_selected ? *p_selected : false, enabled))
    {
        if (p_selected)
            *p_selected = !*p_selected;
        return true;
    }
    return false;
}

bool ImGui::BeginMainMenuBar()
{
    ImGuiState& g = *GImGui;
    ImGui::SetNextWindowPos(ImVec2(0.0f, 0.0f));
    ImGui::SetNextWindowSize(ImVec2(g.IO.DisplaySize.x, g.FontBaseSize + g.Style.FramePadding.y * 2.0f));
    ImGui::PushStyleVar(ImGuiStyleVar_WindowRounding, 0.0f);
    ImGui::PushStyleVar(ImGuiStyleVar_WindowMinSize, ImVec2(0,0));
    if (!ImGui::Begin("##MainMenuBar", NULL, ImGuiWindowFlags_NoTitleBar|ImGuiWindowFlags_NoResize|ImGuiWindowFlags_NoMove|ImGuiWindowFlags_NoScrollbar|ImGuiWindowFlags_NoSavedSettings|ImGuiWindowFlags_MenuBar)
        || !ImGui::BeginMenuBar())
    {
        ImGui::End();
        ImGui::PopStyleVar(2);
        return false;
    }
    g.CurrentWindow->DC.MenuBarOffsetX += g.Style.DisplaySafeAreaPadding.x;
    return true;
}

void ImGui::EndMainMenuBar()
{
    ImGui::EndMenuBar();
    ImGui::End();
    ImGui::PopStyleVar(2);
}

bool ImGui::BeginMenuBar()
{
    ImGuiWindow* window = GetCurrentWindow();
    if (window->SkipItems)
        return false;
    if (!(window->Flags & ImGuiWindowFlags_MenuBar))
        return false;

    IM_ASSERT(!window->DC.MenuBarAppending);
    ImGui::BeginGroup(); // Save position
    ImGui::PushID("##menubar");
    ImRect rect = window->MenuBarRect();
    PushClipRect(ImVec2(rect.Min.x+0.5f, rect.Min.y-0.5f+window->BorderSize), ImVec2(rect.Max.x+0.5f, rect.Max.y-0.5f), false);
    window->DC.CursorPos = ImVec2(rect.Min.x + window->DC.MenuBarOffsetX, rect.Min.y);// + g.Style.FramePadding.y);
    window->DC.LayoutType = ImGuiLayoutType_Horizontal;
    window->DC.MenuBarAppending = true;
    ImGui::AlignFirstTextHeightToWidgets();
    return true;
}

void ImGui::EndMenuBar()
{
    ImGuiWindow* window = GetCurrentWindow();
    if (window->SkipItems)
        return;

    IM_ASSERT(window->Flags & ImGuiWindowFlags_MenuBar);
    IM_ASSERT(window->DC.MenuBarAppending);
    PopClipRect();
    ImGui::PopID();
    window->DC.MenuBarOffsetX = window->DC.CursorPos.x - window->MenuBarRect().Min.x;
    window->DC.GroupStack.back().AdvanceCursor = false;
    ImGui::EndGroup();
    window->DC.LayoutType = ImGuiLayoutType_Vertical;
    window->DC.MenuBarAppending = false;
}

bool ImGui::BeginMenu(const char* label, bool enabled)
{
    ImGuiWindow* window = GetCurrentWindow();
    if (window->SkipItems)
        return false;

    ImGuiState& g = *GImGui;
    const ImGuiStyle& style = g.Style;
    const ImGuiID id = window->GetID(label);

    ImVec2 label_size = CalcTextSize(label, NULL, true);
    ImGuiWindow* backed_focused_window = g.FocusedWindow;

    bool pressed;
    bool opened = IsPopupOpen(id);
    bool menuset_opened = !(window->Flags & ImGuiWindowFlags_Popup) && (g.OpenedPopupStack.Size > g.CurrentPopupStack.Size && g.OpenedPopupStack[g.CurrentPopupStack.Size].ParentMenuSet == window->GetID("##menus"));
    if (menuset_opened)
        g.FocusedWindow = window;

    ImVec2 popup_pos, pos = window->DC.CursorPos;
    if (window->DC.LayoutType == ImGuiLayoutType_Horizontal)
    {
        popup_pos = ImVec2(pos.x - window->WindowPadding.x, pos.y - style.FramePadding.y + window->MenuBarHeight());
        window->DC.CursorPos.x += (float)(int)(style.ItemSpacing.x * 0.5f);
        ImGui::PushStyleVar(ImGuiStyleVar_ItemSpacing, style.ItemSpacing * 2.0f);
        float w = label_size.x;
        pressed = ImGui::Selectable(label, opened, ImGuiSelectableFlags_Menu | ImGuiSelectableFlags_DontClosePopups | (!enabled ? ImGuiSelectableFlags_Disabled : 0), ImVec2(w, 0.0f));
        ImGui::PopStyleVar();
        ImGui::SameLine();
        window->DC.CursorPos.x += (float)(int)(style.ItemSpacing.x * 0.5f);
    }
    else
    {
        popup_pos = ImVec2(pos.x, pos.y - style.WindowPadding.y);
        float w = window->MenuColumns.DeclColumns(label_size.x, 0.0f, (float)(int)(g.FontSize * 1.20f)); // Feedback to next frame
        float extra_w = ImMax(0.0f, ImGui::GetContentRegionAvail().x - w);
        pressed = ImGui::Selectable(label, opened, ImGuiSelectableFlags_Menu | ImGuiSelectableFlags_DontClosePopups | ImGuiSelectableFlags_DrawFillAvailWidth | (!enabled ? ImGuiSelectableFlags_Disabled : 0), ImVec2(w, 0.0f));
        if (!enabled) ImGui::PushStyleColor(ImGuiCol_Text, g.Style.Colors[ImGuiCol_TextDisabled]);
        RenderCollapseTriangle(pos + ImVec2(window->MenuColumns.Pos[2] + extra_w + g.FontSize * 0.20f, 0.0f), false);
        if (!enabled) ImGui::PopStyleColor();
    }

    bool hovered = enabled && IsHovered(window->DC.LastItemRect, id);
    if (menuset_opened)
        g.FocusedWindow = backed_focused_window;

    bool want_open = false, want_close = false;
    if (window->Flags & (ImGuiWindowFlags_Popup|ImGuiWindowFlags_ChildMenu))
    {
        // Implement http://bjk5.com/post/44698559168/breaking-down-amazons-mega-dropdown to avoid using timers so menus feel more reactive.
        bool moving_within_opened_triangle = false;
        if (g.HoveredWindow == window && g.OpenedPopupStack.Size > g.CurrentPopupStack.Size && g.OpenedPopupStack[g.CurrentPopupStack.Size].ParentWindow == window)
        {
            if (ImGuiWindow* next_window = g.OpenedPopupStack[g.CurrentPopupStack.Size].Window)
            {
                ImRect next_window_rect = next_window->Rect();
                ImVec2 ta = g.IO.MousePos - g.IO.MouseDelta;
                ImVec2 tb = (window->Pos.x < next_window->Pos.x) ? next_window_rect.GetTL() : next_window_rect.GetTR();
                ImVec2 tc = (window->Pos.x < next_window->Pos.x) ? next_window_rect.GetBL() : next_window_rect.GetBR();
                float extra = ImClamp(fabsf(ta.x - tb.x) * 0.30f, 5.0f, 30.0f); // add a bit of extra slack.
                ta.x += (window->Pos.x < next_window->Pos.x) ? -0.5f : +0.5f;   // to avoid numerical issues
                tb.y = ta.y + ImMax((tb.y - extra) - ta.y, -100.0f);            // triangle is maximum 200 high to limit the slope and the bias toward large sub-menus
                tc.y = ta.y + ImMin((tc.y + extra) - ta.y, +100.0f);
                moving_within_opened_triangle = ImIsPointInTriangle(g.IO.MousePos, ta, tb, tc);
                //window->DrawList->PushClipRectFullScreen(); window->DrawList->AddTriangleFilled(ta, tb, tc, moving_within_opened_triangle ? 0x80008000 : 0x80000080); window->DrawList->PopClipRect(); // Debug
            }
        }

        want_close = (opened && !hovered && g.HoveredWindow == window && g.HoveredIdPreviousFrame != 0 && g.HoveredIdPreviousFrame != id && !moving_within_opened_triangle);
        want_open = (!opened && hovered && !moving_within_opened_triangle) || (!opened && hovered && pressed);
    }
    else if (opened && pressed && menuset_opened) // menu-bar: click open menu to close
    {
        want_close = true;
        want_open = opened = false;
    }
    else if (pressed || (hovered && menuset_opened && !opened)) // menu-bar: first click to open, then hover to open others
        want_open = true;

    if (want_close && IsPopupOpen(id))
        ClosePopupToLevel(GImGui->CurrentPopupStack.Size);

    if (!opened && want_open && g.OpenedPopupStack.Size > g.CurrentPopupStack.Size)
    {
        // Don't recycle same menu level in the same frame, first close the other menu and yield for a frame.
        ImGui::OpenPopup(label);
        return false;
    }

    opened |= want_open;
    if (want_open)
        ImGui::OpenPopup(label);

    if (opened)
    {
        ImGui::SetNextWindowPos(popup_pos, ImGuiSetCond_Always);
        ImGuiWindowFlags flags = ImGuiWindowFlags_ShowBorders | ((window->Flags & (ImGuiWindowFlags_Popup|ImGuiWindowFlags_ChildMenu)) ? ImGuiWindowFlags_ChildMenu|ImGuiWindowFlags_ChildWindow : ImGuiWindowFlags_ChildMenu);
        opened = BeginPopupEx(label, flags); // opened can be 'false' when the popup is completely clipped (e.g. zero size display)
    }

    return opened;
}

void ImGui::EndMenu()
{
    ImGui::EndPopup();
}

// A little colored square. Return true when clicked.
// FIXME: May want to display/ignore the alpha component in the color display? Yet show it in the tooltip.
bool ImGui::ColorButton(const ImVec4& col, bool small_height, bool outline_border)
{
    ImGuiWindow* window = GetCurrentWindow();
    if (window->SkipItems)
        return false;

    ImGuiState& g = *GImGui;
    const ImGuiStyle& style = g.Style;
    const ImGuiID id = window->GetID("#colorbutton");
    const float square_size = g.FontSize;
    const ImRect bb(window->DC.CursorPos, window->DC.CursorPos + ImVec2(square_size + style.FramePadding.y*2, square_size + (small_height ? 0 : style.FramePadding.y*2)));
    ItemSize(bb, small_height ? 0.0f : style.FramePadding.y);
    if (!ItemAdd(bb, &id))
        return false;

    bool hovered, held;
    bool pressed = ButtonBehavior(bb, id, &hovered, &held);
    RenderFrame(bb.Min, bb.Max, GetColorU32(col), outline_border, style.FrameRounding);

    if (hovered)
        ImGui::SetTooltip("Color:\n(%.2f,%.2f,%.2f,%.2f)\n#%02X%02X%02X%02X", col.x, col.y, col.z, col.w, IM_F32_TO_INT8(col.x), IM_F32_TO_INT8(col.y), IM_F32_TO_INT8(col.z), IM_F32_TO_INT8(col.z));

    return pressed;
}

bool ImGui::ColorEdit3(const char* label, float col[3], ImGuiColorEditFlags flags)
{
    float col4[4] = { col[0], col[1], col[2], 1.0f };
    if (!ColorEdit4(label, col4, flags & ~ImGuiColorEditFlags_Alpha))
        return false;
    col[0] = col4[0]; col[1] = col4[1]; col[2] = col4[2];
    return true;
}

// Edit colors components (each component in 0.0f..1.0f range)
// Click on colored square to open a color picker (unless ImGuiColorEditFlags_NoPicker is set). Use CTRL-Click to input value and TAB to go to next item.
bool ImGui::ColorEdit4(const char* label, float col[4], ImGuiColorEditFlags flags)
{
    ImGuiWindow* window = GetCurrentWindow();
    if (window->SkipItems)
        return false;

    ImGuiState& g = *GImGui;
    const ImGuiStyle& style = g.Style;
    const ImGuiID id = window->GetID(label);
    const float w_full = CalcItemWidth();
    const float square_sz_with_spacing = (flags & ImGuiColorEditFlags_NoColorSquare) ? 0.0f : (g.FontSize + style.FramePadding.y * 2.0f + style.ItemInnerSpacing.x);

    // If no mode is specified, defaults to RGB
    if (!(flags & ImGuiColorEditFlags_ModeMask_))
        flags |= ImGuiColorEditFlags_RGB;

    // If we're not showing any slider there's no point in querying color mode, nor showing the options menu, nor doing any HSV conversions
    if (flags & ImGuiColorEditFlags_NoSliders)
        flags = (flags & (~ImGuiColorEditFlags_ModeMask_)) | ImGuiColorEditFlags_RGB | ImGuiColorEditFlags_NoOptions;

    // Read back edit mode from persistent storage
    if (!(flags & ImGuiColorEditFlags_NoOptions))
        flags = (flags & (~ImGuiColorEditFlags_ModeMask_)) | (g.ColorEditModeStorage.GetInt(id, (flags & ImGuiColorEditFlags_ModeMask_)) & ImGuiColorEditFlags_ModeMask_);

    // Check that exactly one of RGB/HSV/HEX is set
    IM_ASSERT(ImIsPowerOfTwo((int)(flags & ImGuiColorEditFlags_ModeMask_))); // 

    float f[4] = { col[0], col[1], col[2], col[3] };
    if (flags & ImGuiColorEditFlags_HSV)
        ImGui::ColorConvertRGBtoHSV(f[0], f[1], f[2], f[0], f[1], f[2]);

    int i[4] = { IM_F32_TO_INT8(f[0]), IM_F32_TO_INT8(f[1]), IM_F32_TO_INT8(f[2]), IM_F32_TO_INT8(f[3]) };

    bool alpha = (flags & ImGuiColorEditFlags_Alpha) != 0;
    bool value_changed = false;
    int components = alpha ? 4 : 3;

    ImGui::BeginGroup();
    ImGui::PushID(label);

    if ((flags & (ImGuiColorEditFlags_RGB | ImGuiColorEditFlags_HSV)) != 0 && (flags & ImGuiColorEditFlags_NoSliders) == 0)
    {
        // RGB/HSV 0..255 Sliders
        const float w_items_all = w_full - square_sz_with_spacing;
        const float w_item_one  = ImMax(1.0f, (float)(int)((w_items_all - (style.ItemInnerSpacing.x) * (components-1)) / (float)components));
        const float w_item_last = ImMax(1.0f, (float)(int)(w_items_all - (w_item_one + style.ItemInnerSpacing.x) * (components-1)));

        const bool hide_prefix = (w_item_one <= CalcTextSize("M:999").x);
        const char* ids[4] = { "##X", "##Y", "##Z", "##W" };
        const char* fmt_table[3][4] =
        {
            {   "%3.0f",   "%3.0f",   "%3.0f",   "%3.0f" }, // Short display
            { "R:%3.0f", "G:%3.0f", "B:%3.0f", "A:%3.0f" }, // Long display for RGBA
            { "H:%3.0f", "S:%3.0f", "V:%3.0f", "A:%3.0f" }  // Long display for HSVV
        };
        const char** fmt = hide_prefix ? fmt_table[0] : (flags & ImGuiColorEditFlags_HSV) ? fmt_table[2] : fmt_table[1];

        ImGui::PushItemWidth(w_item_one);
        for (int n = 0; n < components; n++)
        {
            if (n > 0)
                ImGui::SameLine(0, style.ItemInnerSpacing.x);
            if (n + 1 == components)
                ImGui::PushItemWidth(w_item_last);
            value_changed |= ImGui::DragInt(ids[n], &i[n], 1.0f, 0, 255, fmt[n]);
        }
        ImGui::PopItemWidth();
        ImGui::PopItemWidth();
    }
    else if ((flags & ImGuiColorEditFlags_HEX) != 0 && (flags & ImGuiColorEditFlags_NoSliders) == 0)
    {
        // RGB Hexadecimal Input
        const float w_slider_all = w_full - square_sz_with_spacing;
        char buf[64];
        if (alpha)
            ImFormatString(buf, IM_ARRAYSIZE(buf), "#%02X%02X%02X%02X", i[0], i[1], i[2], i[3]);
        else
            ImFormatString(buf, IM_ARRAYSIZE(buf), "#%02X%02X%02X", i[0], i[1], i[2]);
        ImGui::PushItemWidth(w_slider_all);
        if (ImGui::InputText("##Text", buf, IM_ARRAYSIZE(buf), ImGuiInputTextFlags_CharsHexadecimal | ImGuiInputTextFlags_CharsUppercase))
        {
            value_changed |= true;
            char* p = buf;
            while (*p == '#' || ImCharIsSpace(*p))
                p++;
            i[0] = i[1] = i[2] = i[3] = 0;
            if (alpha)
                sscanf(p, "%02X%02X%02X%02X", (unsigned int*)&i[0], (unsigned int*)&i[1], (unsigned int*)&i[2], (unsigned int*)&i[3]); // Treat at unsigned (%X is unsigned)
            else
                sscanf(p, "%02X%02X%02X", (unsigned int*)&i[0], (unsigned int*)&i[1], (unsigned int*)&i[2]);
        }
        ImGui::PopItemWidth();
    }

    const char* label_display_end = FindTextDisplayEnd(label);

    bool picker_active = false;
    if (!(flags & ImGuiColorEditFlags_NoColorSquare))
    {
        if (!(flags & ImGuiColorEditFlags_NoSliders))
            ImGui::SameLine(0, style.ItemInnerSpacing.x);

        const ImVec4 col_display(col[0], col[1], col[2], 1.0f);
        if (ImGui::ColorButton(col_display))
        {
            if (!(flags & ImGuiColorEditFlags_NoPicker))
            {
                ImGui::OpenPopup("picker");
                ImGui::SetNextWindowPos(window->DC.LastItemRect.GetBL() + ImVec2(-1,style.ItemSpacing.y));
            }
        }
        else if (!(flags & ImGuiColorEditFlags_NoOptions) && ImGui::IsItemHovered() && ImGui::IsMouseClicked(1))
        {
            ImGui::OpenPopup("context");
        }

        if (ImGui::BeginPopup("picker"))
        {
            picker_active = true;
            if (label != label_display_end)
                ImGui::TextUnformatted(label, label_display_end);
            ImGui::PushItemWidth(256.0f + (alpha ? 2 : 1) * (style.ItemInnerSpacing.x));
            value_changed |= ImGui::ColorPicker4("##picker", col, (flags & ImGuiColorEditFlags_Alpha) | (ImGuiColorEditFlags_RGB | ImGuiColorEditFlags_HSV | ImGuiColorEditFlags_HEX));
            ImGui::PopItemWidth();
            ImGui::EndPopup();
        }
        if (!(flags & ImGuiColorEditFlags_NoOptions) && ImGui::BeginPopup("context"))
        {
            // FIXME-LOCALIZATION
            if (ImGui::MenuItem("Edit as RGB", NULL, (flags & ImGuiColorEditFlags_RGB)?1:0)) g.ColorEditModeStorage.SetInt(id, (int)(ImGuiColorEditFlags_RGB));
            if (ImGui::MenuItem("Edit as HSV", NULL, (flags & ImGuiColorEditFlags_HSV)?1:0)) g.ColorEditModeStorage.SetInt(id, (int)(ImGuiColorEditFlags_HSV));
            if (ImGui::MenuItem("Edit as Hexadecimal", NULL, (flags & ImGuiColorEditFlags_HEX)?1:0)) g.ColorEditModeStorage.SetInt(id, (int)(ImGuiColorEditFlags_HEX));
            ImGui::EndPopup();
        }

        // Recreate our own tooltip over's ColorButton() one because we want to display correct alpha here
        if (ImGui::IsItemHovered())
            ImGui::SetTooltip("Color:\n(%.2f,%.2f,%.2f,%.2f)\n#%02X%02X%02X%02X", col[0], col[1], col[2], col[3], IM_F32_TO_INT8(col[0]), IM_F32_TO_INT8(col[1]), IM_F32_TO_INT8(col[2]), IM_F32_TO_INT8(col[3]));
    }

    if (label != label_display_end)
    {
        ImGui::SameLine(0, style.ItemInnerSpacing.x);
        ImGui::TextUnformatted(label, label_display_end);
    }

    // Convert back
    if (!picker_active)
    {
        for (int n = 0; n < 4; n++)
            f[n] = i[n] / 255.0f;
        if (flags & ImGuiColorEditFlags_HSV)
            ImGui::ColorConvertHSVtoRGB(f[0], f[1], f[2], f[0], f[1], f[2]);
        if (value_changed)
        {
            col[0] = f[0];
            col[1] = f[1];
            col[2] = f[2];
            if (alpha)
                col[3] = f[3];
        }
    }

    ImGui::PopID();
    ImGui::EndGroup();

    return value_changed;
}

bool ImGui::ColorPicker3(const char* label, float col[3], ImGuiColorEditFlags flags)
{
    float col4[4] = { col[0], col[1], col[2], 1.0f };
    if (!ColorPicker4(label, col4, flags & ~ImGuiColorEditFlags_Alpha))
        return false;
    col[0] = col4[1]; col[1] = col4[1]; col[2] = col4[2];
    return true;
}

// ColorPicker v2.50 WIP 
// see https://github.com/ocornut/imgui/issues/346
// TODO: Missing color square
// TODO: English strings in context menu (see FIXME-LOCALIZATION)
bool ImGui::ColorPicker4(const char* label, float col[4], ImGuiColorEditFlags flags)
{
    ImGuiIO& io = ImGui::GetIO();
    ImGuiStyle& style = ImGui::GetStyle();
    ImDrawList* draw_list = ImGui::GetWindowDrawList();

    // Setup
    bool alpha = (flags & ImGuiColorEditFlags_Alpha) != 0;
    ImVec2 picker_pos = ImGui::GetCursorScreenPos();
    float bars_width = ImGui::GetWindowFontSize() * 1.0f;                                                           // Arbitrary smallish width of Hue/Alpha picking bars
    float sv_picker_size = ImMax(bars_width * 2, ImGui::CalcItemWidth() - (alpha ? 2 : 1) * (bars_width + style.ItemInnerSpacing.x)); // Saturation/Value picking box
    float bar0_pos_x = picker_pos.x + sv_picker_size + style.ItemInnerSpacing.x;
    float bar1_pos_x = bar0_pos_x + bars_width + style.ItemInnerSpacing.x;

    float H,S,V;
    ImGui::ColorConvertRGBtoHSV(col[0], col[1], col[2], H, S, V);

    // Color matrix logic
    bool value_changed = false, hsv_changed = false;
    ImGui::BeginGroup();
    ImGui::InvisibleButton("sv", ImVec2(sv_picker_size, sv_picker_size));
    if (ImGui::IsItemActive())
    {
        S = ImSaturate((io.MousePos.x - picker_pos.x) / (sv_picker_size-1));
        V = 1.0f - ImSaturate((io.MousePos.y - picker_pos.y) / (sv_picker_size-1));
        value_changed = hsv_changed = true;
    }

    // Hue bar logic
    ImGui::SetCursorScreenPos(ImVec2(bar0_pos_x, picker_pos.y));
    ImGui::InvisibleButton("hue", ImVec2(bars_width, sv_picker_size));
    if (ImGui::IsItemActive())
    {
        H = ImSaturate((io.MousePos.y - picker_pos.y) / (sv_picker_size-1));
        value_changed = hsv_changed = true;
    }

    // Alpha bar logic
    if (alpha)
    {
        ImGui::SetCursorScreenPos(ImVec2(bar1_pos_x, picker_pos.y));
        ImGui::InvisibleButton("alpha", ImVec2(bars_width, sv_picker_size));
        if (ImGui::IsItemActive())
        {
            col[3] = 1.0f - ImSaturate((io.MousePos.y - picker_pos.y) / (sv_picker_size-1));
            value_changed = true;
        }
    }

    const char* label_display_end = FindTextDisplayEnd(label);
    if (label != label_display_end)
    {
        ImGui::SameLine(0, style.ItemInnerSpacing.x);
        ImGui::TextUnformatted(label, label_display_end);
    }

    // Convert back color to RGB
    if (hsv_changed)
        ImGui::ColorConvertHSVtoRGB(H >= 1.0f ? H - 10 * 1e-6f : H, S > 0.0f ? S : 10*1e-6f, V > 0.0f ? V : 1e-6f, col[0], col[1], col[2]);

    // R,G,B and H,S,V slider color editor
    if (!(flags & ImGuiColorEditFlags_NoSliders))
    {
        if ((flags & ImGuiColorEditFlags_ModeMask_) == 0)
            flags = ImGuiColorEditFlags_RGB | ImGuiColorEditFlags_HSV | ImGuiColorEditFlags_HEX;
        ImGui::PushItemWidth((alpha ? bar1_pos_x : bar0_pos_x) + bars_width - picker_pos.x);
        ImGuiColorEditFlags sub_flags = (alpha ? ImGuiColorEditFlags_Alpha : 0) | ImGuiColorEditFlags_NoPicker | ImGuiColorEditFlags_NoOptions | ImGuiColorEditFlags_NoColorSquare;
        if (flags & ImGuiColorEditFlags_RGB)
            value_changed |= ImGui::ColorEdit4("##rgb", col, sub_flags | ImGuiColorEditFlags_RGB);
        if (flags & ImGuiColorEditFlags_HSV)
            value_changed |= ImGui::ColorEdit4("##hsv", col, sub_flags | ImGuiColorEditFlags_HSV);
        if (flags & ImGuiColorEditFlags_HEX)
            value_changed |= ImGui::ColorEdit4("##hex", col, sub_flags | ImGuiColorEditFlags_HEX);
        ImGui::PopItemWidth();
    }

    // Try to cancel hue wrap (after ColorEdit), if any
    if (value_changed)
    {
        float new_H, new_S, new_V;
        ImGui::ColorConvertRGBtoHSV(col[0], col[1], col[2], new_H, new_S, new_V);
        if (new_H <= 0 && H > 0) 
        {
            if (new_V <= 0 && V != new_V)
                ImGui::ColorConvertHSVtoRGB(H, S, new_V <= 0 ? V * 0.5f : new_V, col[0], col[1], col[2]);
            else if (new_S <= 0)
                ImGui::ColorConvertHSVtoRGB(H, new_S <= 0 ? S * 0.5f : new_S, new_V, col[0], col[1], col[2]);
        }
    }

    // Render hue bar
    ImVec4 hue_color_f(1, 1, 1, 1);
    ImGui::ColorConvertHSVtoRGB(H, 1, 1, hue_color_f.x, hue_color_f.y, hue_color_f.z);
    ImU32 hue_colors[] = { IM_COL32(255,0,0,255), IM_COL32(255,255,0,255), IM_COL32(0,255,0,255), IM_COL32(0,255,255,255), IM_COL32(0,0,255,255), IM_COL32(255,0,255,255), IM_COL32(255,0,0,255) };
    for (int i = 0; i < 6; ++i)
    {
        draw_list->AddRectFilledMultiColor(
            ImVec2(bar0_pos_x, picker_pos.y + i * (sv_picker_size / 6)),
            ImVec2(bar0_pos_x + bars_width, picker_pos.y + (i + 1) * (sv_picker_size / 6)),
            hue_colors[i], hue_colors[i], hue_colors[i + 1], hue_colors[i + 1]);
    }
    float bar0_line_y = (float)(int)(picker_pos.y + H * sv_picker_size + 0.5f);
    draw_list->AddLine(ImVec2(bar0_pos_x - 1, bar0_line_y), ImVec2(bar0_pos_x + bars_width + 1, bar0_line_y), IM_COL32_WHITE);

    // Render alpha bar
    if (alpha)
    {
        float alpha = ImSaturate(col[3]);
        float bar1_line_y = (float)(int)(picker_pos.y + (1.0f-alpha) * sv_picker_size + 0.5f);
        draw_list->AddRectFilledMultiColor(ImVec2(bar1_pos_x, picker_pos.y), ImVec2(bar1_pos_x + bars_width, picker_pos.y + sv_picker_size), IM_COL32_WHITE, IM_COL32_WHITE, IM_COL32_BLACK, IM_COL32_BLACK);
        draw_list->AddLine(ImVec2(bar1_pos_x - 1, bar1_line_y), ImVec2(bar1_pos_x + bars_width + 1, bar1_line_y), IM_COL32_WHITE);
    }

    // Render color matrix
    ImU32 hue_color32 = ImGui::ColorConvertFloat4ToU32(hue_color_f);
    draw_list->AddRectFilledMultiColor(picker_pos, picker_pos + ImVec2(sv_picker_size,sv_picker_size), IM_COL32_WHITE, hue_color32, hue_color32, IM_COL32_WHITE);
    draw_list->AddRectFilledMultiColor(picker_pos, picker_pos + ImVec2(sv_picker_size,sv_picker_size), IM_COL32_BLACK_TRANS, IM_COL32_BLACK_TRANS, IM_COL32_BLACK, IM_COL32_BLACK);

    // Render cross-hair
    const float CROSSHAIR_SIZE = 7.0f;
    ImVec2 p((float)(int)(picker_pos.x + S * sv_picker_size + 0.5f), (float)(int)(picker_pos.y + (1 - V) * sv_picker_size + 0.5f));
    draw_list->AddLine(ImVec2(p.x - CROSSHAIR_SIZE, p.y), ImVec2(p.x - 2, p.y), IM_COL32_WHITE);
    draw_list->AddLine(ImVec2(p.x + CROSSHAIR_SIZE, p.y), ImVec2(p.x + 2, p.y), IM_COL32_WHITE);
    draw_list->AddLine(ImVec2(p.x, p.y + CROSSHAIR_SIZE), ImVec2(p.x, p.y + 2), IM_COL32_WHITE);
    draw_list->AddLine(ImVec2(p.x, p.y - CROSSHAIR_SIZE), ImVec2(p.x, p.y - 2), IM_COL32_WHITE);
    ImGui::EndGroup();

    return value_changed;
}

// Horizontal separating line.
void ImGui::Separator()
{
    ImGuiWindow* window = GetCurrentWindow();
    if (window->SkipItems)
        return;

    if (window->DC.ColumnsCount > 1)
        PopClipRect();

    float x1 = window->Pos.x;
    float x2 = window->Pos.x + window->Size.x;
    if (!window->DC.GroupStack.empty())
        x1 += window->DC.IndentX;

    const ImRect bb(ImVec2(x1, window->DC.CursorPos.y), ImVec2(x2, window->DC.CursorPos.y));
    ItemSize(ImVec2(0.0f, 0.0f)); // NB: we don't provide our width so that it doesn't get feed back into AutoFit   // FIXME: Height should be 1.0f not 0.0f ?
    if (!ItemAdd(bb, NULL))
    {
        if (window->DC.ColumnsCount > 1)
            PushColumnClipRect();
        return;
    }

    window->DrawList->AddLine(bb.Min, bb.Max, GetColorU32(ImGuiCol_Border));

    ImGuiState& g = *GImGui;
    if (g.LogEnabled)
        ImGui::LogText(IM_NEWLINE "--------------------------------");

    if (window->DC.ColumnsCount > 1)
    {
        PushColumnClipRect();
        window->DC.ColumnsCellMinY = window->DC.CursorPos.y;
    }
}

void ImGui::Spacing()
{
    ImGuiWindow* window = GetCurrentWindow();
    if (window->SkipItems)
        return;
    ItemSize(ImVec2(0,0));
}

void ImGui::Dummy(const ImVec2& size)
{
    ImGuiWindow* window = GetCurrentWindow();
    if (window->SkipItems)
        return;
    
    const ImRect bb(window->DC.CursorPos, window->DC.CursorPos + size);
    ItemSize(bb);
    ItemAdd(bb, NULL);
}

bool ImGui::IsRectVisible(const ImVec2& size)
{
    ImGuiWindow* window = GetCurrentWindowRead();
    return window->ClipRect.Overlaps(ImRect(window->DC.CursorPos, window->DC.CursorPos + size));
}

void ImGui::BeginGroup()
{
    ImGuiWindow* window = GetCurrentWindow();

    window->DC.GroupStack.resize(window->DC.GroupStack.Size + 1);
    ImGuiGroupData& group_data = window->DC.GroupStack.back();
    group_data.BackupCursorPos = window->DC.CursorPos;
    group_data.BackupCursorMaxPos = window->DC.CursorMaxPos;
    group_data.BackupIndentX = window->DC.IndentX;
    group_data.BackupCurrentLineHeight = window->DC.CurrentLineHeight;
    group_data.BackupCurrentLineTextBaseOffset = window->DC.CurrentLineTextBaseOffset;
    group_data.BackupLogLinePosY = window->DC.LogLinePosY;
    group_data.AdvanceCursor = true;

    window->DC.IndentX = window->DC.CursorPos.x - window->Pos.x;
    window->DC.CursorMaxPos = window->DC.CursorPos;
    window->DC.CurrentLineHeight = 0.0f;
    window->DC.LogLinePosY = window->DC.CursorPos.y - 9999.0f;
}

void ImGui::EndGroup()
{
    ImGuiWindow* window = GetCurrentWindow();
    ImGuiStyle& style = ImGui::GetStyle();

    IM_ASSERT(!window->DC.GroupStack.empty());	// Mismatched BeginGroup()/EndGroup() calls

    ImGuiGroupData& group_data = window->DC.GroupStack.back();

    ImRect group_bb(group_data.BackupCursorPos, window->DC.CursorMaxPos);
    group_bb.Max.y -= style.ItemSpacing.y;      // Cancel out last vertical spacing because we are adding one ourselves.
    group_bb.Max = ImMax(group_bb.Min, group_bb.Max);

    window->DC.CursorPos = group_data.BackupCursorPos;
    window->DC.CursorMaxPos = ImMax(group_data.BackupCursorMaxPos, window->DC.CursorMaxPos);
    window->DC.CurrentLineHeight = group_data.BackupCurrentLineHeight;
    window->DC.CurrentLineTextBaseOffset = group_data.BackupCurrentLineTextBaseOffset;
    window->DC.IndentX = group_data.BackupIndentX;
    window->DC.LogLinePosY = window->DC.CursorPos.y - 9999.0f;

    if (group_data.AdvanceCursor)
    {
        window->DC.CurrentLineTextBaseOffset = ImMax(window->DC.PrevLineTextBaseOffset, group_data.BackupCurrentLineTextBaseOffset);      // FIXME: Incorrect, we should grab the base offset from the *first line* of the group but it is hard to obtain now.
        ItemSize(group_bb.GetSize(), group_data.BackupCurrentLineTextBaseOffset);
        ItemAdd(group_bb, NULL);
    }

    window->DC.GroupStack.pop_back();

    //window->DrawList->AddRect(group_bb.Min, group_bb.Max, 0xFFFF00FF);   // Debug
}

// Gets back to previous line and continue with horizontal layout
//      local_pos_x == 0   : follow on previous item
//      local_pos_x != 0   : align to specified column
//      spacing_w < 0   : use default spacing if column_x==0, no spacing if column_x!=0
//      spacing_w >= 0  : enforce spacing
void ImGui::SameLine(float local_pos_x, float spacing_w)
{
    ImGuiWindow* window = GetCurrentWindow();
    if (window->SkipItems)
        return;

    ImGuiState& g = *GImGui;
    float x, y;
    if (local_pos_x != 0.0f)
    {
        if (spacing_w < 0.0f) spacing_w = 0.0f;
        x = window->Pos.x - window->Scroll.x + local_pos_x + spacing_w;
        y = window->DC.CursorPosPrevLine.y;
    }
    else
    {
        if (spacing_w < 0.0f) spacing_w = g.Style.ItemSpacing.x;
        x = window->DC.CursorPosPrevLine.x + spacing_w;
        y = window->DC.CursorPosPrevLine.y;
    }
    window->DC.CurrentLineHeight = window->DC.PrevLineHeight;
    window->DC.CurrentLineTextBaseOffset = window->DC.PrevLineTextBaseOffset;
    window->DC.CursorPos = ImVec2(x, y);
}

void ImGui::NextColumn()
{
    ImGuiWindow* window = GetCurrentWindow();
    if (window->SkipItems)
        return;

    ImGuiState& g = *GImGui;
    if (window->DC.ColumnsCount > 1)
    {
        ImGui::PopItemWidth();
        PopClipRect();

        window->DC.ColumnsCellMaxY = ImMax(window->DC.ColumnsCellMaxY, window->DC.CursorPos.y);
        if (++window->DC.ColumnsCurrent < window->DC.ColumnsCount)
        {
            // Columns 1+ cancel out IndentX
            window->DC.ColumnsOffsetX = ImGui::GetColumnOffset(window->DC.ColumnsCurrent) - window->DC.IndentX + g.Style.ItemSpacing.x;
            window->DrawList->ChannelsSetCurrent(window->DC.ColumnsCurrent);
        }
        else
        {
            window->DC.ColumnsCurrent = 0;
            window->DC.ColumnsOffsetX = 0.0f;
            window->DC.ColumnsCellMinY = window->DC.ColumnsCellMaxY;
            window->DrawList->ChannelsSetCurrent(0);
        }
        window->DC.CursorPos.x = (float)(int)(window->Pos.x + window->DC.IndentX + window->DC.ColumnsOffsetX);
        window->DC.CursorPos.y = window->DC.ColumnsCellMinY;
        window->DC.CurrentLineHeight = 0.0f;
        window->DC.CurrentLineTextBaseOffset = 0.0f;

        PushColumnClipRect();
        ImGui::PushItemWidth(ImGui::GetColumnWidth() * 0.65f);  // FIXME: Move on columns setup
    }
}

int ImGui::GetColumnIndex()
{
    ImGuiWindow* window = GetCurrentWindowRead();
    return window->DC.ColumnsCurrent;
}

int ImGui::GetColumnsCount()
{
    ImGuiWindow* window = GetCurrentWindowRead();
    return window->DC.ColumnsCount;
}

static float GetDraggedColumnOffset(int column_index)
{
    // Active (dragged) column always follow mouse. The reason we need this is that dragging a column to the right edge of an auto-resizing
    // window creates a feedback loop because we store normalized positions. So while dragging we enforce absolute positioning.
    ImGuiState& g = *GImGui;
    ImGuiWindow* window = ImGui::GetCurrentWindowRead();
    IM_ASSERT(column_index > 0); // We cannot drag column 0. If you get this assert you may have a conflict between the ID of your columns and another widgets.
    IM_ASSERT(g.ActiveId == window->DC.ColumnsSetID + ImGuiID(column_index));

    float x = g.IO.MousePos.x + g.ActiveClickDeltaToCenter.x - window->Pos.x;
    x = ImClamp(x, ImGui::GetColumnOffset(column_index-1)+g.Style.ColumnsMinSpacing, ImGui::GetColumnOffset(column_index+1)-g.Style.ColumnsMinSpacing);

    return (float)(int)x;
}

float ImGui::GetColumnOffset(int column_index)
{
    ImGuiState& g = *GImGui;
    ImGuiWindow* window = GetCurrentWindowRead();
    if (column_index < 0)
        column_index = window->DC.ColumnsCurrent;

    if (g.ActiveId)
    {
        const ImGuiID column_id = window->DC.ColumnsSetID + ImGuiID(column_index);
        if (g.ActiveId == column_id)
            return GetDraggedColumnOffset(column_index);
    }

    IM_ASSERT(column_index < window->DC.ColumnsData.Size);
    const float t = window->DC.ColumnsData[column_index].OffsetNorm;
    const float x_offset = window->DC.ColumnsMinX + t * (window->DC.ColumnsMaxX - window->DC.ColumnsMinX);
    return (float)(int)x_offset;
}

void ImGui::SetColumnOffset(int column_index, float offset)
{
    ImGuiWindow* window = GetCurrentWindow();
    if (column_index < 0)
        column_index = window->DC.ColumnsCurrent;

    IM_ASSERT(column_index < window->DC.ColumnsData.Size);
    const float t = (offset - window->DC.ColumnsMinX) / (window->DC.ColumnsMaxX - window->DC.ColumnsMinX);
    window->DC.ColumnsData[column_index].OffsetNorm = t;

    const ImGuiID column_id = window->DC.ColumnsSetID + ImGuiID(column_index);
    window->DC.StateStorage->SetFloat(column_id, t);
}

float ImGui::GetColumnWidth(int column_index)
{
    ImGuiWindow* window = GetCurrentWindowRead();
    if (column_index < 0)
        column_index = window->DC.ColumnsCurrent;

    const float w = GetColumnOffset(column_index+1) - GetColumnOffset(column_index);
    return w;
}

static void PushColumnClipRect(int column_index)
{
    ImGuiWindow* window = ImGui::GetCurrentWindow();
    if (column_index < 0)
        column_index = window->DC.ColumnsCurrent;

    const float x1 = window->Pos.x + ImGui::GetColumnOffset(column_index) - 1;
    const float x2 = window->Pos.x + ImGui::GetColumnOffset(column_index+1) - 1;
    ImGui::PushClipRect(ImVec2(x1,-FLT_MAX), ImVec2(x2,+FLT_MAX), true);
}

void ImGui::Columns(int columns_count, const char* id, bool border)
{
    ImGuiState& g = *GImGui;
    ImGuiWindow* window = GetCurrentWindow();
    IM_ASSERT(columns_count >= 1);

    if (window->DC.ColumnsCount != 1)
    {
        if (window->DC.ColumnsCurrent != 0)
            ItemSize(ImVec2(0,0));   // Advance to column 0
        ImGui::PopItemWidth();
        PopClipRect();
        window->DrawList->ChannelsMerge();

        window->DC.ColumnsCellMaxY = ImMax(window->DC.ColumnsCellMaxY, window->DC.CursorPos.y);
        window->DC.CursorPos.y = window->DC.ColumnsCellMaxY;
    }

    // Draw columns borders and handle resize at the time of "closing" a columns set
    if (window->DC.ColumnsCount != columns_count && window->DC.ColumnsCount != 1 && window->DC.ColumnsShowBorders && !window->SkipItems)
    {
        const float y1 = window->DC.ColumnsStartPosY;
        const float y2 = window->DC.CursorPos.y;
        for (int i = 1; i < window->DC.ColumnsCount; i++)
        {
            float x = window->Pos.x + GetColumnOffset(i);
            const ImGuiID column_id = window->DC.ColumnsSetID + ImGuiID(i);
            const ImRect column_rect(ImVec2(x-4,y1),ImVec2(x+4,y2));
            if (IsClippedEx(column_rect, &column_id, false))
                continue;

            bool hovered, held;
            ButtonBehavior(column_rect, column_id, &hovered, &held, true);
            if (hovered || held)
                g.MouseCursor = ImGuiMouseCursor_ResizeEW;

            // Draw before resize so our items positioning are in sync with the line being drawn
            const ImU32 col = GetColorU32(held ? ImGuiCol_ColumnActive : hovered ? ImGuiCol_ColumnHovered : ImGuiCol_Column);
            const float xi = (float)(int)x;
            window->DrawList->AddLine(ImVec2(xi, y1+1.0f), ImVec2(xi, y2), col);

            if (held)
            {
                if (g.ActiveIdIsJustActivated)
                    g.ActiveClickDeltaToCenter.x = x - g.IO.MousePos.x;

                x = GetDraggedColumnOffset(i);
                SetColumnOffset(i, x);
            }
        }
    }

    // Differentiate column ID with an arbitrary prefix for cases where users name their columns set the same as another widget. 
    // In addition, when an identifier isn't explicitly provided we include the number of columns in the hash to make it uniquer.
    ImGui::PushID(0x11223347 + (id ? 0 : columns_count)); 
    window->DC.ColumnsSetID = window->GetID(id ? id : "columns");
    ImGui::PopID();

    // Set state for first column
    window->DC.ColumnsCurrent = 0;
    window->DC.ColumnsCount = columns_count;
    window->DC.ColumnsShowBorders = border;

    const float content_region_width = window->SizeContentsExplicit.x ? window->SizeContentsExplicit.x : window->Size.x;
    window->DC.ColumnsMinX = window->DC.IndentX; // Lock our horizontal range
    window->DC.ColumnsMaxX = content_region_width - window->Scroll.x - ((window->Flags & ImGuiWindowFlags_NoScrollbar) ? 0 : g.Style.ScrollbarSize);// - window->WindowPadding().x;
    window->DC.ColumnsStartPosY = window->DC.CursorPos.y;
    window->DC.ColumnsCellMinY = window->DC.ColumnsCellMaxY = window->DC.CursorPos.y;
    window->DC.ColumnsOffsetX = 0.0f;
    window->DC.CursorPos.x = (float)(int)(window->Pos.x + window->DC.IndentX + window->DC.ColumnsOffsetX);

    if (window->DC.ColumnsCount != 1)
    {
        // Cache column offsets
        window->DC.ColumnsData.resize(columns_count + 1);
        for (int column_index = 0; column_index < columns_count + 1; column_index++)
        {
            const ImGuiID column_id = window->DC.ColumnsSetID + ImGuiID(column_index);
            KeepAliveID(column_id);
            const float default_t = column_index / (float)window->DC.ColumnsCount;
            const float t = window->DC.StateStorage->GetFloat(column_id, default_t);      // Cheaply store our floating point value inside the integer (could store an union into the map?)
            window->DC.ColumnsData[column_index].OffsetNorm = t;
        }
        window->DrawList->ChannelsSplit(window->DC.ColumnsCount);
        PushColumnClipRect();
        ImGui::PushItemWidth(ImGui::GetColumnWidth() * 0.65f);
    }
    else
    {
        window->DC.ColumnsData.resize(0);
    }
}

void ImGui::Indent()
{
    ImGuiState& g = *GImGui;
    ImGuiWindow* window = GetCurrentWindow();
    window->DC.IndentX += g.Style.IndentSpacing;
    window->DC.CursorPos.x = window->Pos.x + window->DC.IndentX + window->DC.ColumnsOffsetX;
}

void ImGui::Unindent()
{
    ImGuiState& g = *GImGui;
    ImGuiWindow* window = GetCurrentWindow();
    window->DC.IndentX -= g.Style.IndentSpacing;
    window->DC.CursorPos.x = window->Pos.x + window->DC.IndentX + window->DC.ColumnsOffsetX;
}

void ImGui::TreePush(const char* str_id)
{
    ImGuiWindow* window = GetCurrentWindow();
    ImGui::Indent();
    window->DC.TreeDepth++;
    PushID(str_id ? str_id : "#TreePush");
}

void ImGui::TreePush(const void* ptr_id)
{
    ImGuiWindow* window = GetCurrentWindow();
    ImGui::Indent();
    window->DC.TreeDepth++;
    PushID(ptr_id ? ptr_id : (const void*)"#TreePush");
}

void ImGui::TreePop()
{
    ImGuiWindow* window = GetCurrentWindow();
    ImGui::Unindent();
    window->DC.TreeDepth--;
    PopID();
}

void ImGui::Value(const char* prefix, bool b)
{
    ImGui::Text("%s: %s", prefix, (b ? "true" : "false"));
}

void ImGui::Value(const char* prefix, int v)
{
    ImGui::Text("%s: %d", prefix, v);
}

void ImGui::Value(const char* prefix, unsigned int v)
{
    ImGui::Text("%s: %d", prefix, v);
}

void ImGui::Value(const char* prefix, float v, const char* float_format)
{
    if (float_format)
    {
        char fmt[64];
        ImFormatString(fmt, IM_ARRAYSIZE(fmt), "%%s: %s", float_format);
        ImGui::Text(fmt, prefix, v);
    }
    else
    {
        ImGui::Text("%s: %.3f", prefix, v);
    }
}

// FIXME: May want to remove those helpers?
void ImGui::ValueColor(const char* prefix, const ImVec4& v)
{
    ImGui::Text("%s: (%.2f,%.2f,%.2f,%.2f)", prefix, v.x, v.y, v.z, v.w);
    ImGui::SameLine();
    ImGui::ColorButton(v, true);
}

void ImGui::ValueColor(const char* prefix, unsigned int v)
{
    ImGui::Text("%s: %08X", prefix, v);
    ImGui::SameLine();

    ImVec4 col;
    col.x = (float)((v >> 0) & 0xFF) / 255.0f;
    col.y = (float)((v >> 8) & 0xFF) / 255.0f;
    col.z = (float)((v >> 16) & 0xFF) / 255.0f;
    col.w = (float)((v >> 24) & 0xFF) / 255.0f;
    ImGui::ColorButton(col, true);
}

//-----------------------------------------------------------------------------
// PLATFORM DEPENDANT HELPERS
//-----------------------------------------------------------------------------

#if defined(_WIN32) && !defined(_WINDOWS_) && (!defined(IMGUI_DISABLE_WIN32_DEFAULT_CLIPBOARD_FUNCS) || !defined(IMGUI_DISABLE_WIN32_DEFAULT_IME_FUNCS))
#undef WIN32_LEAN_AND_MEAN
#define WIN32_LEAN_AND_MEAN
#include <windows.h>
#endif

// Win32 API clipboard implementation
#if defined(_WIN32) && !defined(IMGUI_DISABLE_WIN32_DEFAULT_CLIPBOARD_FUNCS)

#ifdef _MSC_VER
#pragma comment(lib, "user32")
#endif

static const char* GetClipboardTextFn_DefaultImpl()
{
    static char* buf_local = NULL;
    if (buf_local)
    {
        ImGui::MemFree(buf_local);
        buf_local = NULL;
    }
    if (!OpenClipboard(NULL))
        return NULL;
    HANDLE wbuf_handle = GetClipboardData(CF_UNICODETEXT);
    if (wbuf_handle == NULL)
        return NULL;
    if (ImWchar* wbuf_global = (ImWchar*)GlobalLock(wbuf_handle))
    {
        int buf_len = ImTextCountUtf8BytesFromStr(wbuf_global, NULL) + 1;
        buf_local = (char*)ImGui::MemAlloc(buf_len * sizeof(char));
        ImTextStrToUtf8(buf_local, buf_len, wbuf_global, NULL);
    }
    GlobalUnlock(wbuf_handle);
    CloseClipboard();
    return buf_local;
}

static void SetClipboardTextFn_DefaultImpl(const char* text)
{
    if (!OpenClipboard(NULL))
        return;

    const int wbuf_length = ImTextCountCharsFromUtf8(text, NULL) + 1;
    HGLOBAL wbuf_handle = GlobalAlloc(GMEM_MOVEABLE, (SIZE_T)wbuf_length * sizeof(ImWchar));
    if (wbuf_handle == NULL)
        return;
    ImWchar* wbuf_global = (ImWchar*)GlobalLock(wbuf_handle);
    ImTextStrFromUtf8(wbuf_global, wbuf_length, text, NULL);
    GlobalUnlock(wbuf_handle);
    EmptyClipboard();
    SetClipboardData(CF_UNICODETEXT, wbuf_handle);
    CloseClipboard();
}

#else

// Local ImGui-only clipboard implementation, if user hasn't defined better clipboard handlers
static const char* GetClipboardTextFn_DefaultImpl()
{
    return GImGui->PrivateClipboard;
}

// Local ImGui-only clipboard implementation, if user hasn't defined better clipboard handlers
static void SetClipboardTextFn_DefaultImpl(const char* text)
{
    ImGuiState& g = *GImGui;
    if (g.PrivateClipboard)
    {
        ImGui::MemFree(g.PrivateClipboard);
        g.PrivateClipboard = NULL;
    }
    const char* text_end = text + strlen(text);
    g.PrivateClipboard = (char*)ImGui::MemAlloc((size_t)(text_end - text) + 1);
    memcpy(g.PrivateClipboard, text, (size_t)(text_end - text));
    g.PrivateClipboard[(int)(text_end - text)] = 0;
}

#endif

// Win32 API IME support (for Asian languages, etc.)
#if defined(_WIN32) && !defined(IMGUI_DISABLE_WIN32_DEFAULT_IME_FUNCS)

#include <imm.h>
#ifdef _MSC_VER
#pragma comment(lib, "imm32")
#endif

static void ImeSetInputScreenPosFn_DefaultImpl(int x, int y)
{
    // Notify OS Input Method Editor of text input position
    if (HWND hwnd = (HWND)GImGui->IO.ImeWindowHandle)
        if (HIMC himc = ImmGetContext(hwnd))
        {
            COMPOSITIONFORM cf;
            cf.ptCurrentPos.x = x;
            cf.ptCurrentPos.y = y;
            cf.dwStyle = CFS_FORCE_POSITION;
            ImmSetCompositionWindow(himc, &cf);
        }
}

#else

static void ImeSetInputScreenPosFn_DefaultImpl(int, int) {}

#endif

//-----------------------------------------------------------------------------
// HELP
//-----------------------------------------------------------------------------

void ImGui::ShowMetricsWindow(bool* opened)
{
    if (ImGui::Begin("ImGui Metrics", opened))
    {
        ImGui::Text("ImGui %s", ImGui::GetVersion());
        ImGui::Text("Application average %.3f ms/frame (%.1f FPS)", 1000.0f / ImGui::GetIO().Framerate, ImGui::GetIO().Framerate);
        ImGui::Text("%d vertices, %d indices (%d triangles)", ImGui::GetIO().MetricsRenderVertices, ImGui::GetIO().MetricsRenderIndices, ImGui::GetIO().MetricsRenderIndices / 3);
        ImGui::Text("%d allocations", ImGui::GetIO().MetricsAllocs);
        static bool show_clip_rects = true;
        ImGui::Checkbox("Show clipping rectangles when hovering a ImDrawCmd", &show_clip_rects);
        ImGui::Separator();

        struct Funcs
        {
            static void NodeDrawList(ImDrawList* draw_list, const char* label)
            {
                bool node_opened = ImGui::TreeNode(draw_list, "%s: '%s' %d vtx, %d indices, %d cmds", label, draw_list->_OwnerName ? draw_list->_OwnerName : "", draw_list->VtxBuffer.Size, draw_list->IdxBuffer.Size, draw_list->CmdBuffer.Size);
                if (draw_list == ImGui::GetWindowDrawList())
                {
                    ImGui::SameLine();
                    ImGui::TextColored(ImColor(255,100,100), "CURRENTLY APPENDING"); // Can't display stats for active draw list! (we don't have the data double-buffered)
                }
                if (!node_opened)
                    return;

                int elem_offset = 0;
                for (const ImDrawCmd* pcmd = draw_list->CmdBuffer.begin(); pcmd < draw_list->CmdBuffer.end(); elem_offset += pcmd->ElemCount, pcmd++)
                {
                    if (pcmd->UserCallback)
                    {
                        ImGui::BulletText("Callback %p, user_data %p", pcmd->UserCallback, pcmd->UserCallbackData);
                        continue;
                    }
                    ImGui::BulletText("Draw %-4d %s vtx, tex = %p, clip_rect = (%.0f,%.0f)..(%.0f,%.0f)", pcmd->ElemCount, draw_list->IdxBuffer.Size > 0 ? "indexed" : "non-indexed", pcmd->TextureId, pcmd->ClipRect.x, pcmd->ClipRect.y, pcmd->ClipRect.z, pcmd->ClipRect.w);
                    if (show_clip_rects && ImGui::IsItemHovered())
                    {
                        ImRect clip_rect = pcmd->ClipRect;
                        ImRect vtxs_rect;
                        ImDrawIdx* idx_buffer = (draw_list->IdxBuffer.Size > 0) ? draw_list->IdxBuffer.Data : NULL;
                        for (int i = elem_offset; i < elem_offset + (int)pcmd->ElemCount; i++)
                            vtxs_rect.Add(draw_list->VtxBuffer[idx_buffer ? idx_buffer[i] : i].pos);
                        GImGui->OverlayDrawList.PushClipRectFullScreen();
                        clip_rect.Round(); GImGui->OverlayDrawList.AddRect(clip_rect.Min, clip_rect.Max, ImColor(255,255,0));
                        vtxs_rect.Round(); GImGui->OverlayDrawList.AddRect(vtxs_rect.Min, vtxs_rect.Max, ImColor(255,0,255));
                        GImGui->OverlayDrawList.PopClipRect();
                    }
                }
                ImGui::TreePop();
            }

            static void NodeWindows(ImVector<ImGuiWindow*>& windows, const char* label)
            {
                if (!ImGui::TreeNode(label, "%s (%d)", label, windows.Size))
                    return;
                for (int i = 0; i < windows.Size; i++)
                    Funcs::NodeWindow(windows[i], "Window");
                ImGui::TreePop();
            }

            static void NodeWindow(ImGuiWindow* window, const char* label)
            {
                if (!ImGui::TreeNode(window, "%s '%s', %d @ 0x%p", label, window->Name, window->Active || window->WasActive, window))
                    return;
                NodeDrawList(window->DrawList, "DrawList");
                if (window->RootWindow != window) NodeWindow(window->RootWindow, "RootWindow");
                if (window->DC.ChildWindows.Size > 0) NodeWindows(window->DC.ChildWindows, "ChildWindows");
                ImGui::BulletText("Storage: %d bytes", window->StateStorage.Data.Size * (int)sizeof(ImGuiStorage::Pair));
                ImGui::TreePop();
            }
        };

        ImGuiState& g = *GImGui;                // Access private state
        Funcs::NodeWindows(g.Windows, "Windows");
        if (ImGui::TreeNode("DrawList", "Active DrawLists (%d)", g.RenderDrawLists[0].Size))
        {
            for (int i = 0; i < g.RenderDrawLists[0].Size; i++)
                Funcs::NodeDrawList(g.RenderDrawLists[0][i], "DrawList");
            ImGui::TreePop();
        }
        if (ImGui::TreeNode("Popups", "Opened Popups Stack (%d)", g.OpenedPopupStack.Size))
        {
            for (int i = 0; i < g.OpenedPopupStack.Size; i++)
            {
                ImGuiWindow* window = g.OpenedPopupStack[i].Window;
                ImGui::BulletText("PopupID: %08x, Window: '%s'%s%s", g.OpenedPopupStack[i].PopupID, window ? window->Name : "NULL", window && (window->Flags & ImGuiWindowFlags_ChildWindow) ? " ChildWindow" : "", window && (window->Flags & ImGuiWindowFlags_ChildMenu) ? " ChildMenu" : "");
            }
            ImGui::TreePop();
        }
        if (ImGui::TreeNode("Basic state"))
        {
            ImGui::Text("FocusedWindow: '%s'", g.FocusedWindow ? g.FocusedWindow->Name : "NULL");
            ImGui::Text("HoveredWindow: '%s'", g.HoveredWindow ? g.HoveredWindow->Name : "NULL");
            ImGui::Text("HoveredRootWindow: '%s'", g.HoveredRootWindow ? g.HoveredRootWindow->Name : "NULL");
            ImGui::Text("HoveredID: 0x%08X/0x%08X", g.HoveredId, g.HoveredIdPreviousFrame); // Data is "in-flight" so depending on when the Metrics window is called we may see current frame information or not
            ImGui::Text("ActiveID: 0x%08X/0x%08X", g.ActiveId, g.ActiveIdPreviousFrame);
            ImGui::TreePop();
        }
    }
    ImGui::End();
}

//-----------------------------------------------------------------------------

// Include imgui_user.inl at the end of imgui.cpp to access private data/functions that aren't exposed.
// Prefer just including imgui_internal.h from your code rather than using this define. If a declaration is missing from imgui_internal.h add it or request it on the github.
#ifdef IMGUI_INCLUDE_IMGUI_USER_INL
#include "imgui_user.inl"
#endif

//-----------------------------------------------------------------------------<|MERGE_RESOLUTION|>--- conflicted
+++ resolved
@@ -149,12 +149,9 @@
  Here is a change-log of API breaking changes, if you are using one of the functions listed, expect to have to fix some code.
  Also read releases logs https://github.com/ocornut/imgui/releases for more details.
 
-<<<<<<< HEAD
+ - 2016/03/02 (1.48) - InputText() completion/history/always callbacks: if you modify the text buffer manually (without using DeleteChars()/InsertChars() helper) you need to maintain the BufTextLen field. added an assert.
  - 2016/02/21 (1.48) - removed ColorEditMode() and ImGuiColorEditMode in favor of ImGuiColorEditFlags and parameters to ColorEdit*() functions
                      - replaced ColorEdit4() third parameter 'bool show_alpha=true' to 'ImGuiColorEditFlags flags=0x01' where ImGuiColorEditFlags_Alpha=0x01 for dodgy compatibility
-=======
- - 2016/03/02 (1.48) - InputText() completion/history/always callbacks: if you modify the text buffer manually (without using DeleteChars()/InsertChars() helper) you need to maintain the BufTextLen field. added an assert.
->>>>>>> 3db40903
  - 2016/01/23 (1.48) - fixed not honoring exact width passed to PushItemWidth(), previously it would add extra FramePadding.x*2 over that width. if you had manual pixel-perfect alignment in place it might affect you.
  - 2015/12/27 (1.48) - fixed ImDrawList::AddRect() which used to render a rectangle 1 px too large on each axis.
  - 2015/12/04 (1.47) - renamed Color() helpers to ValueColor() - dangerously named, rarely used and probably to be made obsolete.
