--- conflicted
+++ resolved
@@ -518,13 +518,8 @@
     Colors[ImGuiCol_Text]                   = ImVec4(0.90f, 0.90f, 0.90f, 1.00f);
     Colors[ImGuiCol_WindowBg]               = ImVec4(0.00f, 0.00f, 0.00f, 1.00f);
     Colors[ImGuiCol_ChildWindowBg]          = ImVec4(0.00f, 0.00f, 0.00f, 0.00f);
-<<<<<<< HEAD
-    Colors[ImGuiCol_Border]                 = ImVec4(1.00f, 1.00f, 1.00f, 1.00f);
+    Colors[ImGuiCol_Border]                 = ImVec4(0.70f, 0.70f, 0.70f, 1.00f);
     Colors[ImGuiCol_BorderShadow]           = ImVec4(0.00f, 0.00f, 0.00f, 0.00f);
-=======
-    Colors[ImGuiCol_Border]                 = ImVec4(0.70f, 0.70f, 0.70f, 1.00f);
-    Colors[ImGuiCol_BorderShadow]           = ImVec4(0.00f, 0.00f, 0.00f, 0.60f);
->>>>>>> ff5378bd
     Colors[ImGuiCol_FrameBg]                = ImVec4(0.80f, 0.80f, 0.80f, 0.30f);   // Background of checkbox, radio button, plot, slider, text input
     Colors[ImGuiCol_TitleBg]                = ImVec4(0.50f, 0.50f, 1.00f, 0.45f);
     Colors[ImGuiCol_TitleBgCollapsed]       = ImVec4(0.40f, 0.40f, 0.80f, 0.20f);
@@ -3092,11 +3087,7 @@
                 window->DrawList->AddRect(window->Pos+ImVec2(1,1), window->Pos+window->Size+ImVec2(1,1), window->Color(ImGuiCol_BorderShadow), window_rounding);
                 window->DrawList->AddRect(window->Pos, window->Pos+window->Size, window->Color(ImGuiCol_Border), window_rounding);
                 if (!(window->Flags & ImGuiWindowFlags_NoTitleBar))
-<<<<<<< HEAD
-                    window->DrawList->AddLine(title_bar_aabb.GetBL()+ImVec2(0.5f,0.5f), title_bar_aabb.GetBR()+ImVec2(0.5f,0.5f), window->Color(ImGuiCol_Border));
-=======
-                    window->DrawList->AddLine(title_bar_rect.GetBL(), title_bar_rect.GetBR(), window->Color(ImGuiCol_Border));
->>>>>>> ff5378bd
+                    window->DrawList->AddLine(title_bar_rect.GetBL()+ImVec2(0.5f,0.5f), title_bar_rect.GetBR()+ImVec2(0.5f,0.5f), window->Color(ImGuiCol_Border));
             }
 
             // Scrollbar
@@ -3107,30 +3098,14 @@
             // (after the input handling so we don't have a frame of latency)
             if (!(window->Flags & ImGuiWindowFlags_NoResize))
             {
-<<<<<<< HEAD
                 const float base_size = window->FontSize() * 1.35f;
                 const float min_size = window_rounding + 1.0f + window->FontSize() * 0.2f;
                 const float corner_size = ImMax(base_size, min_size);
-                const ImVec2 br = window->Aabb().GetBR();
+                const ImVec2 br = window->Rect().GetBR();
                 window->DrawList->LineTo(br + ImVec2(-corner_size, 0.0f));
                 window->DrawList->LineTo(br + ImVec2(0.0f, -corner_size));
                 window->DrawList->ArcToFast(ImVec2(br.x - window_rounding, br.y - window_rounding), window_rounding, 6, 9);
                 window->DrawList->Fill(resize_col);
-=======
-                const float r = window_rounding;
-                const ImVec2 br = window->Rect().GetBR();
-                if (r == 0.0f)
-                {
-                    window->DrawList->AddTriangleFilled(br, br-ImVec2(0,14), br-ImVec2(14,0), resize_col);
-                }
-                else
-                {
-                    // FIXME: We should draw 4 triangles and decide on a size that's not dependent on the rounding size (previously used 18)
-                    window->DrawList->AddArc(br - ImVec2(r,r), r, resize_col, 6, 9, true);
-                    window->DrawList->AddTriangleFilled(br+ImVec2(0,-2*r),br+ImVec2(0,-r),br+ImVec2(-r,-r), resize_col);
-                    window->DrawList->AddTriangleFilled(br+ImVec2(-r,-r), br+ImVec2(-r,0),br+ImVec2(-2*r,0), resize_col);
-                }
->>>>>>> ff5378bd
             }
         }
 
@@ -7353,7 +7328,6 @@
     vtx_write++;
 }
 
-<<<<<<< HEAD
 static ImVector<ImVec2> GTempPolyData;
 
 void ImDrawList::AddPolyline(const ImVec2* points, const int points_count, ImU32 col, bool closed)
@@ -7432,15 +7406,6 @@
         AddVtx(temp_outer[i], col_trans);
         AddVtx(temp_outer[ni], col_trans);
         AddVtx(points[ni], col);
-=======
-// NB: memory should be reserved for 6 vertices by the caller.
-void ImDrawList::AddVtxLine(const ImVec2& a, const ImVec2& b, ImU32 col, float half_thickness)
-{
-    const float inv_length = 1.0f / sqrtf(ImLengthSqr(b - a));
-    const ImVec2 hn = (b - a) * (half_thickness * inv_length);  // half normal
-    const ImVec2 hp0 = ImVec2(+hn.y, -hn.x);                    // half perpendiculars + user offset
-    const ImVec2 hp1 = ImVec2(-hn.y, +hn.x);
->>>>>>> ff5378bd
 
         AddVtx(temp_inner[ni], col_trans);
         AddVtx(temp_inner[i], col_trans);
@@ -7452,16 +7417,11 @@
     }
 }
 
-<<<<<<< HEAD
 void ImDrawList::AddConvexPolyFilled(const ImVec2* points, const int points_count, ImU32 col)
-=======
-void ImDrawList::AddLine(const ImVec2& a, const ImVec2& b, ImU32 col, float half_thickness)
->>>>>>> ff5378bd
 {
     if (points_count < 3)
         return;
 
-<<<<<<< HEAD
     const float aa_size = 1.0f;
 
     // Temporary buffer
@@ -7522,10 +7482,6 @@
         AddVtx(temp_outer[i], col_trans);
         AddVtx(temp_inner[i], col);
     }
-=======
-    ReserveVertices(6);
-    AddVtxLine(a, b, col, half_thickness);
->>>>>>> ff5378bd
 }
 
 void ImDrawList::ClearPath()
@@ -7618,13 +7574,14 @@
     }
 }
 
-void ImDrawList::AddLine(const ImVec2& a, const ImVec2& b, ImU32 col)
+void ImDrawList::AddLine(const ImVec2& a, const ImVec2& b, ImU32 col, float half_thickness)
 {
     if ((col >> 24) == 0)
         return;
     LineTo(a);
     LineTo(b);
-    Stroke(col);
+    Stroke(col, false);
+    (void)half_thickness;
 }
 
 void ImDrawList::AddRect(const ImVec2& a, const ImVec2& b, ImU32 col, float rounding, int rounding_corners)
@@ -9502,14 +9459,10 @@
 
             ImGui::SameLine();
             ImGui::PushID("set2");
-<<<<<<< HEAD
-            for (int i = 0; i < 4; i++)
-=======
             static float values2[4] = { 0.20f, 0.80f, 0.40f, 0.25f };
             const int rows = 3;
             const ImVec2 small_slider_size(18, (160.0f-(rows-1)*spacing)/rows);
             for (int nx = 0; nx < 4; nx++)
->>>>>>> ff5378bd
             {
                 if (nx > 0) ImGui::SameLine();
                 ImGui::BeginGroup();
