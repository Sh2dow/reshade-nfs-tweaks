--- conflicted
+++ resolved
@@ -76,17 +76,10 @@
 typedef int ImGuiCond;              // enum: a condition for Set*()             // enum ImGuiCond_
 typedef int ImGuiKey;               // enum: a key identifier (ImGui-side enum) // enum ImGuiKey_
 typedef int ImGuiMouseCursor;       // enum: a mouse cursor identifier          // enum ImGuiMouseCursor_
-<<<<<<< HEAD
-typedef int ImGuiCond;              // enum: a condition for Set*()             // enum ImGuiCond_
-typedef int ImDrawCornerFlags;      // flags: corner flags for AddRect*() etc.  // enum ImDrawCornerFlags_
-typedef int ImGuiColorEditFlags;    // flags: color edit flags for Color*()     // enum ImGuiColorEditFlags_
-typedef int ImGuiDragDropFlags;     // flags: for *DragDrop*()                  // enum ImGuiDragDropFlags_
-typedef int ImGuiWindowFlags;       // flags: window flags for Begin*()         // enum ImGuiWindowFlags_
-=======
 typedef int ImGuiStyleVar;          // enum: a variable identifier for styling  // enum ImGuiStyleVar_
 typedef int ImDrawCornerFlags;      // flags: for ImDrawList::AddRect*() etc.   // enum ImDrawCornerFlags_
 typedef int ImGuiColorEditFlags;    // flags: for ColorEdit*(), ColorPicker*()  // enum ImGuiColorEditFlags_
->>>>>>> f06f68f3
+typedef int ImGuiDragDropFlags;     // flags: for *DragDrop*()                  // enum ImGuiDragDropFlags_
 typedef int ImGuiColumnsFlags;      // flags: for *Columns*()                   // enum ImGuiColumnsFlags_
 typedef int ImGuiComboFlags;        // flags: for BeginCombo()                  // enum ImGuiComboFlags_
 typedef int ImGuiHoveredFlags;      // flags: for IsItemHovered()               // enum ImGuiHoveredFlags_
