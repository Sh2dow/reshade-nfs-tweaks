--- conflicted
+++ resolved
@@ -524,14 +524,11 @@
     ImGuiWindowFlags_AlwaysVerticalScrollbar= 1 << 14,  // Always show vertical scrollbar (even if ContentSize.y < Size.y)
     ImGuiWindowFlags_AlwaysHorizontalScrollbar=1<< 15,  // Always show horizontal scrollbar (even if ContentSize.x < Size.x)
     ImGuiWindowFlags_AlwaysUseWindowPadding = 1 << 16,  // Ensure child windows without border uses style.WindowPadding (ignored by default for non-bordered child windows, because more convenient)
-<<<<<<< HEAD
-    ImGuiWindowFlags_NoNavFocus             = 1 << 17,  // No focusing of this window with gamepad/keyboard navigation
-    ImGuiWindowFlags_NoNavInputs            = 1 << 18,  // No gamepad/keyboard navigation within the window
-    //ImGuiWindowFlags_NavFlattened         = 1 << 19,  // Allow gamepad/keyboard navigation to cross over parent border to this child (only use on child that have no scrolling!)
-=======
     ImGuiWindowFlags_ResizeFromAnySide      = 1 << 17,  // (WIP) Enable resize from any corners and borders. Your back-end needs to honor the different values of io.MouseCursor set by imgui.
-
->>>>>>> 0f119865
+    ImGuiWindowFlags_NoNavFocus             = 1 << 18,  // No focusing of this window with gamepad/keyboard navigation
+    ImGuiWindowFlags_NoNavInputs            = 1 << 19,  // No gamepad/keyboard navigation within the window
+    //ImGuiWindowFlags_NavFlattened         = 1 << 20,  // Allow gamepad/keyboard navigation to cross over parent border to this child (only use on child that have no scrolling!)
+
     // [Internal]
     ImGuiWindowFlags_ChildWindow            = 1 << 22,  // Don't use! For internal use by BeginChild()
     ImGuiWindowFlags_ComboBox               = 1 << 23,  // Don't use! For internal use by ComboBox()
