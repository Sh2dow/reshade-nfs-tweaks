--- conflicted
+++ resolved
@@ -24,11 +24,6 @@
 #include <assert.h>
 #define IM_ASSERT(_EXPR)	assert(_EXPR)
 #endif
-
-#ifndef IM_MALLOC
-#define IM_MALLOC malloc
-#endif
-
 
 typedef unsigned int ImU32;
 typedef ImU32 ImGuiID;
@@ -39,9 +34,6 @@
 typedef int ImGuiInputTextFlags;	// enum ImGuiInputTextFlags_
 typedef ImBitmapFont* ImFont;
 
-typedef void* (*ImGui_MallocCallback)(size_t size);
-typedef void (*ImGui_FreeCallback)(void *ptr);
-
 struct ImVec2
 {
 	float x, y;
@@ -85,13 +77,8 @@
 	typedef value_type*			iterator;
 	typedef const value_type*	const_iterator;
 
-<<<<<<< HEAD
-	ImVector()					{ _size = _capacity = 0; _data = NULL; }
-    ~ImVector()					{ if (_data) ImGui_ProxyFree(_data); }
-=======
 	ImVector()					{ Size = Capacity = 0; Data = NULL; }
-	~ImVector()					{ if (Data) free(Data); }
->>>>>>> 926f7bfc
+    ~ImVector()					{ if (Data) IM_FREE(Data); }
 
 	inline bool					empty() const					{ return Size == 0; }
 	inline size_t				size() const					{ return Size; }
@@ -102,43 +89,19 @@
     inline value_type&			operator[](size_t i)			{ IM_ASSERT(i < Size); return Data[i]; }
     inline const value_type&	operator[](size_t i) const		{ IM_ASSERT(i < Size); return Data[i]; }
 
-<<<<<<< HEAD
-    inline void					clear()							{ if (_data) { _size = _capacity = 0; ImGui_ProxyFree(_data); _data = NULL; } }
-	inline iterator				begin()							{ return _data; }
-	inline const_iterator		begin() const					{ return _data; }
-	inline iterator				end()							{ return _data + _size; }
-	inline const_iterator		end() const						{ return _data + _size; }
-=======
-	inline void					clear()							{ if (Data) { Size = Capacity = 0; free(Data); Data = NULL; } }
+    inline void					clear()							{ if (Data) { Size = Capacity = 0; IM_FREE(Data); Data = NULL; } }
 	inline iterator				begin()							{ return Data; }
 	inline const_iterator		begin() const					{ return Data; }
 	inline iterator				end()							{ return Data + Size; }
 	inline const_iterator		end() const						{ return Data + Size; }
->>>>>>> 926f7bfc
 	inline value_type&			front()							{ return at(0); }
 	inline const value_type&	front() const					{ return at(0); }
 	inline value_type&			back()							{ IM_ASSERT(Size > 0); return at(Size-1); }
 	inline const value_type&	back() const					{ IM_ASSERT(Size > 0); return at(Size-1); }
 	inline void					swap(ImVector<T>& rhs)			{ const size_t rhs_size = rhs.Size; rhs.Size = Size; Size = rhs_size; const size_t rhs_cap = rhs.Capacity; rhs.Capacity = Capacity; Capacity = rhs_cap; value_type* rhs_data = rhs.Data; rhs.Data = Data; Data = rhs_data; }
 
-<<<<<<< HEAD
-    inline void                 reserve(size_t new_capacity)
-    {
-        if (!_data) {
-            _data = (value_type*)ImGui_ProxyMalloc(new_capacity*sizeof(value_type));
-        }   else    {
-            void *tmp = ImGui_ProxyMalloc(new_capacity*sizeof(value_type));
-            memcpy(tmp, _data, sizeof(value_type)*_capacity);
-            ImGui_ProxyFree(_data);
-            _data = (value_type*)tmp;
-        }
-        _capacity = new_capacity;
-    }
-	inline void					resize(size_t new_size)			{ if (new_size > _capacity) reserve(new_size); _size = new_size; }
-=======
-	inline void					reserve(size_t new_capacity)	{ Data = (value_type*)realloc(Data, new_capacity * sizeof(value_type)); Capacity = new_capacity; }
+    inline void					reserve(size_t new_capacity)	{ Data = (value_type*)IM_REALLOC(Data, new_capacity * sizeof(value_type)); Capacity = new_capacity; }
 	inline void					resize(size_t new_size)			{ if (new_size > Capacity) reserve(new_size); Size = new_size; }
->>>>>>> 926f7bfc
 
 	inline void					push_back(const value_type& v)	{ if (Size == Capacity) reserve(Capacity ? Capacity * 2 : 4); Data[Size++] = v; }
 	inline void					pop_back()						{ IM_ASSERT(Size > 0); Size--; }
@@ -421,8 +384,6 @@
 struct ImGuiIO
 {
 	// Settings (fill once)					// Default value:
-    ImGui_MallocCallback MallocFn;
-    ImGui_FreeCallback FreeFn;
     ImVec2		DisplaySize;				// <unset>					// Display size, in pixels. For clamping windows positions.
 	float		DeltaTime;					// = 1.0f/60.0f				// Time elapsed since last frame, in seconds.
 	float		IniSavingRate;				// = 5.0f					// Maximum time between saving .ini file, in seconds. Set to a negative value to disable .ini saving.
@@ -528,15 +489,13 @@
 {
 	ImVector<char>		Buf;
 
-    ImGuiTextBuffer()	{  }
-    void init() { if (Buf.empty())  Buf.push_back(0); }
+    ImGuiTextBuffer()	{ Buf.push_back(0); }
     const char*			begin() const { return Buf.begin(); }
     const char*			end() const { return Buf.end()-1; }
     size_t				size() const { return Buf.size()-1; }
     bool				empty() { return Buf.empty(); }
     void				clear() { Buf.clear(); Buf.push_back(0); }
     void				append(const char* fmt, ...);
-    void                destroy() { Buf.clear();    }
 };
 
 // Helper: Key->value storage
