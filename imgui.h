--- conflicted
+++ resolved
@@ -449,16 +449,9 @@
     IMGUI_API ImVec2        GetItemRectMax();                                                   // "
     IMGUI_API ImVec2        GetItemRectSize();                                                  // "
     IMGUI_API void          SetItemAllowOverlap();                                              // allow last item to be overlapped by a subsequent item. sometimes useful with invisible buttons, selectables, etc. to catch unused area.
-<<<<<<< HEAD
-    IMGUI_API bool          IsWindowFocused();                                                  // is current Begin()-ed window focused?
-    IMGUI_API bool          IsWindowHovered(ImGuiHoveredFlags flags = 0);                       // is current Begin()-ed window hovered (and typically: not blocked by a popup/modal)?
-    IMGUI_API bool          IsRootWindowFocused();                                              // is current Begin()-ed root window focused (root = top-most parent of a child, otherwise self)?
-    IMGUI_API bool          IsRootWindowOrAnyChildFocused();                                    // is current Begin()-ed root window or any of its child (including current window) focused?
-    IMGUI_API bool          IsAnyWindowFocused();
-=======
     IMGUI_API bool          IsWindowFocused(ImGuiFocusedFlags flags = 0);                       // is current window focused? or its root/child, depending on flags. see flags for options.
     IMGUI_API bool          IsWindowHovered(ImGuiHoveredFlags flags = 0);                       // is current window hovered (and typically: not blocked by a popup/modal)? see flags for options.
->>>>>>> 6190ab00
+    IMGUI_API bool          IsAnyWindowFocused();
     IMGUI_API bool          IsAnyWindowHovered();                                               // is mouse hovering any visible window
     IMGUI_API bool          IsRectVisible(const ImVec2& size);                                  // test if rectangle (of given size, starting from cursor position) is visible / not clipped.
     IMGUI_API bool          IsRectVisible(const ImVec2& rect_min, const ImVec2& rect_max);      // test if rectangle (in screen space) is visible / not clipped. to perform coarse clipping on user's side.
