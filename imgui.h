--- conflicted
+++ resolved
@@ -113,17 +113,7 @@
     inline value_type&          back()                          { IM_ASSERT(Size > 0); return Data[Size-1]; }
     inline const value_type&    back() const                    { IM_ASSERT(Size > 0); return Data[Size-1]; }
     inline void                 swap(ImVector<T>& rhs)          { const size_t rhs_size = rhs.Size; rhs.Size = Size; Size = rhs_size; const size_t rhs_cap = rhs.Capacity; rhs.Capacity = Capacity; Capacity = rhs_cap; value_type* rhs_data = rhs.Data; rhs.Data = Data; Data = rhs_data; }
-<<<<<<< HEAD
-    inline void                 reserve(size_t new_capacity)    { if( new_capacity <= Capacity )
-																		return;
-																	T* NewData = (value_type*)ImGui::MemAlloc(new_capacity * sizeof(value_type));
-																	memcpy(NewData, Data, Size * sizeof(value_type));
-																	ImGui::MemFree(Data);
-																	Data = NewData;
-																	Capacity = new_capacity; }
-=======
-
->>>>>>> cc3d41db
+
     inline void                 resize(size_t new_size)         { if (new_size > Capacity) reserve(new_size); Size = new_size; }
     inline void                 reserve(size_t new_capacity)    
     { 
@@ -543,11 +533,7 @@
     const char* (*GetClipboardTextFn)();
     void        (*SetClipboardTextFn)(const char* text);
 
-<<<<<<< HEAD
-    // Optional: override memory allocations (default to posix malloc/free)
-=======
     // Optional: override memory allocations (default to posix malloc/free). MemFreeFn() may be called with a NULL pointer.
->>>>>>> cc3d41db
     void*       (*MemAllocFn)(size_t sz);
     void        (*MemFreeFn)(void* ptr);
 
