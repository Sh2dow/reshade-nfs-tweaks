--- conflicted
+++ resolved
@@ -895,7 +895,6 @@
     IMGUI_API void  PushTextureID(const ImTextureID& texture_id);
     IMGUI_API void  PopTextureID();
 
-<<<<<<< HEAD
     // Stateful path API (finish with Fill or Stroke)
     IMGUI_API void  ClearPath();
     IMGUI_API void  LineTo(const ImVec2& p);
@@ -905,12 +904,8 @@
     IMGUI_API void  Fill(ImU32 col);
     IMGUI_API void  Stroke(ImU32 col, bool closed = false);
 
-    // Primitives
-    IMGUI_API void  AddLine(const ImVec2& a, const ImVec2& b, ImU32 col, float half_thickness = 0.50f);
-=======
     // Primitives   
     IMGUI_API void  AddLine(const ImVec2& a, const ImVec2& b, ImU32 col, float thickness = 1.0f);
->>>>>>> 2e26196a
     IMGUI_API void  AddRect(const ImVec2& a, const ImVec2& b, ImU32 col, float rounding = 0.0f, int rounding_corners=0x0F);
     IMGUI_API void  AddRectFilled(const ImVec2& a, const ImVec2& b, ImU32 col, float rounding = 0.0f, int rounding_corners=0x0F);
     IMGUI_API void  AddTriangleFilled(const ImVec2& a, const ImVec2& b, const ImVec2& c, ImU32 col);
@@ -929,10 +924,6 @@
     IMGUI_API void  ReserveVertices(unsigned int vtx_count);
     IMGUI_API void  AddVtx(const ImVec2& pos, ImU32 col);
     IMGUI_API void  AddVtxUV(const ImVec2& pos, ImU32 col, const ImVec2& uv);
-<<<<<<< HEAD
-=======
-    IMGUI_API void  AddVtxLine(const ImVec2& a, const ImVec2& b, ImU32 col, float thickness = 1.0f);
->>>>>>> 2e26196a
     IMGUI_API void  UpdateClipRect();
     IMGUI_API void  UpdateTextureID();
 };
