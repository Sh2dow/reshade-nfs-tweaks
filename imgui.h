--- conflicted
+++ resolved
@@ -422,12 +422,7 @@
     IMGUI_API void          SetItemDefaultFocus(); // FIXME-NAVIGATION                          // make last item the default focused item of a window
 
     // Utilities
-<<<<<<< HEAD
-    IMGUI_API bool          IsItemHovered();                                                    // is the last item hovered by mouse (and usable)? or we are currently using Nav and the item is focused.
-    IMGUI_API bool          IsItemRectHovered();                                                // is the last item hovered by mouse? even if another item is active or window is blocked by popup while we are hovering this
-=======
-    IMGUI_API bool          IsItemHovered(ImGuiHoveredFlags flags = 0);                         // is the last item hovered by mouse (and usable)?
->>>>>>> 3cc10d25
+    IMGUI_API bool          IsItemHovered(ImGuiHoveredFlags flags = 0);                         // is the last item hovered by mouse (and usable)? or we are currently using Nav and the item is focused.
     IMGUI_API bool          IsItemActive();                                                     // is the last item active? (e.g. button being held, text field being edited- items that don't interact will always return false)
     IMGUI_API bool          IsItemFocused();                                                    // is the last item focused for keyboard/gamepad navigation?
     IMGUI_API bool          IsItemClicked(int mouse_button = 0);                                // is the last item clicked? (e.g. button/node just clicked on)
@@ -443,12 +438,8 @@
     IMGUI_API bool          IsWindowHovered(ImGuiHoveredFlags flags = 0);                       // is current window hovered (and typically: not blocked by a popup/modal)
     IMGUI_API bool          IsRootWindowFocused();                                              // is current root window focused (root = top-most parent of a child, otherwise self)
     IMGUI_API bool          IsRootWindowOrAnyChildFocused();                                    // is current root window or any of its child (including current window) focused
-<<<<<<< HEAD
-    IMGUI_API bool          IsRootWindowOrAnyChildHovered();                                    // is current root window or any of its child (including current window) hovered and hoverable (not blocked by a popup)
+    IMGUI_API bool          IsRootWindowOrAnyChildHovered(ImGuiHoveredFlags flags = 0);         // is current root window or any of its child (including current window) hovered and hoverable (not blocked by a popup)
     IMGUI_API bool          IsAnyWindowFocused();
-=======
-    IMGUI_API bool          IsRootWindowOrAnyChildHovered(ImGuiHoveredFlags flags = 0);         // is current root window or any of its child (including current window) hovered and hoverable (not blocked by a popup)
->>>>>>> 3cc10d25
     IMGUI_API bool          IsAnyWindowHovered();                                               // is mouse hovering any visible window
     IMGUI_API bool          IsRectVisible(const ImVec2& size);                                  // test if rectangle (of given size, starting from cursor position) is visible / not clipped.
     IMGUI_API bool          IsRectVisible(const ImVec2& rect_min, const ImVec2& rect_max);      // test if rectangle (in screen space) is visible / not clipped. to perform coarse clipping on user's side.
