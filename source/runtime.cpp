/*
 * Copyright (C) 2014 Patrick Mours
 * SPDX-License-Identifier: BSD-3-Clause
 */

#include "runtime.hpp"
#include "runtime_internal.hpp"
#include "effect_parser.hpp"
#include "effect_codegen.hpp"
#include "effect_preprocessor.hpp"
#include "version.h"
#include "dll_log.hpp"
#include "dll_resources.hpp"
#include "ini_file.hpp"
#include "addon_manager.hpp"
#include "input.hpp"
#include "input_gamepad.hpp"
#include "com_ptr.hpp"
#include "platform_utils.hpp"
#include "reshade_api_object_impl.hpp"
#include <set>
#include <thread>
#include <cmath> // std::abs, std::fmod
#include <cctype> // std::toupper
#include <cwctype> // std::towlower
#include <cstdio> // std::snprintf
#include <cstdlib> // std::malloc, std::rand, std::strtod, std::strtol
#include <cstring> // std::memcpy, std::memset, std::strlen
#include <charconv> // std::to_chars
#include <algorithm> // std::all_of, std::copy_n, std::equal, std::fill_n, std::find, std::find_if, std::for_each, std::max, std::min, std::replace, std::remove, std::remove_if, std::reverse, std::search, std::sort, std::stable_sort, std::swap, std::transform
#include <fpng.h>
#include <stb_image.h>
#include <stb_image_dds.h>
#include <stb_image_write.h>
#include <stb_image_resize2.h>
#include <d3dcompiler.h>
#include <sk_hdr_png.hpp>

bool resolve_path(std::filesystem::path &path, std::error_code &ec)
{
	// First convert path to an absolute path
	// Ignore the working directory and instead start relative paths at the DLL location
	if (path.is_relative())
		path = g_reshade_base_path / path;
	// Finally try to canonicalize the path too
	if (std::filesystem::path canonical_path = std::filesystem::canonical(path, ec); !ec)
		path = std::move(canonical_path);
	else
		path = path.lexically_normal();
	return !ec; // The canonicalization step fails if the path does not exist
}

#if RESHADE_FX
bool resolve_preset_path(std::filesystem::path &path, std::error_code &ec)
{
	ec.clear();
	// First make sure the extension matches, before diving into the file system
	if (const std::filesystem::path ext = path.extension();
		ext != L".ini" && ext != L".txt")
		return false;
	// A non-existent path is valid for a new preset
	// Otherwise ensure the file has a technique list, which should make it a preset
	return !resolve_path(path, ec) || ini_file::load_cache(path).has({}, "Techniques");
}

static std::filesystem::path make_relative_path(const std::filesystem::path &path)
{
	if (path.empty())
		return path;
	// Use ReShade DLL directory as base for relative paths (see 'resolve_path')
	std::filesystem::path proximate_path = path.lexically_proximate(g_reshade_base_path);
	if (proximate_path.native().rfind(L"..", 0) != std::wstring::npos)
		return path; // Do not use relative path if preset is in a parent directory
	if (proximate_path.is_relative() && !proximate_path.empty() && proximate_path.native().front() != L'.')
		// Prefix preset path with dot character to better indicate it being a relative path
		proximate_path = L"." / proximate_path;
	return proximate_path;
}

static bool find_file(const std::vector<std::filesystem::path> &search_paths, std::filesystem::path &path)
{
	std::error_code ec;
	// Do not have to perform a search if the path is already absolute
	if (path.is_absolute())
		return std::filesystem::exists(path, ec);

	for (std::filesystem::path search_path : search_paths)
	{
		const bool recursive_search = search_path.filename() == L"**";
		if (recursive_search)
			search_path.remove_filename();

		if (resolve_path(search_path, ec))
		{
			// Append relative file path to absolute search path
			if (std::filesystem::path search_sub_path = search_path / path;
				std::filesystem::exists(search_sub_path, ec))
			{
				path = std::move(search_sub_path);
				return true;
			}

			if (recursive_search)
			{
				for (const std::filesystem::directory_entry &entry : std::filesystem::recursive_directory_iterator(search_path, std::filesystem::directory_options::skip_permission_denied, ec))
				{
					if (!entry.is_directory(ec))
						continue;

					if (std::filesystem::path search_sub_path = entry / path;
						std::filesystem::exists(search_sub_path, ec))
					{
						path = std::move(search_sub_path);
						return true;
					}
				}
			}
		}
		else
		{
			reshade::log::message(reshade::log::level::warning, "Failed to resolve search path '%s' with error code %d.", search_path.u8string().c_str(), ec.value());
		}
	}

	return false;
}
static std::vector<std::filesystem::path> find_files(const std::vector<std::filesystem::path> &search_paths, std::initializer_list<std::filesystem::path> extensions)
{
	std::error_code ec;
	std::vector<std::filesystem::path> files;
	std::vector<std::pair<std::filesystem::path, bool>> resolved_search_paths;

	// First resolve all search paths and ensure they are all unique
	for (std::filesystem::path search_path : search_paths)
	{
		const bool recursive_search = search_path.filename() == L"**";
		if (recursive_search)
			search_path.remove_filename();

		if (resolve_path(search_path, ec))
		{
			if (const auto it = std::find_if(resolved_search_paths.begin(), resolved_search_paths.end(),
					[&search_path](const std::pair<std::filesystem::path, bool> &recursive_search_path) {
						return recursive_search_path.first == search_path;
					});
				it != resolved_search_paths.end())
				it->second |= recursive_search;
			else
				resolved_search_paths.push_back(std::make_pair(std::move(search_path), recursive_search));
		}
		else
		{
			reshade::log::message(reshade::log::level::warning, "Failed to resolve search path '%s' with error code %d.", search_path.u8string().c_str(), ec.value());
		}
	}

	// Then iterate through all files in those search paths and add those with a matching extension
	const auto check_and_add_file = [&extensions, &ec, &files](const std::filesystem::directory_entry &entry) {
		if (!entry.is_directory(ec) &&
			std::find(extensions.begin(), extensions.end(), entry.path().extension()) != extensions.end())
			files.emplace_back(entry); // Construct path from directory entry in-place
	};

	for (const std::pair<std::filesystem::path, bool> &resolved_search_path : resolved_search_paths)
	{
		if (resolved_search_path.second)
			for (const std::filesystem::directory_entry &entry : std::filesystem::recursive_directory_iterator(resolved_search_path.first, std::filesystem::directory_options::skip_permission_denied, ec))
				check_and_add_file(entry);
		else
			for (const std::filesystem::directory_entry &entry : std::filesystem::directory_iterator(resolved_search_path.first, std::filesystem::directory_options::skip_permission_denied, ec))
				check_and_add_file(entry);
	}

	return files;
}
#endif

reshade::runtime::runtime(api::swapchain *swapchain, api::command_queue *graphics_queue, const std::filesystem::path &config_path, bool is_vr) :
	_swapchain(swapchain),
	_device(swapchain->get_device()),
	_graphics_queue(graphics_queue),
	_is_vr(is_vr),
	_start_time(std::chrono::high_resolution_clock::now()),
	_last_present_time(_start_time),
	_last_frame_duration(std::chrono::milliseconds(1)),
#if RESHADE_FX
	_effect_search_paths({ L".\\" }),
	_texture_search_paths({ L".\\" }),
#endif
	_config_path(config_path),
	_screenshot_path(L".\\"),
	_screenshot_name("%AppName% %Date% %Time%_%TimeMS%"), // Use a timestamp down to the millisecond because users may request more than one screenshot per-second
	_screenshot_post_save_command_arguments("\"%TargetPath%\""),
	_screenshot_post_save_command_working_directory(L".\\")
{
	assert(swapchain != nullptr && graphics_queue != nullptr);

	_device->get_property(api::device_properties::vendor_id, &_vendor_id);
	_device->get_property(api::device_properties::device_id, &_device_id);

	_device->get_property(api::device_properties::api_version, &_renderer_id);
	switch (_device->get_api())
	{
	case api::device_api::d3d9:
	case api::device_api::d3d10:
	case api::device_api::d3d11:
	case api::device_api::d3d12:
		break;
	case api::device_api::opengl:
		_renderer_id |= 0x10000;
		break;
	case api::device_api::vulkan:
		_renderer_id |= 0x20000;
		break;
	}

	char device_description[256] = "";
	_device->get_property(api::device_properties::description, device_description);

	if (uint32_t driver_version = 0;
		_device->get_property(api::device_properties::driver_version, &driver_version))
		log::message(log::level::info, "Running on %s Driver %u.%u.", device_description, driver_version / 100, driver_version % 100);
	else
		log::message(log::level::info, "Running on %s.", device_description);

	check_for_update();

	// Default shortcut PrtScrn
	_screenshot_key_data[0] = 0x2C;

#if RESHADE_GUI && RESHADE_FX
	_timestamp_frequency = graphics_queue->get_timestamp_frequency();
#endif

#if RESHADE_GUI
	init_gui();
#endif

	// Ensure config path is absolute, in case an add-on created an effect runtime with a relative path
	std::error_code ec;
	resolve_path(_config_path, ec);

	load_config();

	fpng::fpng_init();
}
reshade::runtime::~runtime()
{
	assert(_worker_threads.empty());
#if RESHADE_FX
	assert(!_is_initialized && _techniques.empty() && _technique_sorting.empty());
#endif

#if RESHADE_GUI
	// Save configuration before shutting down to ensure the current window state is written to disk
	save_config();
	ini_file::flush_cache(_config_path);

	deinit_gui();
#endif
}

bool reshade::runtime::on_init()
{
	assert(!_is_initialized);

	const api::resource_desc back_buffer_desc = _device->get_resource_desc(get_back_buffer(0));

	// Avoid initializing on very small swap chains (e.g. implicit swap chain in The Sims 4, which is not used to present in windowed mode)
	if (back_buffer_desc.texture.width <= 16 && back_buffer_desc.texture.height <= 16)
		return false;

	_width = back_buffer_desc.texture.width;
	_height = back_buffer_desc.texture.height;
	_back_buffer_format = api::format_to_default_typed(back_buffer_desc.texture.format);
	_back_buffer_samples = back_buffer_desc.texture.samples;
	_back_buffer_color_space = _swapchain->get_color_space();

	// Create resolve texture and copy pipeline (do this before creating effect resources, to ensure correct back buffer format is set up)
	if (back_buffer_desc.texture.samples > 1
		// Always use resolve texture in OpenGL to flip vertically and support sRGB + binding effect stencil
		|| (_device->get_api() == api::device_api::opengl && !_is_vr)
#if RESHADE_FX
		// Some effects rely on there being an alpha channel available, so create resolve texture if that is not the case
		|| (_back_buffer_format == api::format::r8g8b8x8_unorm || _back_buffer_format == api::format::b8g8r8x8_unorm)
#endif
		)
	{
#if RESHADE_FX
		switch (_back_buffer_format)
		{
		case api::format::r8g8b8x8_unorm:
			_back_buffer_format = api::format::r8g8b8a8_unorm;
			break;
		case api::format::b8g8r8x8_unorm:
			_back_buffer_format = api::format::b8g8r8a8_unorm;
			break;
		}
#endif

		const bool need_copy_pipeline =
			_device->get_api() == api::device_api::d3d10 ||
			_device->get_api() == api::device_api::d3d11 ||
			_device->get_api() == api::device_api::d3d12;

		api::resource_usage usage = api::resource_usage::render_target | api::resource_usage::copy_dest | api::resource_usage::resolve_dest;
		if (need_copy_pipeline)
			usage |= api::resource_usage::shader_resource;
		else
			usage |= api::resource_usage::copy_source;

		if (!_device->create_resource(
				api::resource_desc(_width, _height, 1, 1, api::format_to_typeless(_back_buffer_format), 1, api::memory_heap::gpu_only, usage),
				nullptr, back_buffer_desc.texture.samples == 1 ? api::resource_usage::copy_dest : api::resource_usage::resolve_dest, &_back_buffer_resolved) ||
			!_device->create_resource_view(
				_back_buffer_resolved,
				api::resource_usage::render_target,
				api::resource_view_desc(api::format_to_default_typed(_back_buffer_format, 0)),
				&_back_buffer_targets.emplace_back()) ||
			!_device->create_resource_view(
				_back_buffer_resolved,
				api::resource_usage::render_target,
				api::resource_view_desc(api::format_to_default_typed(_back_buffer_format, 1)),
				&_back_buffer_targets.emplace_back()))
		{
			log::message(log::level::error, "Failed to create resolve texture resource!");
			goto exit_failure;
		}

		if (need_copy_pipeline)
		{
			if (!_device->create_resource_view(
					_back_buffer_resolved,
					api::resource_usage::shader_resource,
					api::resource_view_desc(_back_buffer_format),
					&_back_buffer_resolved_srv))
			{
				log::message(log::level::error, "Failed to create resolve shader resource view!");
				goto exit_failure;
			}

			api::sampler_desc sampler_desc = {};
			sampler_desc.filter = api::filter_mode::min_mag_mip_point;
			sampler_desc.address_u = api::texture_address_mode::clamp;
			sampler_desc.address_v = api::texture_address_mode::clamp;
			sampler_desc.address_w = api::texture_address_mode::clamp;

			api::pipeline_layout_param layout_params[2];
			layout_params[0] = api::descriptor_range { 0, 0, 0, 1, api::shader_stage::all, 1, api::descriptor_type::sampler };
			layout_params[1] = api::descriptor_range { 0, 0, 0, 1, api::shader_stage::all, 1, api::descriptor_type::shader_resource_view };

			const resources::data_resource vs = resources::load_data_resource(IDR_FULLSCREEN_VS);
			const resources::data_resource ps = resources::load_data_resource(IDR_COPY_PS);

			api::shader_desc vs_desc = { vs.data, vs.data_size };
			api::shader_desc ps_desc = { ps.data, ps.data_size };

			std::vector<api::pipeline_subobject> subobjects;
			subobjects.push_back({ api::pipeline_subobject_type::vertex_shader, 1, &vs_desc });
			subobjects.push_back({ api::pipeline_subobject_type::pixel_shader, 1, &ps_desc });

			if (!_device->create_pipeline_layout(2, layout_params, &_copy_pipeline_layout) ||
				!_device->create_pipeline(_copy_pipeline_layout, static_cast<uint32_t>(subobjects.size()), subobjects.data(), &_copy_pipeline) ||
				!_device->create_sampler(sampler_desc, &_copy_sampler_state))
			{
				log::message(log::level::error, "Failed to create copy pipeline!");
				goto exit_failure;
			}
		}
	}

#if RESHADE_FX
	// Create an empty texture, which is bound to shader resource view slots with an unknown semantic (since it is not valid to bind a zero handle in Vulkan, unless the 'VK_EXT_robustness2' extension is enabled)
	if (_empty_tex == 0)
	{
		// Use VK_FORMAT_R16_SFLOAT format, since it is mandatory according to the spec (see https://www.khronos.org/registry/vulkan/specs/1.1/html/vkspec.html#features-required-format-support)
		if (!_device->create_resource(
				api::resource_desc(1, 1, 1, 1, api::format::r16_float, 1, api::memory_heap::gpu_only, api::resource_usage::shader_resource),
				nullptr, api::resource_usage::shader_resource, &_empty_tex))
		{
			log::message(log::level::error, "Failed to create empty texture resource!");
			goto exit_failure;
		}

		_device->set_resource_name(_empty_tex, "ReShade empty texture");

		if (!_device->create_resource_view(_empty_tex, api::resource_usage::shader_resource, api::resource_view_desc(api::format::r16_float), &_empty_srv))
		{
			log::message(log::level::error, "Failed to create empty texture shader resource view!");
			goto exit_failure;
		}
	}

	// Create effect color and stencil resource
	if (_effect_stencil_format == api::format::unknown)
	{
		// Find a supported stencil format with the smallest footprint (since the depth component is not used)
		constexpr api::format possible_stencil_formats[] = {
			api::format::s8_uint,
			api::format::d16_unorm_s8_uint,
			api::format::d24_unorm_s8_uint,
			api::format::d32_float_s8_uint
		};

		for (const api::format format : possible_stencil_formats)
		{
			if (_device->check_format_support(format, api::resource_usage::depth_stencil))
			{
				_effect_stencil_format = format;
				break;
			}
		}
	}

	if (!update_effect_color_and_stencil_tex(_width, _height, _back_buffer_format, _effect_stencil_format))
		goto exit_failure;
#endif

	// Create render targets for the back buffer resources
	for (uint32_t i = 0, count = get_back_buffer_count(); i < count; ++i)
	{
		const api::resource back_buffer_resource = get_back_buffer(i);

		if (!_device->create_resource_view(
				back_buffer_resource,
				api::resource_usage::render_target,
				api::resource_view_desc(
					back_buffer_desc.texture.samples > 1 ? api::resource_view_type::texture_2d_multisample : api::resource_view_type::texture_2d,
					api::format_to_default_typed(back_buffer_desc.texture.format, 0), 0, 1, 0, 1),
				&_back_buffer_targets.emplace_back()) ||
			!_device->create_resource_view(
				back_buffer_resource,
				api::resource_usage::render_target,
				api::resource_view_desc(
					back_buffer_desc.texture.samples > 1 ? api::resource_view_type::texture_2d_multisample : api::resource_view_type::texture_2d,
					api::format_to_default_typed(back_buffer_desc.texture.format, 1), 0, 1, 0, 1),
				&_back_buffer_targets.emplace_back()))
		{
			log::message(log::level::error, "Failed to create back buffer render targets!");
			goto exit_failure;
		}
	}

	create_state_block(_device, &_app_state);

#if RESHADE_GUI
	if (!init_imgui_resources())
		goto exit_failure;

	if (_is_vr && !init_gui_vr())
		goto exit_failure;
#endif

	const input::window_handle window = _swapchain->get_hwnd();
	if (window != nullptr && !_is_vr)
		_input = input::register_window(window);
	else
		_input.reset();

	// GTK 3 enables transparency for windows, which messes with effects that do not return an alpha value, so disable that again
	if (window != nullptr)
		utils::set_window_transparency(window, false);

	// Reset frame count to zero so effects are loaded in 'update_effects'
	_frame_count = 0;

	_is_initialized = true;
	_last_reload_time = std::chrono::high_resolution_clock::now(); // Intentionally set to current time, so that duration to last reload is valid even when there is no reload on init

	_preset_save_successful = true;
	_last_screenshot_save_successful = true;

#if RESHADE_ADDON
	invoke_addon_event<addon_event::init_effect_runtime>(this);
#endif

	log::message(log::level::info, "Recreated runtime environment on runtime %p ('%s').", this, _config_path.u8string().c_str());

	return true;

exit_failure:
#if RESHADE_FX
	_device->destroy_resource(_empty_tex);
	_empty_tex = {};
	_device->destroy_resource_view(_empty_srv);
	_empty_srv = {};

	_device->destroy_resource(_effect_color_tex);
	_effect_color_tex = {};
	_device->destroy_resource_view(_effect_color_srv[0]);
	_effect_color_srv[0] = {};
	_device->destroy_resource_view(_effect_color_srv[1]);
	_effect_color_srv[1] = {};

	_device->destroy_resource(_effect_stencil_tex);
	_effect_stencil_tex = {};
	_device->destroy_resource_view(_effect_stencil_dsv);
	_effect_stencil_dsv = {};
#endif

	_device->destroy_pipeline(_copy_pipeline);
	_copy_pipeline = {};
	_device->destroy_pipeline_layout(_copy_pipeline_layout);
	_copy_pipeline_layout = {};
	_device->destroy_sampler(_copy_sampler_state);
	_copy_sampler_state = {};

	_device->destroy_resource(_back_buffer_resolved);
	_back_buffer_resolved = {};
	_device->destroy_resource_view(_back_buffer_resolved_srv);
	_back_buffer_resolved_srv = {};

	for (const api::resource_view view : _back_buffer_targets)
		_device->destroy_resource_view(view);
	_back_buffer_targets.clear();

	destroy_state_block(_device, _app_state);
	_app_state = {};

#if RESHADE_GUI
	if (_is_vr)
		deinit_gui_vr();

	destroy_imgui_resources();
#endif

	return false;
}
void reshade::runtime::on_reset()
{
	if (_is_initialized)
		// Update initialization state immediately, so that any effect loading still in progress can abort early
		_is_initialized = false;
	else
		return; // Nothing to do if the runtime was already destroyed or not successfully initialized in the first place

#if RESHADE_FX
	// Already performs a wait for idle, so no need to do it again before destroying resources below
	destroy_effects();

	_device->destroy_resource(_empty_tex);
	_empty_tex = {};
	_device->destroy_resource_view(_empty_srv);
	_empty_srv = {};

	_device->destroy_resource(_effect_color_tex);
	_effect_color_tex = {};
	_device->destroy_resource_view(_effect_color_srv[0]);
	_effect_color_srv[0] = {};
	_device->destroy_resource_view(_effect_color_srv[1]);
	_effect_color_srv[1] = {};

	_device->destroy_resource(_effect_stencil_tex);
	_effect_stencil_tex = {};
	_device->destroy_resource_view(_effect_stencil_dsv);
	_effect_stencil_dsv = {};
#else
	for (std::thread &thread : _worker_threads)
		if (thread.joinable())
			thread.join();
	_worker_threads.clear();
#endif

	_device->destroy_pipeline(_copy_pipeline);
	_copy_pipeline = {};
	_device->destroy_pipeline_layout(_copy_pipeline_layout);
	_copy_pipeline_layout = {};
	_device->destroy_sampler(_copy_sampler_state);
	_copy_sampler_state = {};

	_device->destroy_resource(_back_buffer_resolved);
	_back_buffer_resolved = {};
	_device->destroy_resource_view(_back_buffer_resolved_srv);
	_back_buffer_resolved_srv = {};

	for (const api::resource_view view : _back_buffer_targets)
		_device->destroy_resource_view(view);
	_back_buffer_targets.clear();

	destroy_state_block(_device, _app_state);
	_app_state = {};

	_device->destroy_fence(_queue_sync_fence);
	_queue_sync_fence = {};

	_width = _height = 0;

#if RESHADE_GUI
	if (_is_vr)
		deinit_gui_vr();

	destroy_imgui_resources();
#endif

#if RESHADE_ADDON
	invoke_addon_event<addon_event::destroy_effect_runtime>(this);
#endif

	log::message(log::level::info, "Destroyed runtime environment on runtime %p ('%s').", this, _config_path.u8string().c_str());
}

void reshade::runtime::on_present(api::command_queue *present_queue)
{
	assert(present_queue != nullptr);

	if (!_is_initialized)
		return;

	// If the application is presenting with a different queue than rendering, synchronize these two queues first
	// This ensures that it has finished rendering before ReShade applies its own rendering
	if (present_queue != _graphics_queue)
	{
		if (_queue_sync_fence == 0)
		{
			if (!_device->create_fence(_queue_sync_value, api::fence_flags::none, &_queue_sync_fence))
				log::message(log::level::error, "Failed to create queue synchronization fence!");
		}

		if (_queue_sync_fence != 0)
		{
			_queue_sync_value++;

			// Signal from the queue the application is presenting with
			if (present_queue->signal(_queue_sync_fence, _queue_sync_value))
				// Wait on that before the immediate command list flush below
				_graphics_queue->wait(_queue_sync_fence, _queue_sync_value);
		}
	}

#if RESHADE_ADDON
	_is_in_present_call = true;
#endif
#if RESHADE_ADDON && RESHADE_FX
	_block_effect_reload_this_frame = false;
#endif

	api::command_list *const cmd_list = _graphics_queue->get_immediate_command_list();

	capture_state(cmd_list, _app_state);

	uint32_t back_buffer_index = (_back_buffer_resolved != 0 ? 2 : 0) + get_current_back_buffer_index() * 2;
	const api::resource back_buffer_resource = _device->get_resource_from_view(_back_buffer_targets[back_buffer_index]);

	// Resolve MSAA back buffer if MSAA is active or copy when format conversion is required
	if (_back_buffer_resolved != 0)
	{
		if (_back_buffer_samples == 1)
		{
			cmd_list->barrier(back_buffer_resource, api::resource_usage::present, api::resource_usage::copy_source);
			cmd_list->copy_texture_region(back_buffer_resource, 0, nullptr, _back_buffer_resolved, 0, nullptr);
			cmd_list->barrier(_back_buffer_resolved, api::resource_usage::copy_dest, api::resource_usage::render_target);
		}
		else
		{
			cmd_list->barrier(back_buffer_resource, api::resource_usage::present, api::resource_usage::resolve_source);
			cmd_list->resolve_texture_region(back_buffer_resource, 0, nullptr, _back_buffer_resolved, 0, 0, 0, 0, _back_buffer_format);
			cmd_list->barrier(_back_buffer_resolved, api::resource_usage::resolve_dest, api::resource_usage::render_target);
		}
	}

	// Lock input so it cannot be modified by other threads while we are reading it here
	std::unique_lock<std::recursive_mutex> input_lock;
	if (_input != nullptr)
		input_lock = _input->lock();

#if RESHADE_FX
	update_effects();

	if (_effects_enabled && !_effects_rendered_this_frame)
	{
		if (_should_save_screenshot && _screenshot_save_before)
			save_screenshot(" original");

		if (_back_buffer_resolved != 0)
		{
			runtime::render_effects(cmd_list, _back_buffer_targets[0], _back_buffer_targets[1]);
		}
		else
		{
			cmd_list->barrier(back_buffer_resource, api::resource_usage::present, api::resource_usage::render_target);
			runtime::render_effects(cmd_list, _back_buffer_targets[back_buffer_index], _back_buffer_targets[back_buffer_index + 1]);
			cmd_list->barrier(back_buffer_resource, api::resource_usage::render_target, api::resource_usage::present);
		}
	}
#endif

	if (_should_save_screenshot)
		save_screenshot();

	bool *drawHUDAddr = (bool*)DRAW_FENG_BOOL_ADDR;
	*drawHUDAddr = drawFrontEnd;

	_frame_count++;
	const auto current_time = std::chrono::high_resolution_clock::now();
	_last_frame_duration = current_time - _last_present_time; _last_present_time = current_time;

#if RESHADE_GUI
	// Draw overlay
	if (_is_vr)
		draw_gui_vr();
	else
		draw_gui();

	if (_should_save_screenshot && _screenshot_save_gui && (_show_overlay
#if RESHADE_FX
		|| (_preview_texture != 0 && _effects_enabled)
#endif
		))
		save_screenshot(" overlay");
#endif

	// All screenshots were created at this point, so reset request
	_should_save_screenshot = false;

	// Handle keyboard shortcuts
	if (!_ignore_shortcuts && _input != nullptr)
	{
#if RESHADE_FX
		if (_input->is_key_pressed(_effects_key_data, _force_shortcut_modifiers))
		{
#if RESHADE_ADDON
			if (!invoke_addon_event<addon_event::reshade_set_effects_state>(this, !_effects_enabled))
#endif
				_effects_enabled = !_effects_enabled;
		}
#endif

		if (_input->is_key_pressed(_screenshot_key_data, _force_shortcut_modifiers))
		{
			// *drawHUDAddr = (bool*)DRAW_FENG_BOOL_ADDR;
			*drawHUDAddr = _screenshot_nfs_hud;

			_screenshot_count++;
			_should_save_screenshot = true; // Remember that we want to save a screenshot next frame
		}

#if RESHADE_FX
		// Do not allow the following shortcuts while effects are being loaded or initialized (since they affect that state)
		if (!is_loading())
		{
			if (_effects_enabled)
			{
				for (effect &effect : _effects)
				{
					if (!effect.rendering)
						continue;

					for (uniform &variable : effect.uniforms)
					{
						if (_input->is_key_pressed(variable.toggle_key_data, _force_shortcut_modifiers))
						{
							assert(variable.supports_toggle_key());

							// Change to next value if the associated shortcut key was pressed
							switch (variable.type.base)
							{
								case reshadefx::type::t_bool:
								{
									bool data = false;
									get_uniform_value(variable, &data);
									set_uniform_value(variable, !data);
									break;
								}
								case reshadefx::type::t_int:
								case reshadefx::type::t_uint:
								{
									int data[4] = {};
									get_uniform_value(variable, data, 4);
									const std::string_view ui_items = variable.annotation_as_string("ui_items");
									int num_items = 0;
									for (size_t offset = 0, next; (next = ui_items.find('\0', offset)) != std::string_view::npos; offset = next + 1)
										num_items++;
									data[0] = (data[0] + 1 >= num_items) ? 0 : data[0] + 1;
									set_uniform_value(variable, data, 4);
									break;
								}
							}

#if RESHADE_GUI
							if (_auto_save_preset)
								save_current_preset();
							else
								_preset_is_modified = true;
#endif
						}
					}
				}

				for (technique &tech : _techniques)
				{
					if (_input->is_key_pressed(tech.toggle_key_data, _force_shortcut_modifiers))
					{
						if (!tech.enabled)
							enable_technique(tech);
						else
							disable_technique(tech);

#if RESHADE_GUI
						if (_auto_save_preset)
							save_current_preset();
						else
							_preset_is_modified = true;
#endif
					}
				}
			}

			if (_input->is_key_pressed(_reload_key_data, _force_shortcut_modifiers))
				reload_effects();

			if (_input->is_key_pressed(_performance_mode_key_data, _force_shortcut_modifiers))
			{
				_performance_mode = !_performance_mode;
				save_config();
				reload_effects();
			}

			if (const bool reversed = _input->is_key_pressed(_prev_preset_key_data, _force_shortcut_modifiers);
				reversed || _input->is_key_pressed(_next_preset_key_data, _force_shortcut_modifiers))
			{
				// The preset shortcut key was pressed down, so start the transition
				if (switch_to_next_preset(_current_preset_path.parent_path(), reversed))
					save_config();
			}
			else
			{
				for (const preset_shortcut &shortcut : _preset_shortcuts)
				{
					if (_input->is_key_pressed(shortcut.key_data, _force_shortcut_modifiers))
					{
						if (switch_to_next_preset(shortcut.preset_path))
							save_config();
						break;
					}
				}
			}

			// Continuously update preset values while a transition is in progress
			if (_is_in_preset_transition)
				load_current_preset();
		}
#endif
	}

	// Stretch main render target back into MSAA back buffer if MSAA is active or copy when format conversion is required
	if (_back_buffer_resolved != 0)
	{
		const api::resource resources[2] = { back_buffer_resource, _back_buffer_resolved };
		const api::resource_usage state_old[2] = { api::resource_usage::copy_source | api::resource_usage::resolve_source, api::resource_usage::render_target };
		const api::resource_usage state_final[2] = { api::resource_usage::present, api::resource_usage::resolve_dest };

		if (_device->get_api() == api::device_api::d3d10 ||
			_device->get_api() == api::device_api::d3d11 ||
			_device->get_api() == api::device_api::d3d12)
		{
			const api::resource_usage state_new[2] = { api::resource_usage::render_target, api::resource_usage::shader_resource };

			cmd_list->barrier(2, resources, state_old, state_new);

			cmd_list->bind_pipeline(api::pipeline_stage::all_graphics, _copy_pipeline);

			cmd_list->push_descriptors(api::shader_stage::pixel, _copy_pipeline_layout, 0, api::descriptor_table_update { {}, 0, 0, 1, api::descriptor_type::sampler, &_copy_sampler_state });
			cmd_list->push_descriptors(api::shader_stage::pixel, _copy_pipeline_layout, 1, api::descriptor_table_update { {}, 0, 0, 1, api::descriptor_type::shader_resource_view, &_back_buffer_resolved_srv });

			const api::viewport viewport = { 0.0f, 0.0f, static_cast<float>(_width), static_cast<float>(_height), 0.0f, 1.0f };
			cmd_list->bind_viewports(0, 1, &viewport);
			const api::rect scissor_rect = { 0, 0, static_cast<int32_t>(_width), static_cast<int32_t>(_height) };
			cmd_list->bind_scissor_rects(0, 1, &scissor_rect);

			const bool srgb_write_enable = (_back_buffer_format == api::format::r8g8b8a8_unorm_srgb || _back_buffer_format == api::format::b8g8r8a8_unorm_srgb);
			cmd_list->bind_render_targets_and_depth_stencil(1, &_back_buffer_targets[back_buffer_index + srgb_write_enable]);

			cmd_list->draw(3, 1, 0, 0);

			cmd_list->barrier(2, resources, state_new, state_final);
		}
		else
		{
			const api::resource_usage state_new[2] = { api::resource_usage::copy_dest, api::resource_usage::copy_source };

			cmd_list->barrier(2, resources, state_old, state_new);
			cmd_list->copy_texture_region(_back_buffer_resolved, 0, nullptr, back_buffer_resource, 0, nullptr);
			cmd_list->barrier(2, resources, state_new, state_final);
		}
	}

#if RESHADE_ADDON
	invoke_addon_event<addon_event::reshade_present>(this);

	_is_in_present_call = false;
#endif
#if RESHADE_FX
	_effects_rendered_this_frame = false;
#endif

	// Apply previous state from application
	apply_state(cmd_list, _app_state);

	if (present_queue != _graphics_queue && _queue_sync_fence != 0)
	{
		_queue_sync_value++;

		if (_graphics_queue->signal(_queue_sync_fence, _queue_sync_value))
			present_queue->wait(_queue_sync_fence, _queue_sync_value);
	}

	// Update input status
	if (_input != nullptr)
		_input->next_frame();
	if (_input_gamepad != nullptr)
		_input_gamepad->next_frame();

	// Save modified INI files
	if (!ini_file::flush_cache())
		_preset_save_successful = false;

#if RESHADE_ADDON == 1
	// Detect high network traffic
	extern volatile long g_network_traffic;

	static int cooldown = 0, traffic = 0;
	if (cooldown-- > 0)
	{
		traffic += g_network_traffic > 0;
	}
	else
	{
		const bool was_enabled = addon_enabled;
		addon_enabled = traffic < 10;
		traffic = 0;
		cooldown = 60;

#if RESHADE_FX
		if (addon_enabled != was_enabled)
		{
			if (was_enabled)
				_backup_texture_semantic_bindings = _texture_semantic_bindings;

			for (const auto &info : _backup_texture_semantic_bindings)
			{
				if (info.second.first == _effect_color_srv[0] && info.second.second == _effect_color_srv[1])
					continue;

				update_texture_bindings(info.first.c_str(), addon_enabled ? info.second.first : api::resource_view { 0 }, addon_enabled ? info.second.second : api::resource_view { 0 });
			}
		}
#endif
	}

	if (std::numeric_limits<long>::max() != g_network_traffic)
		g_network_traffic = 0;
#endif
}

void reshade::runtime::load_config()
{
	const ini_file &config = ini_file::load_cache(_config_path);

	if (config.get("INPUT", "GamepadNavigation"))
		_input_gamepad = input_gamepad::load();
	else
		_input_gamepad.reset();

	const auto config_get = [&config](const std::string &section, const std::string &key, auto &values) {
		if (config.get(section, key, values))
			return true;
		// Fall back to global configuration when an entry does not exist in the local configuration
		return global_config().get(section, key, values);
	};

	config_get("INPUT", "ForceShortcutModifiers", _force_shortcut_modifiers);
	config_get("INPUT", "KeyScreenshot", _screenshot_key_data);
#if RESHADE_FX
	config_get("INPUT", "KeyEffects", _effects_key_data);
	config_get("INPUT", "KeyNextPreset", _next_preset_key_data);
	config_get("INPUT", "KeyPerformanceMode", _performance_mode_key_data);
	config_get("INPUT", "KeyPreviousPreset", _prev_preset_key_data);
	config_get("INPUT", "KeyReload", _reload_key_data);

	config_get("GENERAL", "NoDebugInfo", _no_debug_info);
	config_get("GENERAL", "NoEffectCache", _no_effect_cache);
	config_get("GENERAL", "NoReloadOnInit", _no_reload_on_init);

	config_get("GENERAL", "EffectSearchPaths", _effect_search_paths);
	config_get("GENERAL", "PerformanceMode", _performance_mode);
	config_get("GENERAL", "PreprocessorDefinitions", _global_preprocessor_definitions);
	config_get("GENERAL", "SkipLoadingDisabledEffects", _effect_load_skipping);
	config_get("GENERAL", "TextureSearchPaths", _texture_search_paths);
	config_get("GENERAL", "IntermediateCachePath", _effect_cache_path);

	config_get("GENERAL", "StartupPresetPath", _startup_preset_path);
	config_get("GENERAL", "PresetPath", _current_preset_path);
	config_get("GENERAL", "PresetTransitionDuration", _preset_transition_duration);

	// Fall back to temp directory if cache path does not exist
	std::error_code ec;
	if (_effect_cache_path.empty() || !resolve_path(_effect_cache_path, ec))
	{
		_effect_cache_path = std::filesystem::temp_directory_path(ec) / "ReShade";
		std::filesystem::create_directory(_effect_cache_path, ec);
		if (ec)
			log::message(log::level::error, "Failed to create effect cache directory '%s' with error code %d!", _effect_cache_path.u8string().c_str(), ec.value());
	}

	// Use startup preset instead of last selection
	if (!_startup_preset_path.empty() && resolve_preset_path(_startup_preset_path, ec))
		_current_preset_path = _startup_preset_path;
	// Use default if the preset file does not exist yet
	else if (!resolve_preset_path(_current_preset_path, ec))
		_current_preset_path = g_reshade_base_path / L"ReShadePreset.ini";

	std::vector<unsigned int> preset_key_data;
	std::vector<std::filesystem::path> preset_shortcut_paths;
	config_get("GENERAL", "PresetShortcutKeys", preset_key_data);
	config_get("GENERAL", "PresetShortcutPaths", preset_shortcut_paths);

	_preset_shortcuts.clear();
	for (size_t i = 0; i < preset_shortcut_paths.size() && (i * 4 + 4) <= preset_key_data.size(); ++i)
	{
		preset_shortcut shortcut;
		shortcut.preset_path = preset_shortcut_paths[i];
		std::copy_n(&preset_key_data[i * 4], 4, shortcut.key_data);
		_preset_shortcuts.push_back(std::move(shortcut));
	}
#endif

	config_get("SCREENSHOT", "SavePath", _screenshot_path);
	config_get("SCREENSHOT", "SoundPath", _screenshot_sound_path);
	config_get("SCREENSHOT", "ClearAlpha", _screenshot_clear_alpha);
	config_get("SCREENSHOT", "FileFormat", _screenshot_format);
	config_get("SCREENSHOT", "FileNaming", _screenshot_name);
	config_get("SCREENSHOT", "JPEGQuality", _screenshot_jpeg_quality);
	config_get("SCREENSHOT", "HDRBitDepth", _screenshot_hdr_bits);
	config_get("SCREENSHOT", "CopyToClipboard", _screenshot_clipboard_copy);
#if RESHADE_FX
	config_get("SCREENSHOT", "SaveBeforeShot", _screenshot_save_before);
	config_get("SCREENSHOT", "SavePresetFile", _screenshot_include_preset);
#endif
#if RESHADE_GUI
	config_get("SCREENSHOT", "SaveOverlayShot", _screenshot_save_gui);
#endif
	config_get("SCREENSHOT", "PostSaveCommand", _screenshot_post_save_command);
	config_get("SCREENSHOT", "PostSaveCommandArguments", _screenshot_post_save_command_arguments);
	config_get("SCREENSHOT", "PostSaveCommandWorkingDirectory", _screenshot_post_save_command_working_directory);
	config_get("SCREENSHOT", "PostSaveCommandHideWindow", _screenshot_post_save_command_hide_window);
	config_get("SCREENSHOT", "ShowNfsFe", _screenshot_nfs_hud);

#ifdef GAME_UC
	config.get("NFS", "MotionBlur", bMotionBlur);
#endif

#if RESHADE_GUI
	load_config_gui(config);
#endif
}
void reshade::runtime::save_config() const
{
	ini_file &config = ini_file::load_cache(_config_path);

	config.set("INPUT", "ForceShortcutModifiers", _force_shortcut_modifiers);
	config.set("INPUT", "KeyScreenshot", _screenshot_key_data);
#if RESHADE_FX
	config.set("INPUT", "KeyEffects", _effects_key_data);
	config.set("INPUT", "KeyNextPreset", _next_preset_key_data);
	config.set("INPUT", "KeyPerformanceMode", _performance_mode_key_data);
	config.set("INPUT", "KeyPreviousPreset", _prev_preset_key_data);
	config.set("INPUT", "KeyReload", _reload_key_data);

	config.set("GENERAL", "NoDebugInfo", _no_debug_info);
	config.set("GENERAL", "NoEffectCache", _no_effect_cache);
	config.set("GENERAL", "NoReloadOnInit", _no_reload_on_init);

	config.set("GENERAL", "EffectSearchPaths", _effect_search_paths);
	config.set("GENERAL", "PerformanceMode", _performance_mode);
	config.set("GENERAL", "PreprocessorDefinitions", _global_preprocessor_definitions);
	config.set("GENERAL", "SkipLoadingDisabledEffects", _effect_load_skipping);
	config.set("GENERAL", "TextureSearchPaths", _texture_search_paths);
	config.set("GENERAL", "IntermediateCachePath", _effect_cache_path);

	config.set("GENERAL", "StartupPresetPath", make_relative_path(_startup_preset_path));
	config.set("GENERAL", "PresetPath", make_relative_path(_current_preset_path));

	config.set("GENERAL", "PresetTransitionDuration", _preset_transition_duration);

	std::vector<unsigned int> preset_key_data;
	std::vector<std::filesystem::path> preset_shortcut_paths;
	for (const preset_shortcut &shortcut : _preset_shortcuts)
	{
		if (shortcut.key_data[0] == 0)
			continue;

		preset_key_data.push_back(shortcut.key_data[0]);
		preset_key_data.push_back(shortcut.key_data[1]);
		preset_key_data.push_back(shortcut.key_data[2]);
		preset_key_data.push_back(shortcut.key_data[3]);
		preset_shortcut_paths.push_back(shortcut.preset_path);
	}
	config.set("GENERAL", "PresetShortcutKeys", preset_key_data);
	config.set("GENERAL", "PresetShortcutPaths", preset_shortcut_paths);
#endif

	config.set("SCREENSHOT", "SavePath", _screenshot_path);
	config.set("SCREENSHOT", "SoundPath", _screenshot_sound_path);
	config.set("SCREENSHOT", "ClearAlpha", _screenshot_clear_alpha);
	config.set("SCREENSHOT", "FileFormat", _screenshot_format);
	config.set("SCREENSHOT", "FileNaming", _screenshot_name);
	config.set("SCREENSHOT", "JPEGQuality", _screenshot_jpeg_quality);
	config.set("SCREENSHOT", "HDRBitDepth", _screenshot_hdr_bits);
	config.set("SCREENSHOT", "CopyToClipboard", _screenshot_clipboard_copy);
#if RESHADE_FX
	config.set("SCREENSHOT", "SaveBeforeShot", _screenshot_save_before);
	config.set("SCREENSHOT", "SavePresetFile", _screenshot_include_preset);
#endif
#if RESHADE_GUI
	config.set("SCREENSHOT", "SaveOverlayShot", _screenshot_save_gui);
#endif
	config.set("SCREENSHOT", "PostSaveCommand", _screenshot_post_save_command);
	config.set("SCREENSHOT", "PostSaveCommandArguments", _screenshot_post_save_command_arguments);
	config.set("SCREENSHOT", "PostSaveCommandWorkingDirectory", _screenshot_post_save_command_working_directory);
	config.set("SCREENSHOT", "PostSaveCommandHideWindow", _screenshot_post_save_command_hide_window);
	config.set("SCREENSHOT", "ShowNfsFe", _screenshot_nfs_hud);

#if RESHADE_GUI
	save_config_gui(config);
#endif
}

#if RESHADE_FX
void reshade::runtime::load_current_preset()
{
	_preset_save_successful = true;

	const ini_file &preset = ini_file::load_cache(_current_preset_path);

	std::vector<std::string> technique_list;
	preset.get({}, "Techniques", technique_list);
	std::vector<std::string> sorted_technique_list;
	preset.get({}, "TechniqueSorting", sorted_technique_list);

	std::unordered_map<std::string, std::vector<std::pair<std::string, std::string>>> preset_preprocessor_definitions;
	preset.get({}, "PreprocessorDefinitions", preset_preprocessor_definitions[{}]);
	for (const effect &effect : _effects)
		preset.get(effect.source_file.filename().u8string(), "PreprocessorDefinitions", preset_preprocessor_definitions[effect.source_file.filename().u8string()]);

	// Recompile effects if preprocessor definitions have changed or running in performance mode (in which case all preset values are compile-time constants)
	if (_reload_remaining_effects != 0 && (!_is_in_preset_transition || _last_preset_switching_time == _last_present_time)) // ... unless this is the 'load_current_preset' call in 'update_effects' or the call every frame during preset transition
	{
		if (_performance_mode || preset_preprocessor_definitions != _preset_preprocessor_definitions)
		{
			_preset_preprocessor_definitions = std::move(preset_preprocessor_definitions);
			reload_effects();
			return; // Preset values are loaded in 'update_effects' during effect loading
		}

		if (std::find_if(technique_list.cbegin(), technique_list.cend(),
				[this](const std::string &technique_name) {
					const size_t at_pos = technique_name.find('@');
					if (at_pos == std::string::npos)
						return true;
					const auto it = std::find_if(_effects.cbegin(), _effects.cend(),
						[effect_name = std::filesystem::u8path(technique_name.substr(at_pos + 1))](const effect &effect) {
							return effect_name == effect.source_file.filename();
						});
					return it != _effects.cend() && it->skipped;
				}) != technique_list.cend())
		{
			reload_effects();
			return;
		}
	}

	if (sorted_technique_list.empty())
		ini_file::load_cache(_config_path).get("GENERAL", "TechniqueSorting", sorted_technique_list);
	if (sorted_technique_list.empty())
		sorted_technique_list = technique_list;

	// Reorder techniques
	std::stable_sort(_technique_sorting.begin(), _technique_sorting.end(),
		[this, &sorted_technique_list](size_t lhs_technique_index, size_t rhs_technique_index) {
			const technique &lhs = _techniques[lhs_technique_index];
			const technique &rhs = _techniques[rhs_technique_index];

			const std::string lhs_unique = lhs.name + '@' + _effects[lhs.effect_index].source_file.filename().u8string();
			auto lhs_it = std::find(sorted_technique_list.cbegin(), sorted_technique_list.cend(), lhs_unique);
			lhs_it = (lhs_it == sorted_technique_list.cend()) ? std::find(sorted_technique_list.cbegin(), sorted_technique_list.cend(), lhs.name) : lhs_it;

			const std::string rhs_unique = rhs.name + '@' + _effects[rhs.effect_index].source_file.filename().u8string();
			auto rhs_it = std::find(sorted_technique_list.cbegin(), sorted_technique_list.cend(), rhs_unique);
			rhs_it = (rhs_it == sorted_technique_list.cend()) ? std::find(sorted_technique_list.cbegin(), sorted_technique_list.cend(), rhs.name) : rhs_it;

			if (lhs_it < rhs_it)
				return true;
			if (lhs_it > rhs_it)
				return false;

			// Keep the declaration order within an effect file
			if (lhs.effect_index == rhs.effect_index)
				return false;

			// Sort the remaining techniques alphabetically using their label or name
			std::string lhs_label(lhs.annotation_as_string("ui_label"));
			if (lhs_label.empty())
				lhs_label = lhs.name;
			std::transform(lhs_label.begin(), lhs_label.end(), lhs_label.begin(),
				[](std::string::value_type c) {
					return static_cast<std::string::value_type>(std::toupper(c));
				});

			std::string rhs_label(rhs.annotation_as_string("ui_label"));
			if (rhs_label.empty())
				rhs_label = rhs.name;
			std::transform(rhs_label.begin(), rhs_label.end(), rhs_label.begin(),
				[](std::string::value_type c) {
					return static_cast<std::string::value_type>(std::toupper(c));
				});

			return lhs_label < rhs_label;
		});

	// Compute times since the transition has started and how much is left till it should end
	auto transition_time = std::chrono::duration_cast<std::chrono::microseconds>(_last_present_time - _last_preset_switching_time).count();
	auto transition_ms_left = _preset_transition_duration - transition_time / 1000;
	auto transition_ms_left_from_last_frame = transition_ms_left + std::chrono::duration_cast<std::chrono::microseconds>(_last_frame_duration).count() / 1000;

	if (_is_in_preset_transition && transition_ms_left <= 0)
		_is_in_preset_transition = false;

	for (effect &effect : _effects)
	{
		const std::string effect_name = effect.source_file.filename().u8string();

		for (uniform &variable : effect.uniforms)
		{
			if (variable.special != special_uniform::none ||
				variable.annotation_as_uint("nosave"))
				continue;

			if (variable.supports_toggle_key())
			{
				if (!preset.get(effect_name, "Key" + variable.name, variable.toggle_key_data))
					std::memset(variable.toggle_key_data, 0, sizeof(variable.toggle_key_data));
			}

			// Reset values to defaults before loading from a new preset
			if (!_is_in_preset_transition)
				reset_uniform_value(variable);

			reshadefx::constant values, values_old;

			switch (variable.type.base)
			{
			case reshadefx::type::t_int:
				get_uniform_value(variable, values.as_int, variable.type.components());
				preset.get(effect_name, variable.name, values.as_int);
				set_uniform_value(variable, values.as_int, variable.type.components());
				break;
			case reshadefx::type::t_bool:
			case reshadefx::type::t_uint:
				get_uniform_value(variable, values.as_uint, variable.type.components());
				preset.get(effect_name, variable.name, values.as_uint);
				set_uniform_value(variable, values.as_uint, variable.type.components());
				break;
			case reshadefx::type::t_float:
				get_uniform_value(variable, values.as_float, variable.type.components());
				values_old = values;
				preset.get(effect_name, variable.name, values.as_float);
				if (_is_in_preset_transition)
				{
					// Perform smooth transition on floating point values
					for (unsigned int i = 0; i < variable.type.components(); i++)
					{
						const float value_left = (values.as_float[i] - values_old.as_float[i]);
						values.as_float[i] -= (value_left / transition_ms_left_from_last_frame) * transition_ms_left;
					}
				}
				set_uniform_value(variable, values.as_float, variable.type.components());
				break;
			}
		}
	}

	for (technique &tech : _techniques)
	{
		const std::string unique_name = tech.name + '@' + _effects[tech.effect_index].source_file.filename().u8string();

		// Ignore preset if "enabled" annotation is set
		if (tech.annotation_as_int("enabled") ||
			std::find(technique_list.cbegin(), technique_list.cend(), unique_name) != technique_list.cend() ||
			std::find(technique_list.cbegin(), technique_list.cend(), tech.name) != technique_list.cend())
			enable_technique(tech);
		else
			disable_technique(tech);

		if (!preset.get({}, "Key" + unique_name, tech.toggle_key_data) &&
			!preset.get({}, "Key" + tech.name, tech.toggle_key_data))
			std::memset(tech.toggle_key_data, 0, sizeof(tech.toggle_key_data));
	}

	// Reverse queue so that effects are enabled in the order they are defined in the preset (since the queue is worked from back to front)
	std::reverse(_reload_create_queue.begin(), _reload_create_queue.end());
}
void reshade::runtime::save_current_preset() const
{
	ini_file &preset = ini_file::load_cache(_current_preset_path);

	// Build list of active techniques and effects
	std::set<size_t> effect_list;
	std::vector<std::string> technique_list;
	technique_list.reserve(_techniques.size());
	std::vector<std::string> sorted_technique_list;
	sorted_technique_list.reserve(_technique_sorting.size());

	for (size_t technique_index : _technique_sorting)
	{
		const technique &tech = _techniques[technique_index];

		if (tech.annotation_as_uint("nosave"))
			continue;

		const std::string unique_name = tech.name + '@' + _effects[tech.effect_index].source_file.filename().u8string();

		if (tech.enabled)
			technique_list.push_back(unique_name);
		if (tech.enabled || tech.toggle_key_data[0] != 0)
			effect_list.insert(tech.effect_index);

		// Keep track of the order of all techniques and not just the enabled ones
		sorted_technique_list.push_back(unique_name);

		if (tech.toggle_key_data[0] != 0)
			preset.set({}, "Key" + unique_name, tech.toggle_key_data);
		else
			preset.remove_key({}, "Key" + unique_name);
	}

	if (preset.has({}, "TechniqueSorting") || !std::equal(technique_list.cbegin(), technique_list.cend(), sorted_technique_list.cbegin()))
		preset.set({}, "TechniqueSorting", std::move(sorted_technique_list));

	preset.set({}, "Techniques", std::move(technique_list));

	if (const auto preset_it = _preset_preprocessor_definitions.find({});
		preset_it != _preset_preprocessor_definitions.end() && !preset_it->second.empty())
		preset.set({}, "PreprocessorDefinitions", preset_it->second);
	else
		preset.remove_key({}, "PreprocessorDefinitions");

	// TODO: Do we want to save spec constants here too? The preset will be rather empty in performance mode otherwise.
	for (size_t effect_index = 0; effect_index < _effects.size(); ++effect_index)
	{
		if (effect_list.find(effect_index) == effect_list.end())
			continue;

		const effect &effect = _effects[effect_index];

		const std::string effect_name = effect.source_file.filename().u8string();

		if (const auto preset_it = _preset_preprocessor_definitions.find(effect_name);
			preset_it != _preset_preprocessor_definitions.end() && !preset_it->second.empty())
			preset.set(effect_name, "PreprocessorDefinitions", preset_it->second);
		else
			preset.remove_key(effect_name, "PreprocessorDefinitions");

		for (const uniform &variable : effect.uniforms)
		{
			if (variable.special != special_uniform::none ||
				variable.annotation_as_uint("nosave"))
				continue;

			if (variable.supports_toggle_key())
			{
				// Save the shortcut key into the preset files
				if (variable.toggle_key_data[0] != 0)
					preset.set(effect_name, "Key" + variable.name, variable.toggle_key_data);
				else
					preset.remove_key(effect_name, "Key" + variable.name);
			}

			const unsigned int components = variable.type.components();
			reshadefx::constant values;

			switch (variable.type.base)
			{
			case reshadefx::type::t_int:
				get_uniform_value(variable, values.as_int, components);
				preset.set(effect_name, variable.name, values.as_int, components);
				break;
			case reshadefx::type::t_bool:
			case reshadefx::type::t_uint:
				get_uniform_value(variable, values.as_uint, components);
				preset.set(effect_name, variable.name, values.as_uint, components);
				break;
			case reshadefx::type::t_float:
				get_uniform_value(variable, values.as_float, components);
				preset.set(effect_name, variable.name, values.as_float, components);
				break;
			}
		}
	}
}

bool reshade::runtime::switch_to_next_preset(std::filesystem::path filter_path, bool reversed)
{
	std::error_code ec; // This is here to ignore file system errors below
	std::filesystem::path filter_text;

	resolve_path(filter_path, ec);

	if (const std::filesystem::file_type file_type = std::filesystem::status(filter_path, ec).type();
		file_type != std::filesystem::file_type::directory)
	{
		if (file_type == std::filesystem::file_type::not_found)
		{
			filter_text = filter_path.filename();
			if (!filter_text.empty())
				filter_path = filter_path.parent_path();
		}
		else
		{
			_current_preset_path = filter_path;
			_last_preset_switching_time = _last_present_time;
			_is_in_preset_transition = true;

			return true;
		}
	}

	size_t current_preset_index = std::numeric_limits<size_t>::max();
	std::vector<std::filesystem::path> preset_paths;

	for (std::filesystem::path preset_path : std::filesystem::directory_iterator(filter_path, std::filesystem::directory_options::skip_permission_denied, ec))
	{
		// Skip anything that is not a valid preset file
		if (!resolve_preset_path(preset_path, ec))
			continue;

		// Keep track of the index of the current preset in the list of found preset files that is being build
		if (std::filesystem::equivalent(preset_path, _current_preset_path, ec))
		{
			current_preset_index = preset_paths.size();
			preset_paths.push_back(std::move(preset_path));
			continue;
		}

		const std::wstring preset_name = preset_path.stem();
		// Only add those files that are matching the filter text
		if (filter_text.empty() ||
			std::search(preset_name.cbegin(), preset_name.cend(), filter_text.native().begin(), filter_text.native().end(),
				[](auto c1, auto c2) { return std::towlower(c1) == std::towlower(c2); }) != preset_name.cend())
			preset_paths.push_back(std::move(preset_path));
	}

	if (preset_paths.empty())
		return false; // No valid preset files were found, so nothing more to do

	if (current_preset_index == std::numeric_limits<size_t>::max())
	{
		// Current preset was not in the filter path, so just use the first or last file
		if (reversed)
			_current_preset_path = preset_paths.back();
		else
			_current_preset_path = preset_paths.front();
	}
	else
	{
		// Current preset was found in the filter path, so use the file before or after it
		if (auto it = std::next(preset_paths.begin(), current_preset_index); reversed)
			_current_preset_path = (it == preset_paths.begin()) ? preset_paths.back() : *(--it);
		else
			_current_preset_path = (it == std::prev(preset_paths.end())) ? preset_paths.front() : *(++it);
	}

	_last_preset_switching_time = _last_present_time;
	_is_in_preset_transition = true;

	return true;
}

bool reshade::runtime::load_effect(const std::filesystem::path &source_file, const ini_file &preset, size_t effect_index, bool force_load, bool preprocess_required)
{
	const std::chrono::high_resolution_clock::time_point time_load_started = std::chrono::high_resolution_clock::now();

	// Generate a unique string identifying this effect
	std::string attributes;
	attributes += "app=" + g_target_executable_path.stem().u8string() + ';';
	attributes += "width=" + std::to_string(_effect_width) + ';';
	attributes += "height=" + std::to_string(_effect_height) + ';';
	attributes += "color_space=" + std::to_string(static_cast<uint32_t>(_back_buffer_color_space)) + ';';
	attributes += "color_bit_depth=" + std::to_string(api::format_bit_depth(_effect_color_format)) + ';';
	attributes += "version=" + std::to_string(VERSION_MAJOR * 10000 + VERSION_MINOR * 100 + VERSION_REVISION) + ';';
	attributes += "performance_mode=" + std::string(_performance_mode ? "1" : "0") + ';';
	attributes += "vendor=" + std::to_string(_vendor_id) + ';';
	attributes += "device=" + std::to_string(_device_id) + ';';

	const std::string effect_name = source_file.filename().u8string();

	std::vector<std::pair<std::string, std::string>> preprocessor_definitions = _global_preprocessor_definitions;
	// Insert preset preprocessor definitions before global ones, so that if there are duplicates, the preset ones are used (since 'add_macro_definition' succeeds only for the first occurance)
	if (const auto preset_it = _preset_preprocessor_definitions.find({});
		preset_it != _preset_preprocessor_definitions.end())
		preprocessor_definitions.insert(preprocessor_definitions.begin(), preset_it->second.cbegin(), preset_it->second.cend());
	if (const auto preset_it = _preset_preprocessor_definitions.find(effect_name);
		preset_it != _preset_preprocessor_definitions.end())
		preprocessor_definitions.insert(preprocessor_definitions.begin(), preset_it->second.cbegin(), preset_it->second.cend());

#if RESHADE_ADDON
	std::vector<std::string> addon_definitions;
	addon_definitions.reserve(addon_loaded_info.size());
	for (const addon_info &info : addon_loaded_info)
	{
		if (info.handle == nullptr)
			continue; // Skip disabled add-ons

		std::string addon_definition;
		addon_definition.reserve(6 + info.name.size());
		addon_definition = "ADDON_";
		std::transform(info.name.begin(), info.name.end(), std::back_inserter(addon_definition),
			[](const std::string::value_type c) { return (c >= '0' && c <= '9') || (c >= 'A' && c <= 'Z') ? c : (c >= 'a' && c <= 'z') ? static_cast<std::string::value_type>(c - 'a' + 'A') : '_'; });
		preprocessor_definitions.emplace_back(addon_definition, std::to_string(std::max(1, info.version.number.major * 10000 + info.version.number.minor * 100 + info.version.number.build)));
	}
#endif

	for (const std::pair<std::string, std::string> &definition : preprocessor_definitions)
		attributes += definition.first + '=' + definition.second + ';';

	std::error_code ec;
	std::set<std::filesystem::path> include_paths;
	if (source_file.is_absolute())
		include_paths.emplace(source_file.parent_path());
	for (std::filesystem::path include_path : _effect_search_paths)
	{
		const bool recursive_search = include_path.filename() == L"**";
		if (recursive_search)
			include_path.remove_filename();

		if (resolve_path(include_path, ec))
		{
			include_paths.emplace(include_path);

			if (recursive_search)
			{
				for (const std::filesystem::directory_entry &entry : std::filesystem::recursive_directory_iterator(include_path, std::filesystem::directory_options::skip_permission_denied, ec))
					if (entry.is_directory(ec))
						include_paths.emplace(entry);
			}
		}
	}

	attributes += effect_name;
	attributes += '?';
	attributes += std::to_string(std::filesystem::last_write_time(source_file, ec).time_since_epoch().count());
	attributes += ';';

	// The actual included files are not known at this point, so detect changes to any ".fxh" files in the search paths
	for (const std::filesystem::path &include_path : include_paths)
	{
		for (const std::filesystem::directory_entry &entry : std::filesystem::directory_iterator(include_path, std::filesystem::directory_options::skip_permission_denied, ec))
		{
			if (entry.path().extension() == L".fxh")
			{
				attributes += entry.path().filename().u8string();
				attributes += '?';
				attributes += std::to_string(entry.last_write_time(ec).time_since_epoch().count());
				attributes += ';';
			}
		}
	}

	effect &effect = _effects[effect_index];

	const size_t source_hash = std::hash<std::string>()(attributes);
	if (source_file != effect.source_file || source_hash != effect.source_hash)
	{
		// Source hash has changed, reset effect and load from scratch, rather than updating
		effect = {};
		effect.source_file = source_file;
		effect.source_hash = source_hash;
	}

	if (_effect_load_skipping && !force_load)
	{
		if (std::vector<std::string> techniques;
			preset.get({}, "Techniques", techniques) && !techniques.empty())
		{
			effect.skipped = std::find_if(techniques.cbegin(), techniques.cend(),
				[&effect_name](const std::string &technique) {
					const size_t at_pos = technique.find('@') + 1;
					return at_pos == 0 || technique.find(effect_name, at_pos) == at_pos;
				}) == techniques.cend();

			if (effect.skipped)
			{
				if (_reload_remaining_effects != 0 && _reload_remaining_effects != std::numeric_limits<size_t>::max())
					_reload_remaining_effects--;
				return false;
			}
		}
	}

	bool skip_optimization = false;
	std::string code_preamble;
	std::string errors;

	bool source_cached = false;
	std::string source;
	if (!effect.preprocessed && (preprocess_required || (source_cached = load_effect_cache(source_file.stem().u8string() + '-' + std::to_string(_renderer_id) + '-' + std::to_string(source_hash), "i", source)) == false))
	{
		reshadefx::preprocessor pp;
		pp.add_macro_definition("__RESHADE__", std::to_string(VERSION_MAJOR * 10000 + VERSION_MINOR * 100 + VERSION_REVISION));
		pp.add_macro_definition("__RESHADE_PERFORMANCE_MODE__", _performance_mode ? "1" : "0");
		pp.add_macro_definition("__VENDOR__", std::to_string(_vendor_id));
		pp.add_macro_definition("__DEVICE__", std::to_string(_device_id));
		pp.add_macro_definition("__RENDERER__", std::to_string(_renderer_id));
		pp.add_macro_definition("__APPLICATION__", std::to_string( // Truncate hash to 32-bit, since lexer currently only supports 32-bit numbers anyway
			std::hash<std::string>()(g_target_executable_path.stem().u8string()) & 0xFFFFFFFF));
		pp.add_macro_definition("BUFFER_WIDTH", std::to_string(_effect_width));
		pp.add_macro_definition("BUFFER_HEIGHT", std::to_string(_effect_height));
		pp.add_macro_definition("BUFFER_RCP_WIDTH", "(1.0 / BUFFER_WIDTH)");
		pp.add_macro_definition("BUFFER_RCP_HEIGHT", "(1.0 / BUFFER_HEIGHT)");
		pp.add_macro_definition("BUFFER_COLOR_SPACE", std::to_string(static_cast<uint32_t>(_back_buffer_color_space)));
		pp.add_macro_definition("BUFFER_COLOR_FORMAT", std::to_string(static_cast<uint32_t>(_effect_color_format)));
		pp.add_macro_definition("BUFFER_COLOR_BIT_DEPTH", std::to_string(api::format_bit_depth(_effect_color_format)));

		for (const std::pair<std::string, std::string> &definition : preprocessor_definitions)
		{
			if (definition.first.empty())
				continue; // Skip invalid definitions

			pp.add_macro_definition(definition.first, definition.second.empty() ? "1" : definition.second);
		}

		for (const std::filesystem::path &include_path : include_paths)
			pp.add_include_path(include_path);

		// Add some conversion macros for compatibility with older versions of ReShade
		pp.append_string(
			"#define tex2Doffset(s, coords, offset) tex2D(s, coords, offset)\n"
			"#define tex2Dlodoffset(s, coords, offset) tex2Dlod(s, coords, offset)\n"
			"#define tex2Dgather(s, t, c) tex2Dgather##c(s, t)\n"
			"#define tex2Dgatheroffset(s, t, o, c) tex2Dgather##c(s, t, o)\n"
			"#define tex2Dgather0 tex2DgatherR\n"
			"#define tex2Dgather1 tex2DgatherG\n"
			"#define tex2Dgather2 tex2DgatherB\n"
			"#define tex2Dgather3 tex2DgatherA\n");

		// Load and preprocess the source file
		effect.preprocessed = pp.append_file(source_file);

		// Append preprocessor errors to the error list
		errors += pp.errors();

		if (effect.preprocessed)
		{
			source = pp.output();

			for (const std::pair<std::string, std::string> &pragma : pp.used_pragma_directives())
			{
				if (pragma.first == "reshade")
				{
					if (pragma.second == "skipoptimization" || pragma.second == "nooptimization")
						skip_optimization = true;
					continue;
				}

				const std::string pragma_directive = "#pragma " + pragma.first + ' ' + pragma.second + '\n';

				code_preamble += pragma_directive;
				source = "// " + pragma_directive + source;
			}

			// Keep track of used preprocessor definitions (so they can be displayed in the overlay)
			effect.definitions.clear();
			for (const std::pair<std::string, std::string> &definition : pp.used_macro_definitions())
			{
				if (definition.first.size() < 8 ||
					definition.first[0] == '_' ||
					definition.first.compare(0, 7, "BUFFER_") == 0 ||
					definition.first.compare(0, 8, "RESHADE_") == 0 ||
					definition.first.find("INCLUDE_") != std::string::npos)
					continue;

				effect.definitions.emplace_back(definition.first, trim(definition.second));

				// Write used preprocessor definitions to the cached source
				source = "// " + definition.first + '=' + definition.second + '\n' + source;
			}

			std::sort(effect.definitions.begin(), effect.definitions.end());

			// Do not cache if any special pragma directives were used, to ensure they are read again next time
			if (!skip_optimization)
				source_cached = save_effect_cache(source_file.stem().u8string() + '-' + std::to_string(_renderer_id) + '-' + std::to_string(source_hash), "i", source);
		}

		// Keep track of included files
		effect.included_files = pp.included_files();
		std::sort(effect.included_files.begin(), effect.included_files.end()); // Sort file names alphabetically
	}
	else
	{
		if (!source.empty())
		{
			// Read used preprocessor definitions and pragmas from the cached source
			for (size_t offset = 0, next; source.compare(offset, 3, "// ") == 0; offset = next + 1)
			{
				offset += 3;
				next = source.find('\n', offset);
				if (next == std::string::npos)
					break;

				if (source.compare(offset, 7, "#pragma") == 0)
				{
					code_preamble += source.substr(offset, (next + 1) - offset);
				}
				else if (const size_t equals_index = source.find('=', offset);
					equals_index != std::string::npos)
				{
					effect.definitions.emplace_back(
						source.substr(offset, equals_index - offset),
						source.substr(equals_index + 1, next - (equals_index + 1)));
				}
			}

			std::sort(effect.definitions.begin(), effect.definitions.end());
		}
	}

	std::unique_ptr<reshadefx::codegen> codegen;
	if (!effect.compiled && !source.empty())
	{
		unsigned shader_model;
		if (_renderer_id == 0x9000)
			shader_model = 30; // D3D9
		else if (_renderer_id < 0xa100)
			shader_model = 40; // D3D10 (including feature level 9)
		else if (_renderer_id < 0xb000)
			shader_model = 41; // D3D10.1
		else if (_renderer_id < 0xc000)
			shader_model = 50; // D3D11
		else
			shader_model = 51; // D3D12

		if ((_renderer_id & 0xF0000) == 0)
			codegen.reset(reshadefx::create_codegen_hlsl(shader_model, !_no_debug_info, _performance_mode));
		else if (_renderer_id < 0x20000)
			codegen.reset(reshadefx::create_codegen_glsl(false, !_no_debug_info, _performance_mode, false, true));
		else // Vulkan uses SPIR-V input
			codegen.reset(reshadefx::create_codegen_spirv(true, !_no_debug_info, _performance_mode, false, false));

		reshadefx::parser parser;

		// Compile the pre-processed source code (try the compile even if the preprocessor step failed to get additional error information)
		effect.compiled = parser.parse(std::move(source), codegen.get());

		// Append parser errors to the error list
		errors += parser.errors();

		// Write result to effect module
		effect.module = codegen->module();
		if (_device->get_api() != api::device_api::vulkan)
			effect.generated_code = codegen->finalize_code();

		if (effect.compiled)
		{
			effect.uniforms.clear();

			// Create space for all variables (aligned to 16 bytes)
			effect.uniform_data_storage.resize((effect.module.total_uniform_size + 15) & ~15);

			for (uniform variable : effect.module.uniforms)
			{
				variable.effect_index = effect_index;

				const std::string_view special = variable.annotation_as_string("source");
				if (special.empty()) /* Ignore if annotation is missing */
					variable.special = special_uniform::none;
				else if (special == "frametime")
					variable.special = special_uniform::frame_time;
				else if (special == "framecount")
					variable.special = special_uniform::frame_count;
				else if (special == "random")
					variable.special = special_uniform::random;
				else if (special == "pingpong")
					variable.special = special_uniform::ping_pong;
				else if (special == "date")
					variable.special = special_uniform::date;
				else if (special == "timer")
					variable.special = special_uniform::timer;
				else if (special == "key")
					variable.special = special_uniform::key;
				else if (special == "mousepoint")
					variable.special = special_uniform::mouse_point;
				else if (special == "mousedelta")
					variable.special = special_uniform::mouse_delta;
				else if (special == "mousebutton")
					variable.special = special_uniform::mouse_button;
				else if (special == "mousewheel")
					variable.special = special_uniform::mouse_wheel;
				else if (special == "ui_open" || special == "overlay_open")
					variable.special = special_uniform::overlay_open;
				else if (special == "ui_active" || special == "overlay_active")
					variable.special = special_uniform::overlay_active;
				else if (special == "ui_hovered" || special == "overlay_hovered")
					variable.special = special_uniform::overlay_hovered;
				else if (special == "screenshot")
					variable.special = special_uniform::screenshot;
				else
					variable.special = special_uniform::unknown;

				// Copy initial data into uniform storage area
				reset_uniform_value(variable);

				effect.uniforms.push_back(std::move(variable));
			}

			// Fill all specialization constants with values from the current preset
			if (_performance_mode)
			{
				for (reshadefx::uniform &constant : effect.module.spec_constants)
				{
					switch (constant.type.base)
					{
					case reshadefx::type::t_int:
						preset.get(effect_name, constant.name, constant.initializer_value.as_int);
						break;
					case reshadefx::type::t_bool:
					case reshadefx::type::t_uint:
						preset.get(effect_name, constant.name, constant.initializer_value.as_uint);
						break;
					case reshadefx::type::t_float:
						preset.get(effect_name, constant.name, constant.initializer_value.as_float);
						break;
					}

					// Check if this is a split specialization constant and move data accordingly
					if (constant.type.is_scalar() && constant.offset != 0)
						constant.initializer_value.as_uint[0] = constant.initializer_value.as_uint[constant.offset];

					if (_renderer_id >= 0x20000)
						continue;

					code_preamble += "#define SPEC_CONSTANT_" + constant.name + ' ';

					for (unsigned int i = 0; i < constant.type.components(); ++i)
					{
						switch (constant.type.base)
						{
						case reshadefx::type::t_bool:
							code_preamble += constant.initializer_value.as_uint[i] ? "true" : "false";
							break;
						case reshadefx::type::t_int:
							code_preamble += std::to_string(constant.initializer_value.as_int[i]);
							break;
						case reshadefx::type::t_uint:
							code_preamble += std::to_string(constant.initializer_value.as_uint[i]);
							break;
						case reshadefx::type::t_float:
							char temp[64];
							const std::to_chars_result res = std::to_chars(temp, temp + sizeof(temp), constant.initializer_value.as_float[i]
#if !defined(_HAS_COMPLETE_CHARCONV) || _HAS_COMPLETE_CHARCONV
								, std::chars_format::scientific, 8
#endif
								);
							if (res.ec == std::errc())
								code_preamble.append(temp, res.ptr);
							else
								assert(false);
							break;
						}

						if (i + 1 < constant.type.components())
							code_preamble += ", ";
					}

					code_preamble += '\n';
				}
			}
		}
		else if (!effect.preprocessed)
		{
			assert(!preprocess_required);

			return load_effect(source_file, preset, effect_index, force_load, true);
		}
	}

	if (!errors.empty())
		effect.errors = std::move(errors);

	if ( effect.compiled && (effect.preprocessed || source_cached))
	{
		if (effect.assembly.empty())
		{
			// Compile shader modules
			for (const std::pair<std::string, reshadefx::shader_type> &entry_point : effect.module.entry_points)
			{
				if (entry_point.second == reshadefx::shader_type::compute && !_device->check_capability(api::device_caps::compute_shader))
				{
					effect.errors += "error: " + entry_point.first + ": compute shaders are not supported in D3D9/D3D10\n";
					effect.compiled = false;
					break;
				}

				std::string &cso = effect.assembly[entry_point.first];
				std::string &cso_text = effect.assembly_text[entry_point.first];

				if ((_renderer_id & 0xF0000) == 0)
				{
					assert(_d3d_compiler_module != nullptr);

					// Copy string, since this has to be repeated for every entry point
					std::string hlsl = code_preamble;

					if (_renderer_id == 0x9000)
					{
						// Create SEMANTIC_PIXEL_SIZE constants
						hlsl += "#define COLOR_PIXEL_SIZE 1.0 / " + std::to_string(_effect_width) + ", 1.0 / " + std::to_string(_effect_height) + '\n';

						uint32_t semantic_index = 0;
						for (const reshadefx::texture &tex : effect.module.textures)
						{
							if (tex.semantic.empty() || tex.semantic == "COLOR")
								continue;

							semantic_index++;
							assert((effect.uniform_data_storage.size() / 16) <= (224 - semantic_index));

							// Avoid duplicate declarations if the semantic was used multiple times
							if (hlsl.find(tex.semantic + "_PIXEL_SIZE") == std::string::npos)
								hlsl += "uniform float2 " + tex.semantic + "_PIXEL_SIZE : register(c" + std::to_string(224 - semantic_index) + ");\n";
						}
					}

					hlsl += "#line 1\n"; // Reset line number, so it matches what is shown when viewing the generated code
					hlsl += codegen->finalize_code_for_entry_point(entry_point.first);

					std::string profile;
					switch (entry_point.second)
					{
					case reshadefx::shader_type::vertex:
						profile = "vs";
						break;
					case reshadefx::shader_type::pixel:
						profile = "ps";
						break;
					case reshadefx::shader_type::compute:
						profile = "cs";
						break;
					}

					switch (_renderer_id)
					{
					default:
					case D3D_FEATURE_LEVEL_11_0:
						profile += "_5_0";
						break;
					case D3D_FEATURE_LEVEL_10_1:
						profile += "_4_1";
						break;
					case D3D_FEATURE_LEVEL_10_0:
						profile += "_4_0";
						break;
					case D3D_FEATURE_LEVEL_9_1:
					case D3D_FEATURE_LEVEL_9_2:
						profile += "_4_0_level_9_1";
						break;
					case D3D_FEATURE_LEVEL_9_3:
						profile += "_4_0_level_9_3";
						break;
					case 0x9000:
						profile += "_3_0";
						break;
					}

					UINT compile_flags = 0;
					if (skip_optimization)
						compile_flags |= D3DCOMPILE_SKIP_OPTIMIZATION;
					else if (_performance_mode)
						compile_flags |= D3DCOMPILE_OPTIMIZATION_LEVEL3;
					if (_renderer_id >= D3D_FEATURE_LEVEL_10_0)
						compile_flags |= D3DCOMPILE_ENABLE_STRICTNESS;
#ifndef NDEBUG
					compile_flags |= D3DCOMPILE_DEBUG;
#endif

					std::string hlsl_attributes;
					hlsl_attributes += "entrypoint=" + entry_point.first + ';';
					hlsl_attributes += "profile=" + profile + ';';
					hlsl_attributes += "flags=" + std::to_string(compile_flags) + ';';

					const std::string cache_id =
						effect.source_file.stem().u8string() + '-' + entry_point.first + '-' + std::to_string(_renderer_id) + '-' +
						std::to_string(std::hash<std::string_view>()(hlsl_attributes) ^ std::hash<std::string_view>()(hlsl));

					if (!load_effect_cache(cache_id, "cso", cso))
					{
						const auto D3DCompile = reinterpret_cast<pD3DCompile>(GetProcAddress(static_cast<HMODULE>(_d3d_compiler_module), "D3DCompile"));
						assert(D3DCompile != nullptr);

						com_ptr<ID3DBlob> d3d_compiled, d3d_errors;
						const HRESULT hr = D3DCompile(
							hlsl.data(), hlsl.size(),
							nullptr, nullptr, nullptr,
							entry_point.first.c_str(),
							profile.c_str(),
							compile_flags, 0,
							&d3d_compiled, &d3d_errors);

						std::string d3d_errors_string;
						if (d3d_errors != nullptr) // Append warnings to the output error string as well
							d3d_errors_string.assign(static_cast<const char *>(d3d_errors->GetBufferPointer()), d3d_errors->GetBufferSize() - 1); // Subtracting one to not append the null-terminator as well
						d3d_errors.reset();

						// De-duplicate error lines (D3DCompiler sometimes repeats the same error multiple times)
						for (size_t line_offset = 0, next_line_offset; (next_line_offset = d3d_errors_string.find('\n', line_offset)) != std::string::npos; line_offset = next_line_offset + 1)
						{
							const std::string_view cur_line(d3d_errors_string.data() + line_offset, next_line_offset - line_offset);

							if (const size_t end_offset = d3d_errors_string.find('\n', next_line_offset + 1);
								end_offset != std::string::npos)
							{
								const std::string_view next_line(d3d_errors_string.data() + next_line_offset + 1, end_offset - next_line_offset - 1);
								if (cur_line == next_line)
								{
									d3d_errors_string.erase(next_line_offset, end_offset - next_line_offset);
									next_line_offset = line_offset - 1;
								}
							}

							// Also remove D3DCompiler warnings about 'groupshared' specifier used in VS/PS modules
							if (cur_line.find("X3579") != std::string_view::npos)
							{
								d3d_errors_string.erase(line_offset, next_line_offset + 1 - line_offset);
								next_line_offset = line_offset - 1;
							}
						}

						if (FAILED(hr))
						{
							// Add a prefix with the offending entry point name for generic error messages like an out of memory notification
							if (d3d_errors_string.find("error") == std::string::npos)
								effect.errors += "error: " + entry_point.first + ": ";

							effect.errors += d3d_errors_string;
							effect.compiled = false;
							break;
						}
						else
						{
							// Append warnings
							effect.errors += d3d_errors_string;
						}

						cso.resize(d3d_compiled->GetBufferSize());
						std::memcpy(cso.data(), d3d_compiled->GetBufferPointer(), cso.size());

						save_effect_cache(cache_id, "cso", cso);
					}

					if (!load_effect_cache(cache_id, "asm", cso_text))
					{
						const auto D3DDisassemble = reinterpret_cast<pD3DDisassemble>(GetProcAddress(static_cast<HMODULE>(_d3d_compiler_module), "D3DDisassemble"));
						assert(D3DDisassemble != nullptr);

						com_ptr<ID3DBlob> d3d_disassembled;
						if (SUCCEEDED(D3DDisassemble(cso.data(), cso.size(), 0, nullptr, &d3d_disassembled)))
							cso_text.assign(static_cast<const char *>(d3d_disassembled->GetBufferPointer()), d3d_disassembled->GetBufferSize() - 1);

						save_effect_cache(cache_id, "asm", cso_text);
					}
				}
				else
				{
					cso = codegen->finalize_code_for_entry_point(entry_point.first);

					if (_renderer_id < 0x20000)
					{
						cso.insert(std::size("#version 430\n") - 1, code_preamble);

						cso_text = cso;
					}
				}
			}
		}

		const std::unique_lock<std::shared_mutex> lock(_reload_mutex);

		for (texture new_texture : effect.module.textures)
		{
			new_texture.effect_index = effect_index;

			if (!new_texture.semantic.empty() && (new_texture.render_target || new_texture.storage_access))
			{
				effect.errors += "error: " + new_texture.unique_name + ": texture with a semantic used as a render target or storage\n";
				effect.compiled = false;
				break;
			}

			// Try to share textures with the same name across effects
			if (const auto existing_texture = std::find_if(_textures.begin(), _textures.end(),
					[&new_texture](const texture &item) {
						return item.unique_name == new_texture.unique_name;
					});
				existing_texture != _textures.end())
			{
				// Cannot share texture if this is a normal one, but the existing one is a reference and vice versa
				if (new_texture.semantic != existing_texture->semantic)
				{
					effect.errors += "error: " + new_texture.unique_name + ": another effect (";
					effect.errors += _effects[existing_texture->effect_index].source_file.filename().u8string();
					effect.errors += ") already created a texture with the same name but different semantic\n";
					effect.compiled = false;
					break;
				}

				if (new_texture.semantic.empty() && !existing_texture->matches_description(new_texture))
				{
					effect.errors += "warning: " + new_texture.unique_name + ": another effect (";
					effect.errors += _effects[existing_texture->effect_index].source_file.filename().u8string();
					effect.errors += ") already created a texture with the same name but different dimensions\n";
				}
				if (new_texture.semantic.empty() && (existing_texture->annotation_as_string("source") != new_texture.annotation_as_string("source")))
				{
					effect.errors += "warning: " + new_texture.unique_name + ": another effect (";
					effect.errors += _effects[existing_texture->effect_index].source_file.filename().u8string();
					effect.errors += ") already created a texture with a different image file\n";
				}

				if (existing_texture->semantic == "COLOR" && api::format_bit_depth(_effect_color_format) != 8)
				{
					for (const reshadefx::sampler &sampler_info : effect.module.samplers)
					{
						if (sampler_info.srgb && sampler_info.texture_name == new_texture.unique_name)
						{
							effect.errors += "warning: " + sampler_info.unique_name + ": texture does not support sRGB sampling (back buffer format is not RGBA8)\n";
						}
					}
				}

				if (std::find(existing_texture->shared.begin(), existing_texture->shared.end(), effect_index) == existing_texture->shared.end())
					existing_texture->shared.push_back(effect_index);

				// Update render target and storage access flags of the existing shared texture, in case they are used as such in this effect
				existing_texture->render_target |= new_texture.render_target;
				existing_texture->storage_access |= new_texture.storage_access;
				continue;
			}

			if (new_texture.annotation_as_int("pooled") && new_texture.semantic.empty())
			{
				// Try to find another pooled texture to share with (and do not share within the same effect)
				if (const auto existing_texture = std::find_if(_textures.begin(), _textures.end(),
						[&new_texture](const texture &item) {
							return item.annotation_as_int("pooled") && std::find(item.shared.begin(), item.shared.end(), new_texture.effect_index) == item.shared.end() && item.matches_description(new_texture);
						});
					existing_texture != _textures.end())
				{
					// Overwrite referenced texture in samplers with the pooled one
					for (reshadefx::sampler &sampler_info : effect.module.samplers)
						if (sampler_info.texture_name == new_texture.unique_name)
							sampler_info.texture_name = existing_texture->unique_name;
					// Overwrite referenced texture in storages with the pooled one
					for (reshadefx::storage &storage_info : effect.module.storages)
						if (storage_info.texture_name == new_texture.unique_name)
							storage_info.texture_name = existing_texture->unique_name;
					// Overwrite referenced texture in render targets with the pooled one
					for (reshadefx::technique &technique_info : effect.module.techniques)
					{
						for (reshadefx::pass &pass_info : technique_info.passes)
						{
							std::replace(std::begin(pass_info.render_target_names), std::end(pass_info.render_target_names),
								new_texture.unique_name, existing_texture->unique_name);
						}
					}

					if (std::find(existing_texture->shared.cbegin(), existing_texture->shared.cend(), effect_index) == existing_texture->shared.cend())
						existing_texture->shared.push_back(effect_index);

					existing_texture->render_target = true;
					existing_texture->storage_access = true;
					continue;
				}
			}

			// This is the first effect using this texture
			new_texture.shared.push_back(effect_index);

			_textures.push_back(std::move(new_texture));
		}

		for (technique new_technique : effect.module.techniques)
		{
			new_technique.effect_index = effect_index;

			new_technique.hidden = new_technique.annotation_as_int("hidden") != 0;
			new_technique.enabled_in_screenshot = new_technique.annotation_as_int("enabled_in_screenshot", 0, true) != 0;

			if (new_technique.annotation_as_int("enabled"))
				enable_technique(new_technique);

			_techniques.push_back(std::move(new_technique));
			_technique_sorting.push_back(_techniques.size() - 1);
		}
	}

	const std::chrono::high_resolution_clock::time_point time_load_finished = std::chrono::high_resolution_clock::now();

	if (_reload_remaining_effects != 0 && _reload_remaining_effects != std::numeric_limits<size_t>::max())
		_reload_remaining_effects--;
	else
		_reload_remaining_effects = 0; // Force effect initialization in 'update_effects'

	if ( effect.compiled && (effect.preprocessed || source_cached))
	{
		if (effect.errors.empty())
			log::message(log::level::info, "Successfully compiled '%s' in %f s.", source_file.u8string().c_str(), std::chrono::duration_cast<std::chrono::milliseconds>(time_load_finished - time_load_started).count() * 1e-3f);
		else
			log::message(log::level::warning, "Successfully compiled '%s' in %f s with warnings:\n%s", source_file.u8string().c_str(), std::chrono::duration_cast<std::chrono::milliseconds>(time_load_finished - time_load_started).count() * 1e-3f, effect.errors.c_str());
		return true;
	}
	else
	{
		_last_reload_successful = false;

		if (effect.errors.empty())
			log::message(log::level::error, "Failed to compile '%s'!", source_file.u8string().c_str());
		else
			log::message(log::level::error, "Failed to compile '%s':\n%s", source_file.u8string().c_str(), effect.errors.c_str());
		return false;
	}
}
bool reshade::runtime::create_effect(size_t effect_index)
{
	effect &effect = _effects[effect_index];

	// Create textures now, since they are referenced when building samplers below
	for (texture &tex : _textures)
	{
		if (tex.resource != 0 || std::find(tex.shared.cbegin(), tex.shared.cend(), effect_index) == tex.shared.cend())
			continue;

		if (!create_texture(tex))
		{
			effect.errors += "Failed to create texture " + tex.unique_name + '.';
			return false;
		}
	}

	// Build specialization constants
	std::vector<uint32_t> spec_data;
	std::vector<uint32_t> spec_constants;
	for (const reshadefx::uniform &spec_constant : effect.module.spec_constants)
	{
		uint32_t id = static_cast<uint32_t>(spec_constants.size());
		spec_data.push_back(spec_constant.initializer_value.as_uint[0]);
		spec_constants.push_back(id);
	}

	// Create optional query heap for time measurements
	if (!_device->create_query_heap(api::query_type::timestamp, static_cast<uint32_t>(effect.module.techniques.size() * 2 * 4), &effect.query_heap))
	{
		log::message(log::level::error, "Failed to create query heap for effect file '%s'!", effect.source_file.u8string().c_str());
	}

	// Initialize bindings
	const bool sampler_with_resource_view = _device->check_capability(api::device_caps::sampler_with_resource_view);

	api::descriptor_range cb_range;
	cb_range.binding = 0;
	cb_range.dx_register_index = 0; // b0 (global constant buffer)
	cb_range.dx_register_space = 0;
	cb_range.count = 1;
	cb_range.array_size = 1;
	cb_range.type = api::descriptor_type::constant_buffer;
	cb_range.visibility = api::shader_stage::vertex | api::shader_stage::pixel | api::shader_stage::compute;

	api::descriptor_range sampler_range;
	sampler_range.binding = 0;
	sampler_range.dx_register_index = 0; // s#
	sampler_range.dx_register_space = 0;
	sampler_range.count = 0;
	sampler_range.array_size = 1;
	sampler_range.type = sampler_with_resource_view ? api::descriptor_type::sampler_with_resource_view : api::descriptor_type::sampler;
	sampler_range.visibility = api::shader_stage::vertex | api::shader_stage::pixel | api::shader_stage::compute;

	api::descriptor_range srv_range;
	srv_range.binding = 0;
	srv_range.dx_register_index = 0; // t#
	srv_range.dx_register_space = 0;
	srv_range.count = 0;
	srv_range.array_size = 1;
	srv_range.type = api::descriptor_type::shader_resource_view;
	srv_range.visibility = api::shader_stage::vertex | api::shader_stage::pixel | api::shader_stage::compute;

	api::descriptor_range uav_range;
	uav_range.binding = 0;
	uav_range.dx_register_index = 0; // u#
	uav_range.dx_register_space = 0;
	uav_range.count = 0;
	uav_range.array_size = 1;
	uav_range.type = api::descriptor_type::unordered_access_view;
	uav_range.visibility = api::shader_stage::vertex | api::shader_stage::pixel | api::shader_stage::compute;

	size_t total_pass_count = 0;
	for (const reshadefx::technique &tech : effect.module.techniques)
	{
		total_pass_count += tech.passes.size();

		for (const reshadefx::pass &pass : tech.passes)
		{
			for (const reshadefx::sampler_binding &binding : pass.sampler_bindings)
				sampler_range.count = std::max(sampler_range.count, binding.entry_point_binding + 1);
			for (const reshadefx::texture_binding &binding : pass.texture_bindings)
				srv_range.count = std::max(srv_range.count, binding.entry_point_binding + 1);
			for (const reshadefx::storage_binding &binding : pass.storage_bindings)
				uav_range.count = std::max(uav_range.count, binding.entry_point_binding + 1);
		}
	}

	std::vector<api::descriptor_table_update> descriptor_writes;
	descriptor_writes.reserve(
		static_cast<size_t>(cb_range.count) +
		static_cast<size_t>(sampler_range.count) +
		static_cast<size_t>(srv_range.count) +
		static_cast<size_t>(uav_range.count));

	std::vector<api::descriptor_table> shader_resource_view_tables(total_pass_count);
	std::vector<api::descriptor_table> unordered_access_view_tables(total_pass_count);

	uint16_t sampler_list = 0;
	std::vector<api::sampler_with_resource_view> sampler_descriptors;
	sampler_descriptors.resize(std::max(sampler_range.count, srv_range.count) * total_pass_count);

	// Create pipeline layout for this effect
	{
		api::pipeline_layout_param layout_params[4];
		layout_params[0].type = api::pipeline_layout_param_type::descriptor_table;
		layout_params[0].descriptor_table.count = 1;
		layout_params[0].descriptor_table.ranges = &cb_range;

		layout_params[1].type = api::pipeline_layout_param_type::descriptor_table;
		layout_params[1].descriptor_table.count = 1;
		layout_params[1].descriptor_table.ranges = &sampler_range;

		layout_params[2].type = api::pipeline_layout_param_type::descriptor_table;
		layout_params[2].descriptor_table.count = 1;

		layout_params[3].type = api::pipeline_layout_param_type::descriptor_table;
		layout_params[3].descriptor_table.count = 1;

		if (sampler_with_resource_view)
		{
			layout_params[2].descriptor_table.ranges = &uav_range;
		}
		else
		{
			layout_params[2].descriptor_table.ranges = &srv_range;
			layout_params[3].descriptor_table.ranges = &uav_range;
		}

		if (!_device->create_pipeline_layout(sampler_with_resource_view ? 3 : 4, layout_params, &effect.layout))
		{
			log::message(log::level::error, "Failed to create pipeline layout for effect file '%s'!", effect.source_file.u8string().c_str());
			return false;
		}
	}

	// Create global constant buffer (except in D3D9, which does not have constant buffers)
	api::buffer_range cb_buffer_range = {};
	if (_renderer_id != 0x9000 && !effect.uniform_data_storage.empty())
	{
		if (!_device->create_resource(
				api::resource_desc(effect.uniform_data_storage.size(), api::memory_heap::cpu_to_gpu, api::resource_usage::constant_buffer),
				nullptr, api::resource_usage::cpu_access, &effect.cb))
		{
			log::message(log::level::error, "Failed to create constant buffer for effect file '%s'!", effect.source_file.u8string().c_str());
			return false;
		}

		_device->set_resource_name(effect.cb, "ReShade constant buffer");

		if (!_device->allocate_descriptor_table(effect.layout, 0, &effect.cb_table))
		{
			log::message(log::level::error, "Failed to create constant buffer descriptor table for effect file '%s'!", effect.source_file.u8string().c_str());
			return false;
		}

		cb_buffer_range.buffer = effect.cb;

		api::descriptor_table_update &write = descriptor_writes.emplace_back();
		write.table = effect.cb_table;
		write.binding = 0;
		write.type = api::descriptor_type::constant_buffer;
		write.count = 1;
		write.descriptors = &cb_buffer_range;
	}

	if (sampler_range.count != 0)
	{
		if (!_device->allocate_descriptor_tables(static_cast<uint32_t>(sampler_with_resource_view ? total_pass_count : 1), effect.layout, 1, sampler_with_resource_view ? shader_resource_view_tables.data() : &effect.sampler_table))
		{
			log::message(log::level::error, "Failed to create sampler descriptor table for effect file '%s'!", effect.source_file.u8string().c_str());
			return false;
		}
	}

	if (srv_range.count != 0 && !sampler_with_resource_view)
	{
		if (!_device->allocate_descriptor_tables(static_cast<uint32_t>(total_pass_count), effect.layout, 2, shader_resource_view_tables.data()))
		{
			log::message(log::level::error, "Failed to create texture descriptor table for effect file '%s'!", effect.source_file.u8string().c_str());
			return false;
		}
	}

	if (uav_range.count != 0)
	{
		if (!_device->allocate_descriptor_tables(static_cast<uint32_t>(total_pass_count), effect.layout, sampler_with_resource_view ? 2 : 3, unordered_access_view_tables.data()))
		{
			log::message(log::level::error, "Failed to create storage descriptor table for effect file '%s'!", effect.source_file.u8string().c_str());
			return false;
		}
	}

	// Initialize techniques and passes
	for (size_t tech_index = 0, pass_index_in_effect = 0, tech_index_in_effect = 0; tech_index < _techniques.size(); ++tech_index)
	{
		technique &tech = _techniques[tech_index];

		if (!tech.passes_data.empty() || tech.effect_index != effect_index)
			continue;

		tech.passes_data.resize(tech.passes.size());

		// Offset index so that a query exists for each command frame and two subsequent ones are used for before/after stamps
		tech.query_base_index = static_cast<uint32_t>(tech_index_in_effect * 2 * 4);
		++tech_index_in_effect;

		for (size_t pass_index = 0; pass_index < tech.passes.size(); ++pass_index, ++pass_index_in_effect)
		{
			reshadefx::pass &pass = tech.passes[pass_index];
			technique::pass_data &pass_data = tech.passes_data[pass_index];
			pass_data.texture_table = shader_resource_view_tables[pass_index_in_effect];
			pass_data.storage_table = unordered_access_view_tables[pass_index_in_effect];

			std::vector<api::pipeline_subobject> subobjects;

			if (!pass.cs_entry_point.empty())
			{
				api::shader_desc cs_desc = {};
				const std::string &cs = effect.assembly.at(pass.cs_entry_point);
				cs_desc.code = cs.data();
				cs_desc.code_size = cs.size();
				if (_renderer_id & 0x20000)
				{
					cs_desc.entry_point = pass.cs_entry_point.c_str();
					cs_desc.spec_constants = static_cast<uint32_t>(effect.module.spec_constants.size());
					cs_desc.spec_constant_ids = spec_constants.data();
					cs_desc.spec_constant_values = spec_data.data();
				}

				subobjects.push_back({ api::pipeline_subobject_type::compute_shader, 1, &cs_desc });

				if (!_device->create_pipeline(effect.layout, static_cast<uint32_t>(subobjects.size()), subobjects.data(), &pass_data.pipeline))
				{
					effect.errors += "error: internal compiler error";

					log::message(log::level::error, "Failed to create compute pipeline for pass %zu in technique '%s' in '%s'!", pass_index, tech.name.c_str(), effect.source_file.u8string().c_str());
					return false;
				}
			}
			else
			{
				api::shader_desc vs_desc = {};
				if (!pass.vs_entry_point.empty())
				{
					const std::string &vs = effect.assembly.at(pass.vs_entry_point);
					vs_desc.code = vs.data();
					vs_desc.code_size = vs.size();
					if (_renderer_id & 0x20000)
					{
						vs_desc.entry_point = pass.vs_entry_point.c_str();
						vs_desc.spec_constants = static_cast<uint32_t>(effect.module.spec_constants.size());
						vs_desc.spec_constant_ids = spec_constants.data();
						vs_desc.spec_constant_values = spec_data.data();
					}

					subobjects.push_back({ api::pipeline_subobject_type::vertex_shader, 1, &vs_desc });
				}

				api::shader_desc ps_desc = {};
				if (!pass.ps_entry_point.empty())
				{
					const std::string &ps = effect.assembly.at(pass.ps_entry_point);
					ps_desc.code = ps.data();
					ps_desc.code_size = ps.size();
					if (_renderer_id & 0x20000)
					{
						ps_desc.entry_point = pass.ps_entry_point.c_str();
						ps_desc.spec_constants = static_cast<uint32_t>(effect.module.spec_constants.size());
						ps_desc.spec_constant_ids = spec_constants.data();
						ps_desc.spec_constant_values = spec_data.data();
					}

					subobjects.push_back({ api::pipeline_subobject_type::pixel_shader, 1, &ps_desc });
				}

				api::format render_target_formats[8] = {};

				if (pass.render_target_names[0].empty())
				{
					pass.viewport_width = _effect_width;
					pass.viewport_height = _effect_height;

					render_target_formats[0] = api::format_to_default_typed(_effect_color_format, pass.srgb_write_enable);

					subobjects.push_back({ api::pipeline_subobject_type::render_target_formats, 1, &render_target_formats[0] });
				}
				else
				{
					int render_target_count = 0;
					for (; render_target_count < 8 && !pass.render_target_names[render_target_count].empty(); ++render_target_count)
					{
						const auto render_target_texture = std::find_if(_textures.cbegin(), _textures.cend(),
							[&unique_name = pass.render_target_names[render_target_count]](const texture &item) {
								return item.unique_name == unique_name && (item.resource != 0 || !item.semantic.empty());
							});
						assert(render_target_texture != _textures.cend());
						assert(render_target_texture->semantic.empty() && render_target_texture->rtv[pass.srgb_write_enable] != 0);

						if (std::find(pass_data.modified_resources.cbegin(), pass_data.modified_resources.cend(), render_target_texture->resource) == pass_data.modified_resources.cend())
						{
							pass_data.modified_resources.push_back(render_target_texture->resource);

							if (pass.generate_mipmaps && render_target_texture->levels > 1)
								pass_data.generate_mipmap_views.push_back(render_target_texture->srv[0]);
						}

						const api::resource_desc res_desc = _device->get_resource_desc(render_target_texture->resource);

						render_target_formats[render_target_count] = api::format_to_default_typed(res_desc.texture.format, pass.srgb_write_enable);

						pass_data.render_target_views[render_target_count] = render_target_texture->rtv[pass.srgb_write_enable];
					}

					subobjects.push_back({ api::pipeline_subobject_type::render_target_formats, static_cast<uint32_t>(render_target_count), render_target_formats });
				}

				// Only need to attach stencil if stencil is actually used in this pass
				if (pass.stencil_enable &&
					pass.viewport_width == _effect_width &&
					pass.viewport_height == _effect_height)
				{
					subobjects.push_back({ api::pipeline_subobject_type::depth_stencil_format, 1, &_effect_stencil_format });
				}

				subobjects.push_back({ api::pipeline_subobject_type::max_vertex_count, 1, &pass.num_vertices });

				api::primitive_topology topology = static_cast<api::primitive_topology>(pass.topology);
				subobjects.push_back({ api::pipeline_subobject_type::primitive_topology, 1, &topology });

				const auto convert_blend_op = [](reshadefx::blend_op value) {
					switch (value)
					{
					default:
					case reshadefx::blend_op::add: return api::blend_op::add;
					case reshadefx::blend_op::subtract: return api::blend_op::subtract;
					case reshadefx::blend_op::reverse_subtract: return api::blend_op::reverse_subtract;
					case reshadefx::blend_op::min: return api::blend_op::min;
					case reshadefx::blend_op::max: return api::blend_op::max;
					}
				};
				const auto convert_blend_factor = [](reshadefx::blend_factor value) {
					switch (value) {
					case reshadefx::blend_factor::zero: return api::blend_factor::zero;
					default:
					case reshadefx::blend_factor::one: return api::blend_factor::one;
					case reshadefx::blend_factor::source_color: return api::blend_factor::source_color;
					case reshadefx::blend_factor::one_minus_source_color: return api::blend_factor::one_minus_source_color;
					case reshadefx::blend_factor::dest_color: return api::blend_factor::dest_color;
					case reshadefx::blend_factor::one_minus_dest_color: return api::blend_factor::one_minus_dest_color;
					case reshadefx::blend_factor::source_alpha: return api::blend_factor::source_alpha;
					case reshadefx::blend_factor::one_minus_source_alpha: return api::blend_factor::one_minus_source_alpha;
					case reshadefx::blend_factor::dest_alpha: return api::blend_factor::dest_alpha;
					case reshadefx::blend_factor::one_minus_dest_alpha: return api::blend_factor::one_minus_dest_alpha;
					}
				};

				// Technically should check for 'api::device_caps::independent_blend' support, but render target write masks are supported in D3D9, when rest is not, so just always set ...
				api::blend_desc blend_state = {};
				for (int i = 0; i < 8; ++i)
				{
					blend_state.blend_enable[i] = pass.blend_enable[i];
					blend_state.source_color_blend_factor[i] = convert_blend_factor(pass.source_color_blend_factor[i]);
					blend_state.dest_color_blend_factor[i] = convert_blend_factor(pass.dest_color_blend_factor[i]);
					blend_state.color_blend_op[i] = convert_blend_op(pass.color_blend_op[i]);
					blend_state.source_alpha_blend_factor[i] = convert_blend_factor(pass.source_alpha_blend_factor[i]);
					blend_state.dest_alpha_blend_factor[i] = convert_blend_factor(pass.dest_alpha_blend_factor[i]);
					blend_state.alpha_blend_op[i] = convert_blend_op(pass.alpha_blend_op[i]);
					blend_state.render_target_write_mask[i] = pass.render_target_write_mask[i];
				}

				subobjects.push_back({ api::pipeline_subobject_type::blend_state, 1, &blend_state });

				api::rasterizer_desc rasterizer_state = {};
				rasterizer_state.cull_mode = api::cull_mode::none;

				subobjects.push_back({ api::pipeline_subobject_type::rasterizer_state, 1, &rasterizer_state });

				const auto convert_stencil_op = [](reshadefx::stencil_op value) {
					switch (value) {
					case reshadefx::stencil_op::zero: return api::stencil_op::zero;
					default:
					case reshadefx::stencil_op::keep: return api::stencil_op::keep;
					case reshadefx::stencil_op::replace: return api::stencil_op::replace;
					case reshadefx::stencil_op::increment_saturate: return api::stencil_op::increment_saturate;
					case reshadefx::stencil_op::decrement_saturate: return api::stencil_op::decrement_saturate;
					case reshadefx::stencil_op::invert: return api::stencil_op::invert;
					case reshadefx::stencil_op::increment: return api::stencil_op::increment;
					case reshadefx::stencil_op::decrement: return api::stencil_op::decrement;
					}
				};
				const auto convert_stencil_func = [](reshadefx::stencil_func value) {
					switch (value)
					{
					case reshadefx::stencil_func::never: return api::compare_op::never;
					case reshadefx::stencil_func::less: return api::compare_op::less;
					case reshadefx::stencil_func::equal: return api::compare_op::equal;
					case reshadefx::stencil_func::less_equal: return api::compare_op::less_equal;
					case reshadefx::stencil_func::greater: return api::compare_op::greater;
					case reshadefx::stencil_func::not_equal: return api::compare_op::not_equal;
					case reshadefx::stencil_func::greater_equal: return api::compare_op::greater_equal;
					default:
					case reshadefx::stencil_func::always: return api::compare_op::always;
					}
				};

				api::depth_stencil_desc depth_stencil_state = {};
				depth_stencil_state.depth_enable = false;
				depth_stencil_state.depth_write_mask = false;
				depth_stencil_state.depth_func = api::compare_op::always;
				depth_stencil_state.stencil_enable = pass.stencil_enable;
				depth_stencil_state.front_stencil_read_mask = pass.stencil_read_mask;
				depth_stencil_state.front_stencil_write_mask = pass.stencil_write_mask;
				depth_stencil_state.front_stencil_func = convert_stencil_func(pass.stencil_comparison_func);
				depth_stencil_state.front_stencil_fail_op = convert_stencil_op(pass.stencil_fail_op);
				depth_stencil_state.front_stencil_depth_fail_op = convert_stencil_op(pass.stencil_depth_fail_op);
				depth_stencil_state.front_stencil_pass_op = convert_stencil_op(pass.stencil_pass_op);
				depth_stencil_state.back_stencil_read_mask = depth_stencil_state.front_stencil_read_mask;
				depth_stencil_state.back_stencil_write_mask = depth_stencil_state.front_stencil_write_mask;
				depth_stencil_state.back_stencil_func = depth_stencil_state.front_stencil_func;
				depth_stencil_state.back_stencil_fail_op = depth_stencil_state.front_stencil_fail_op;
				depth_stencil_state.back_stencil_depth_fail_op = depth_stencil_state.front_stencil_depth_fail_op;
				depth_stencil_state.back_stencil_pass_op = depth_stencil_state.front_stencil_pass_op;

				subobjects.push_back({ api::pipeline_subobject_type::depth_stencil_state, 1, &depth_stencil_state });

				if (!_device->create_pipeline(effect.layout, static_cast<uint32_t>(subobjects.size()), subobjects.data(), &pass_data.pipeline))
				{
					effect.errors += "error: internal compiler error";

					log::message(log::level::error, "Failed to create graphics pipeline for pass %zu in technique '%s' in '%s'!", pass_index, tech.name.c_str(), effect.source_file.u8string().c_str());
					return false;
				}
			}

			for (const reshadefx::sampler_binding &info : pass.sampler_bindings)
			{
				api::sampler &sampler_handle = sampler_descriptors[pass_index_in_effect * sampler_range.count + info.entry_point_binding].sampler;

				assert(info.entry_point_binding < 16 || sampler_with_resource_view);

				// Only initialize sampler if it has not been created before
				if (sampler_with_resource_view || 0 == (sampler_list & (1 << info.entry_point_binding)))
				{
					if (!sampler_with_resource_view)
						sampler_list |= (1 << info.entry_point_binding); // Maximum sampler slot count is 16, so a 16-bit integer is enough to hold all bindings

					if (!create_effect_sampler_state(effect.module.samplers[info.index], sampler_handle))
					{
						log::message(log::level::error, "Failed to create sampler object in '%s'!", effect.source_file.u8string().c_str());
						return false;
					}

					api::descriptor_table_update &write = descriptor_writes.emplace_back();
					write.table = sampler_with_resource_view ? pass_data.texture_table : effect.sampler_table;
					write.count = 1;
					write.binding = info.entry_point_binding;
					write.type = sampler_with_resource_view ? api::descriptor_type::sampler_with_resource_view : api::descriptor_type::sampler;
					write.descriptors = &sampler_handle;
				}
			}

			for (const reshadefx::texture_binding &info : pass.texture_bindings)
			{
				const auto sampler_texture = std::find_if(_textures.cbegin(), _textures.cend(),
					[&unique_name = effect.module.samplers[info.index].texture_name](const texture &item) {
						return item.unique_name == unique_name && (item.resource != 0 || !item.semantic.empty());
					});
				assert(sampler_texture != _textures.cend());

				api::resource_view &srv = sampler_descriptors[pass_index_in_effect * srv_range.count + info.entry_point_binding].view;

				if (sampler_with_resource_view)
				{
					// The sampler and descriptor table update for this 'sampler_with_resource_view' descriptor were already initialized above
					assert(
						srv_range.count == sampler_range.count &&
						sampler_descriptors[pass_index_in_effect * srv_range.count + info.entry_point_binding].sampler != 0);
				}
				else
				{
					api::descriptor_table_update &write = descriptor_writes.emplace_back();
					write.table = pass_data.texture_table;
					write.binding = info.entry_point_binding;
					write.type = api::descriptor_type::shader_resource_view;
					write.count = 1;
					write.descriptors = &srv;
				}

				if (!sampler_texture->semantic.empty())
				{
					if (const auto it = _texture_semantic_bindings.find(sampler_texture->semantic); it != _texture_semantic_bindings.end())
						srv = info.srgb ? it->second.second : it->second.first;
					else
						srv = _empty_srv;

					// Keep track of the texture descriptor to simplify updating it
					effect.texture_semantic_to_binding.push_back({
						sampler_texture->semantic,
						pass_data.texture_table,
						info.entry_point_binding,
						sampler_with_resource_view ? sampler_descriptors[pass_index_in_effect * srv_range.count + info.entry_point_binding].sampler : api::sampler { 0 },
						info.srgb
					});
				}
				else
				{
					srv = sampler_texture->srv[info.srgb];
				}

				assert(srv != 0);
			}

			for (const reshadefx::storage_binding &info : pass.storage_bindings)
			{
				const auto storage_texture = std::find_if(_textures.cbegin(), _textures.cend(),
					[&unique_name = effect.module.storages[info.index].texture_name](const texture &item) {
						return item.unique_name == unique_name && (item.resource != 0 || !item.semantic.empty());
					});
				assert(storage_texture != _textures.cend());
				assert(storage_texture->semantic.empty() && storage_texture->uav[effect.module.storages[info.index].level] != 0);

				if (std::find(pass_data.modified_resources.cbegin(), pass_data.modified_resources.cend(), storage_texture->resource) == pass_data.modified_resources.cend())
				{
					pass_data.modified_resources.push_back(storage_texture->resource);

					if (pass.generate_mipmaps && storage_texture->levels > 1)
						pass_data.generate_mipmap_views.push_back(storage_texture->srv[0]);
				}

				api::descriptor_table_update &write = descriptor_writes.emplace_back();
				write.table = pass_data.storage_table;
				write.binding = info.entry_point_binding;
				write.type = api::descriptor_type::unordered_access_view;
				write.count = 1;
				write.descriptors = &storage_texture->uav[effect.module.storages[info.index].level];
			}
		}
	}

	if (!descriptor_writes.empty())
		_device->update_descriptor_tables(static_cast<uint32_t>(descriptor_writes.size()), descriptor_writes.data());

#if 0 // TODO: This no longer works, since assembly may be needed to recreate effect after reloading to get preprocessor text
	// Clear effect assembly now that it was consumed
	effect.assembly.clear();
#endif

	load_textures(effect_index);

	return true;
}
bool reshade::runtime::create_effect_sampler_state(const reshadefx::sampler_desc &info, api::sampler &sampler)
{
	api::sampler_desc desc;
	desc.filter = static_cast<api::filter_mode>(info.filter);
	desc.address_u = static_cast<api::texture_address_mode>(info.address_u);
	desc.address_v = static_cast<api::texture_address_mode>(info.address_v);
	desc.address_w = static_cast<api::texture_address_mode>(info.address_w);
	desc.mip_lod_bias = info.lod_bias;
	desc.max_anisotropy = (desc.filter == api::filter_mode::anisotropic || desc.filter == api::filter_mode::min_mag_anisotropic_mip_point) ? 16.0f : 1.0f;
	desc.compare_op = api::compare_op::always;
	desc.border_color[0] = 0.0f;
	desc.border_color[1] = 0.0f;
	desc.border_color[2] = 0.0f;
	desc.border_color[3] = 0.0f;
	desc.min_lod = info.min_lod;
	desc.max_lod = info.max_lod;

	// Generate hash for sampler description
	size_t desc_hash = 2166136261;
	for (int i = 0; i < sizeof(desc); ++i)
		desc_hash = (desc_hash * 16777619) ^ reinterpret_cast<const uint8_t *>(&desc)[i];

	if (const auto it = _effect_sampler_states.find(desc_hash);
		it != _effect_sampler_states.end())
	{
		sampler = it->second;
		return true;
	}

	if (_device->create_sampler(desc, &sampler))
	{
		_effect_sampler_states.emplace(desc_hash, sampler);
		return true;
	}
	else
	{
		return false;
	}
}
void reshade::runtime::destroy_effect(size_t effect_index)
{
	assert(effect_index < _effects.size());

	for (technique &tech : _techniques)
	{
		if (tech.effect_index != effect_index)
			continue;

		for (const technique::pass_data &pass : tech.passes_data)
		{
			_device->destroy_pipeline(pass.pipeline);

			_device->free_descriptor_table(pass.texture_table);
			_device->free_descriptor_table(pass.storage_table);
		}

		tech.passes_data.clear();
	}

	{	effect &effect = _effects[effect_index];

		_device->destroy_resource(effect.cb);
		effect.cb = {};

		_device->free_descriptor_table(effect.cb_table);
		effect.cb_table = {};
		_device->free_descriptor_table(effect.sampler_table);
		effect.sampler_table = {};

		_device->destroy_pipeline_layout(effect.layout);
		effect.layout = {};

		_device->destroy_query_heap(effect.query_heap);
		effect.query_heap = {};

		effect.texture_semantic_to_binding.clear();
	}

	// Lock here to be safe in case another effect is still loading
	const std::unique_lock<std::shared_mutex> lock(_reload_mutex);

	// No techniques from this effect are rendering anymore
	_effects[effect_index].rendering = 0;

	// Destroy textures belonging to this effect
	_textures.erase(std::remove_if(_textures.begin(), _textures.end(),
		[this, effect_index](texture &tex) {
			tex.shared.erase(std::remove(tex.shared.begin(), tex.shared.end(), effect_index), tex.shared.end());
			if (tex.shared.empty())
			{
				destroy_texture(tex);
				return true;
			}
			// If this texture is still used by another effect, move ownership to that other effect
			if (effect_index == tex.effect_index)
				tex.effect_index = tex.shared.front();
			return false;
		}), _textures.end());
	// Clean up techniques belonging to this effect
	for (auto it = _techniques.begin(); it != _techniques.end();)
	{
		if (it->effect_index == effect_index)
		{
			const size_t technique_index = std::distance(_techniques.begin(), it);
			it = _techniques.erase(it);

			_technique_sorting.erase(std::remove(_technique_sorting.begin(), _technique_sorting.end(), technique_index), _technique_sorting.end());
			std::for_each(_technique_sorting.begin(), _technique_sorting.end(),
				[technique_index](size_t &current_technique_index) {
					if (current_technique_index > technique_index)
						current_technique_index--;
				});
		}
		else
		{
			++it;
		}
	}

	// Do not clear effect here, since it is common to be reused immediately
}

void reshade::runtime::load_textures(size_t effect_index)
{
	for (texture &tex : _textures)
	{
		if (tex.resource == 0 || !tex.semantic.empty())
			continue; // Ignore textures that are not created yet and those that are handled in the runtime implementation
		if (std::find(tex.shared.begin(), tex.shared.end(), effect_index) == tex.shared.end())
			continue; // Ignore textures not being used with this effect

		std::filesystem::path source_path = std::filesystem::u8path(tex.annotation_as_string("source"));
		// Ignore textures that have no image file attached to them (e.g. plain render targets)
		if (source_path.empty())
			continue;

		// Search for image file using the provided search paths unless the path provided is already absolute
		if (!find_file(_texture_search_paths, source_path))
		{
			log::message(log::level::error, "Source '%s' for texture '%s' was not found in any of the texture search paths!", source_path.u8string().c_str(), tex.unique_name.c_str());
			_last_reload_successful = false;
			continue;
		}

		void *pixels = nullptr;
		int width = 0, height = 1, depth = 1, channels = 0;
		const bool is_floating_point_format = (tex.format == reshadefx::texture_format::r32f || tex.format == reshadefx::texture_format::rg32f || tex.format == reshadefx::texture_format::rgba32f);

		if (FILE *const file = _wfsopen(source_path.c_str(), L"rb", SH_DENYNO))
		{
			fseek(file, 0, SEEK_END);
			const size_t file_size = ftell(file);
			fseek(file, 0, SEEK_SET);

			if (source_path.extension() == L".cube")
			{
				if (!is_floating_point_format)
				{
					log::message(log::level::error, "Source '%s' for texture '%s' is a Cube LUT file, which can only be loaded into textures with a floating-point format!", source_path.u8string().c_str(), tex.unique_name.c_str());
					_last_reload_successful = false;
					continue;
				}

				float domain_min[3] = { 0.0f, 0.0f, 0.0f };
				float domain_max[3] = { 1.0f, 1.0f, 1.0f };

				// Read header information
				char line_data[1024];
				while (fgets(line_data, sizeof(line_data), file))
				{
					const std::string_view line = trim(line_data, "\r\n");

					if (line.empty() || line[0] == '#')
						continue; // Skip lines with comments

					char *p = line_data;

					if (line.rfind("TITLE", 0) == 0)
						continue; // Skip optional line with title

					if (line.rfind("DOMAIN_MIN", 0) == 0)
					{
						p += 10;
						domain_min[0] = static_cast<float>(std::strtod(p, &p));
						domain_min[1] = static_cast<float>(std::strtod(p, &p));
						domain_min[2] = static_cast<float>(std::strtod(p, &p));
						continue;
					}
					if (line.rfind("DOMAIN_MAX", 0) == 0)
					{
						p += 10;
						domain_max[0] = static_cast<float>(std::strtod(p, &p));
						domain_max[1] = static_cast<float>(std::strtod(p, &p));
						domain_max[2] = static_cast<float>(std::strtod(p, &p));
						continue;
					}

					if (line.rfind("LUT_1D_SIZE", 0) == 0)
					{
						if (pixels != nullptr)
							break;
						width = std::strtol(p + 11, nullptr, 10);
						pixels = std::malloc(static_cast<size_t>(width) * 4 * sizeof(float));
						continue;
					}
					if (line.rfind("LUT_3D_SIZE", 0) == 0)
					{
						if (pixels != nullptr)
							break;
						width = height = depth = std::strtol(p + 11, nullptr, 10);
						pixels = std::malloc(static_cast<size_t>(width) * static_cast<size_t>(height) * static_cast<size_t>(depth) * 4 * sizeof(float));
						continue;
					}

					// Line has no known keyword, so assume this is where the table data starts and roll back a line to continue reading that below
					fseek(file, -static_cast<long>(std::strlen(line_data)), SEEK_CUR);
					break;
				}

				// Read table data
				if (pixels != nullptr)
				{
					size_t index = 0;

					while (fgets(line_data, sizeof(line_data), file) && (index + 4) <= (static_cast<size_t>(width) * static_cast<size_t>(height) * static_cast<size_t>(depth) * 4))
					{
						const std::string_view line = trim(line_data, "\r\n");

						if (line.empty() || line[0] == '#')
							continue; // Skip lines with comments

						char *p = line_data;

						static_cast<float *>(pixels)[index++] = static_cast<float>(std::strtod(p, &p)) * (domain_max[0] - domain_min[0]) + domain_min[0];
						static_cast<float *>(pixels)[index++] = static_cast<float>(std::strtod(p, &p)) * (domain_max[1] - domain_min[1]) + domain_min[1];
						static_cast<float *>(pixels)[index++] = static_cast<float>(std::strtod(p, &p)) * (domain_max[2] - domain_min[2]) + domain_min[2];
						static_cast<float *>(pixels)[index++] = 1.0f;
					}
				}
			}
			else
			{
				// Read texture data into memory in one go since that is faster than reading chunk by chunk
				std::vector<stbi_uc> file_data(file_size);
				const size_t file_size_read = fread(file_data.data(), 1, file_size, file);
				fclose(file);

				if (file_size_read == file_size)
				{
					if (is_floating_point_format)
						pixels = stbi_loadf_from_memory(file_data.data(), static_cast<int>(file_data.size()), &width, &height, &channels, STBI_rgb_alpha);
					else if (stbi_dds_test_memory(file_data.data(), static_cast<int>(file_data.size())))
						pixels = stbi_dds_load_from_memory(file_data.data(), static_cast<int>(file_data.size()), &width, &height, &depth, &channels, STBI_rgb_alpha);
					else
						pixels = stbi_load_from_memory(file_data.data(), static_cast<int>(file_data.size()), &width, &height, &channels, STBI_rgb_alpha);
				}
			}
		}

		if (pixels == nullptr)
		{
			log::message(log::level::error, "Failed to load '%s' for texture '%s'!", source_path.u8string().c_str(), tex.unique_name.c_str());
			_last_reload_successful = false;
			continue;
		}

		// Collapse data to the correct number of components per pixel based on the texture format
		switch (tex.format)
		{
		case reshadefx::texture_format::r8:
			for (size_t i = 4, k = 1; i < static_cast<size_t>(width) * static_cast<size_t>(height) * static_cast<size_t>(depth) * 4; i += 4, k += 1)
				static_cast<stbi_uc *>(pixels)[k] = static_cast<stbi_uc *>(pixels)[i];
			break;
		case reshadefx::texture_format::r32f:
			for (size_t i = 4, k = 1; i < static_cast<size_t>(width) * static_cast<size_t>(height) * static_cast<size_t>(depth) * 4; i += 4, k += 1)
				static_cast<float *>(pixels)[k] = static_cast<float *>(pixels)[i];
			break;
		case reshadefx::texture_format::rg8:
			for (size_t i = 4, k = 2; i < static_cast<size_t>(width) * static_cast<size_t>(height) * static_cast<size_t>(depth) * 4; i += 4, k += 2)
				static_cast<stbi_uc *>(pixels)[k + 0] = static_cast<stbi_uc *>(pixels)[i + 0],
				static_cast<stbi_uc *>(pixels)[k + 1] = static_cast<stbi_uc *>(pixels)[i + 1];
			break;
		case reshadefx::texture_format::rg32f:
			for (size_t i = 4, k = 2; i < static_cast<size_t>(width) * static_cast<size_t>(height) * static_cast<size_t>(depth) * 4; i += 4, k += 2)
				static_cast<float *>(pixels)[k + 0] = static_cast<float *>(pixels)[i + 0],
				static_cast<float *>(pixels)[k + 1] = static_cast<float *>(pixels)[i + 1];
			break;
		case reshadefx::texture_format::rgba8:
		case reshadefx::texture_format::rgba32f:
			break;
		default:
			log::message(log::level::error, "Texture upload is not supported for format %d of texture '%s'!", static_cast<int>(tex.format), tex.unique_name.c_str());
			_last_reload_successful = false;
			stbi_image_free(pixels);
			continue;
		}

		update_texture(tex, width, height, depth, pixels);

		stbi_image_free(pixels);

		tex.loaded = true;
	}
}
bool reshade::runtime::create_texture(texture &tex)
{
	// Do not create resource if it is a special reference, those are set in 'render_technique' and 'update_texture_bindings'
	if (!tex.semantic.empty())
		return true;

	api::resource_type type = api::resource_type::unknown;
	api::resource_view_type view_type = api::resource_view_type::unknown;

	switch (tex.type)
	{
	case reshadefx::texture_type::texture_1d:
		type = api::resource_type::texture_1d;
		view_type = api::resource_view_type::texture_1d;
		break;
	case reshadefx::texture_type::texture_2d:
		type = api::resource_type::texture_2d;
		view_type = api::resource_view_type::texture_2d;
		break;
	case reshadefx::texture_type::texture_3d:
		type = api::resource_type::texture_3d;
		view_type = api::resource_view_type::texture_3d;
		break;
	}

	api::format format = api::format::unknown;
	api::format view_format = api::format::unknown;
	api::format view_format_srgb = api::format::unknown;

	switch (tex.format)
	{
	case reshadefx::texture_format::r8:
		format = api::format::r8_unorm;
		break;
	case reshadefx::texture_format::r16:
		format = api::format::r16_unorm;
		break;
	case reshadefx::texture_format::r16f:
		format = api::format::r16_float;
		break;
	case reshadefx::texture_format::r32i:
		format = api::format::r32_sint;
		break;
	case reshadefx::texture_format::r32u:
		format = api::format::r32_uint;
		break;
	case reshadefx::texture_format::r32f:
		format = api::format::r32_float;
		break;
	case reshadefx::texture_format::rg8:
		format = api::format::r8g8_unorm;
		break;
	case reshadefx::texture_format::rg16:
		format = api::format::r16g16_unorm;
		break;
	case reshadefx::texture_format::rg16f:
		format = api::format::r16g16_float;
		break;
	case reshadefx::texture_format::rg32f:
		format = api::format::r32g32_float;
		break;
	case reshadefx::texture_format::rgba8:
		format = api::format::r8g8b8a8_typeless;
		view_format = api::format::r8g8b8a8_unorm;
		view_format_srgb = api::format::r8g8b8a8_unorm_srgb;
		break;
	case reshadefx::texture_format::rgba16:
		format = api::format::r16g16b16a16_unorm;
		break;
	case reshadefx::texture_format::rgba16f:
		format = api::format::r16g16b16a16_float;
		break;
	case reshadefx::texture_format::rgba32f:
		format = api::format::r32g32b32a32_float;
		break;
	case reshadefx::texture_format::rgb10a2:
		format = api::format::r10g10b10a2_unorm;
		break;
	}

	if (view_format == api::format::unknown)
		view_format_srgb = view_format = format;

	api::resource_usage usage = api::resource_usage::shader_resource;
	usage |= api::resource_usage::copy_source; // For texture data download
	if (tex.semantic.empty())
		usage |= api::resource_usage::copy_dest; // For texture data upload
	if (tex.render_target)
		usage |= api::resource_usage::render_target;
	if (tex.storage_access && _renderer_id >= 0xb000)
		usage |= api::resource_usage::unordered_access;

	api::resource_flags flags = api::resource_flags::none;
	if (tex.levels > 1)
		flags |= api::resource_flags::generate_mipmaps;

	// Clear texture to zero since by default its contents are undefined
	const float clear_color[4] = { 0.0f, 0.0f, 0.0f, 0.0f };

	std::vector<uint8_t> zero_data;
	std::vector<api::subresource_data> initial_data;
	if (!tex.render_target)
	{
		zero_data.resize(static_cast<size_t>(tex.width) * static_cast<size_t>(tex.height) * static_cast<size_t>(tex.depth) * 16);
		initial_data.resize(tex.levels);
		for (uint32_t level = 0, width = tex.width, height = tex.height; level < tex.levels; ++level, width /= 2, height /= 2)
		{
			initial_data[level].data = zero_data.data();
			initial_data[level].row_pitch = width * 16;
			initial_data[level].slice_pitch = initial_data[level].row_pitch * height;
		}
	}

	if (!_device->create_resource(api::resource_desc(type, tex.width, tex.height, tex.depth, tex.levels, format, 1, api::memory_heap::gpu_only, usage, flags), initial_data.data(), api::resource_usage::shader_resource, &tex.resource))
	{
		log::message(log::level::error, "Failed to create texture '%s' (width = %u, height = %u, levels = %hu, format = %u, usage = %#x)! Make sure the texture dimensions are reasonable.", tex.unique_name.c_str(), tex.width, tex.height, tex.levels, static_cast<uint32_t>(format), static_cast<uint32_t>(usage));
		return false;
	}

	_device->set_resource_name(tex.resource, tex.unique_name.c_str());

	// Always create shader resource views
	{
		if (!_device->create_resource_view(tex.resource, api::resource_usage::shader_resource, api::resource_view_desc(view_type, view_format, 0, tex.levels, 0, UINT32_MAX), &tex.srv[0]))
		{
			log::message(log::level::error, "Failed to create shader resource view for texture '%s' (format = %u, levels = %hu)!", tex.unique_name.c_str(), static_cast<uint32_t>(view_format), tex.levels);
			return false;
		}
		if (view_format_srgb == view_format || tex.storage_access) // sRGB formats do not support storage usage
		{
			tex.srv[1] = tex.srv[0];
		}
		else if (!_device->create_resource_view(tex.resource, api::resource_usage::shader_resource, api::resource_view_desc(view_type, view_format_srgb, 0, tex.levels, 0, UINT32_MAX), &tex.srv[1]))
		{
			log::message(log::level::error, "Failed to create shader resource view for texture '%s' (format = %u, levels = %hu)!", tex.unique_name.c_str(), static_cast<uint32_t>(view_format_srgb), tex.levels);
			return false;
		}
	}

	// Create render target views (with a single level)
	if (tex.render_target)
	{
		if (!_device->create_resource_view(tex.resource, api::resource_usage::render_target, api::resource_view_desc(view_format), &tex.rtv[0]))
		{
			log::message(log::level::error, "Failed to create render target view for texture '%s' (format = %u)!", tex.unique_name.c_str(), static_cast<uint32_t>(view_format));
			return false;
		}
		if (view_format_srgb == view_format || tex.storage_access) // sRGB formats do not support storage usage
		{
			tex.rtv[1] = tex.rtv[0];
		}
		else if (!_device->create_resource_view(tex.resource, api::resource_usage::render_target, api::resource_view_desc(view_format_srgb), &tex.rtv[1]))
		{
			log::message(log::level::error, "Failed to create render target view for texture '%s' (format = %u)!", tex.unique_name.c_str(), static_cast<uint32_t>(view_format_srgb));
			return false;
		}

		api::command_list *const cmd_list = _graphics_queue->get_immediate_command_list();
		cmd_list->barrier(tex.resource, api::resource_usage::shader_resource, api::resource_usage::render_target);
		cmd_list->clear_render_target_view(tex.rtv[0], clear_color);
		cmd_list->barrier(tex.resource, api::resource_usage::render_target, api::resource_usage::shader_resource);
		if (tex.levels > 1)
			cmd_list->generate_mipmaps(tex.srv[0]);
	}

	if (tex.storage_access && _renderer_id >= 0xb000)
	{
		tex.uav.resize(tex.levels);

		for (uint16_t level = 0; level < tex.levels; ++level)
		{
			if (!_device->create_resource_view(tex.resource, api::resource_usage::unordered_access, api::resource_view_desc(view_type, view_format, level, 1, 0, UINT32_MAX), &tex.uav[level]))
			{
				log::message(log::level::error, "Failed to create unordered access view for texture '%s' (format = %u, level = %hu)!", tex.unique_name.c_str(), static_cast<uint32_t>(view_format), level);
				return false;
			}
		}
	}

	return true;
}
void reshade::runtime::destroy_texture(texture &tex)
{
#if RESHADE_GUI
	if (_preview_texture == tex.srv[0])
		_preview_texture.handle = 0;
#endif

	_device->destroy_resource(tex.resource);
	tex.resource = {};

	_device->destroy_resource_view(tex.srv[0]);
	if (tex.srv[1] != tex.srv[0])
		_device->destroy_resource_view(tex.srv[1]);
	tex.srv[0] = {};
	tex.srv[1] = {};

	_device->destroy_resource_view(tex.rtv[0]);
	if (tex.rtv[1] != tex.rtv[0])
		_device->destroy_resource_view(tex.rtv[1]);
	tex.rtv[0] = {};
	tex.rtv[1] = {};

	for (const api::resource_view uav : tex.uav)
		_device->destroy_resource_view(uav);
	tex.uav.clear();
}

void reshade::runtime::enable_technique(technique &tech)
{
	assert(tech.effect_index < _effects.size());

	if (!_effects[tech.effect_index].compiled)
		return; // Cannot enable techniques that failed to compile

#if RESHADE_ADDON
	if (!is_loading() && !_is_in_api_call)
	{
		_is_in_api_call = true;
		const bool skip = invoke_addon_event<addon_event::reshade_set_technique_state>(this, api::effect_technique { reinterpret_cast<uintptr_t>(&tech) }, true);
		_is_in_api_call = false;
		if (skip)
			return;
	}
#endif

	const bool status_changed = !tech.enabled;
	tech.enabled = true;
	tech.time_left = tech.annotation_as_int("timeout");

	// Queue effect file for initialization if it was not fully loaded yet
	if (tech.passes_data.empty() &&
		// Avoid adding the same effect multiple times to the queue if it contains multiple techniques that were enabled simultaneously
		std::find(_reload_create_queue.cbegin(), _reload_create_queue.cend(), tech.effect_index) == _reload_create_queue.cend())
		_reload_create_queue.push_back(tech.effect_index);

	if (status_changed) // Increase rendering reference count
		_effects[tech.effect_index].rendering++;
}
void reshade::runtime::disable_technique(technique &tech)
{
	assert(tech.effect_index < _effects.size());

#if RESHADE_ADDON
	if (!is_loading() && !_is_in_api_call)
	{
		_is_in_api_call = true;
		const bool skip = invoke_addon_event<addon_event::reshade_set_technique_state>(this, api::effect_technique { reinterpret_cast<uintptr_t>(&tech) }, false);
		_is_in_api_call = false;
		if (skip)
			return;
	}
#endif

	const bool status_changed = tech.enabled;
	tech.enabled = false;
	tech.time_left = 0;
	tech.average_cpu_duration.clear();
	tech.average_gpu_duration.clear();

	if (status_changed) // Decrease rendering reference count
		_effects[tech.effect_index].rendering--;
}

void reshade::runtime::reorder_techniques(std::vector<size_t> &&technique_indices)
{
	assert(technique_indices.size() == _techniques.size() && technique_indices.size() == _technique_sorting.size() &&
		std::all_of(technique_indices.cbegin(), technique_indices.cend(),
			[this](size_t technique_index) {
				return std::find(_technique_sorting.cbegin(), _technique_sorting.cend(), technique_index) != _technique_sorting.cend();
			}));

#if RESHADE_ADDON
	if (!is_loading() && !_is_in_api_call)
	{
		std::vector<api::effect_technique> techniques(technique_indices.size());
		std::transform(technique_indices.cbegin(), technique_indices.cend(), techniques.begin(),
			[this](size_t technique_index) {
				return api::effect_technique { reinterpret_cast<uint64_t>(&_techniques[technique_index]) };
			});

		_is_in_api_call = true;
		const bool skip = invoke_addon_event<addon_event::reshade_reorder_techniques>(this, techniques.size(), techniques.data());
		_is_in_api_call = false;
		if (skip)
			return;

		for (size_t i = 0; i < techniques.size(); i++)
		{
			const auto tech = reinterpret_cast<technique *>(techniques[i].handle);
			if (tech == nullptr)
				return;

			technique_indices[i] = tech - _techniques.data();
		}
	}
#endif

	_technique_sorting = std::move(technique_indices);
}

void reshade::runtime::load_effects(bool force_load_all)
{
	// Build a list of effect files by walking through the effect search paths
	const std::vector<std::filesystem::path> effect_files =
		find_files(_effect_search_paths, { L".fx", L".addonfx" });

	if (effect_files.empty())
		return; // No effect files found, so nothing more to do

	ini_file &preset = ini_file::load_cache(_current_preset_path);

	// Have to be initialized at this point or else the threads spawned below will immediately exit without reducing the remaining effects count
	assert(_is_initialized);

	// Ensure HLSL compiler is loaded before trying to compile effects in Direct3D
	if (_d3d_compiler_module == nullptr && (_renderer_id & 0xF0000) == 0)
	{
		if ((_d3d_compiler_module = LoadLibraryW(L"d3dcompiler_47.dll")) == nullptr &&
			(_d3d_compiler_module = LoadLibraryW(L"d3dcompiler_43.dll")) == nullptr)
		{
			log::message(log::level::error, "Unable to load HLSL compiler (\"d3dcompiler_47.dll\")!");
			return;
		}
	}

	// Reload preprocessor definitions from current preset before compiling to avoid having to recompile again when preset is applied in 'update_effects'
	_preset_preprocessor_definitions.clear();
	preset.get({}, "PreprocessorDefinitions", _preset_preprocessor_definitions[{}]);
	for (const std::filesystem::path &effect_file : effect_files)
		preset.get(effect_file.filename().u8string(), "PreprocessorDefinitions", _preset_preprocessor_definitions[effect_file.filename().u8string()]);

	// Allocate space for effects which are placed in this array during the 'load_effect' call
	const size_t offset = _effects.size();
	_effects.resize(offset + effect_files.size());
	_reload_remaining_effects = effect_files.size();

	// Now that we have a list of files, load them in parallel
	// Split workload into batches instead of launching a thread for every file to avoid launch overhead and stutters due to too many threads being in flight
	size_t num_splits = std::min(effect_files.size(), static_cast<size_t>(std::max(std::thread::hardware_concurrency(), 2u) - 1));
#ifndef _WIN64
	// Limit number of threads in 32-bit due to the limited about of address space being available there and compilation being memory hungry
	num_splits = std::min(num_splits, static_cast<size_t>(4));
#endif

	// Keep track of the spawned threads, so the runtime cannot be destroyed while they are still running
	for (size_t n = 0; n < num_splits; ++n)
		_worker_threads.emplace_back([this, effect_files, offset, num_splits, n, &preset, force_load_all]() {
			// Abort loading when initialization state changes (indicating that 'on_reset' was called in the meantime)
			for (size_t i = 0; i < effect_files.size() && _is_initialized; ++i)
				if (i * num_splits / effect_files.size() == n)
					load_effect(effect_files[i], preset, offset + i, force_load_all || effect_files[i].extension() == L".addonfx");
		});
}
bool reshade::runtime::reload_effect(size_t effect_index)
{
#if RESHADE_GUI
	_show_splash = false; // Hide splash bar when reloading a single effect file
#endif

	// Make sure no effect resources are currently in use
	_graphics_queue->wait_idle();

	const std::filesystem::path source_file = _effects[effect_index].source_file;
	destroy_effect(effect_index);

#if RESHADE_ADDON
	// Call event after destroying the effect, so add-ons get a chance to release any handles they hold to variables and techniques
	invoke_addon_event<addon_event::reshade_reloaded_effects>(this);
#endif

	// Make sure 'is_loading' is true while loading the effect
	_reload_remaining_effects = 1;

	return load_effect(source_file, ini_file::load_cache(_current_preset_path), effect_index, true, true);
}
void reshade::runtime::reload_effects(bool force_load_all)
{
	// Clear out any previous effects
	destroy_effects();

#if RESHADE_ADDON
	// Call event after destroying previous effects, so add-ons get a chance to release any handles they hold to variables and techniques
	invoke_addon_event<addon_event::reshade_reloaded_effects>(this);
#endif

#if RESHADE_GUI
	_preset_is_modified = false;
	_show_splash = true; // Always show splash bar when reloading everything
	_reload_count++;
#endif
	_last_reload_successful = true;

	load_effects(force_load_all);
}
void reshade::runtime::destroy_effects()
{
	// Make sure no threads are still accessing effect data
	for (std::thread &thread : _worker_threads)
		if (thread.joinable())
			thread.join();
	_worker_threads.clear();

#if RESHADE_GUI
	_effect_filter[0] = '\0';
#endif

	// Reset the effect creation queue
	_reload_create_queue.clear();

	// Make sure no effect resources are currently in use (do this even when the effect list is empty, since it is dependent upon by 'on_reset')
	_graphics_queue->wait_idle();

	for (size_t effect_index = 0; effect_index < _effects.size(); ++effect_index)
		destroy_effect(effect_index);

	// Reset the effect list after all resources have been destroyed
	_effects.clear();

	// Clean up sampler objects
	for (const auto &[hash, sampler] : _effect_sampler_states)
		_device->destroy_sampler(sampler);
	_effect_sampler_states.clear();

	// Unload HLSL compiler which was previously loaded in 'load_effects' above
	if (_d3d_compiler_module)
	{
		FreeLibrary(static_cast<HMODULE>(_d3d_compiler_module));
		_d3d_compiler_module = nullptr;
	}

	// Textures and techniques should have been cleaned up by the calls to 'destroy_effect' above
	assert(_textures.empty());
	assert(_techniques.empty() && _technique_sorting.empty());

	_reload_required_effects.clear();
}

bool reshade::runtime::load_effect_cache(const std::string &id, const std::string &type, std::string &data) const
{
	if (_no_effect_cache)
		return false;

	std::filesystem::path path = g_reshade_base_path / _effect_cache_path;
	path /= std::filesystem::u8path("reshade-" + id + '.' + type);

	FILE *const file = _wfsopen(path.c_str(), L"rb", SH_DENYNO);
	if (file == nullptr)
		return false;

	fseek(file, 0, SEEK_END);
	const size_t file_size = ftell(file);
	fseek(file, 0, SEEK_SET);

	data.resize(file_size, '\0');
	const size_t file_size_read = fread(data.data(), 1, data.size(), file);
	fclose(file);
	return file_size_read == data.size();
}
bool reshade::runtime::save_effect_cache(const std::string &id, const std::string &type, const std::string &data) const
{
	if (_no_effect_cache)
		return false;

	std::filesystem::path path = g_reshade_base_path / _effect_cache_path;
	path /= std::filesystem::u8path("reshade-" + id + '.' + type);

	FILE *const file = _wfsopen(path.c_str(), L"wb", SH_DENYNO);
	if (file == nullptr)
		return false;

	const size_t file_size_written = fwrite(data.data(), 1, data.size(), file);
	fclose(file);
	return file_size_written == data.size();
}
void reshade::runtime::clear_effect_cache()
{
	std::error_code ec;

	// Find all cached effect files and delete them
	for (const std::filesystem::directory_entry &entry : std::filesystem::directory_iterator(g_reshade_base_path / _effect_cache_path, std::filesystem::directory_options::skip_permission_denied, ec))
	{
		if (entry.is_directory(ec))
			continue;

		const std::filesystem::path filename = entry.path().filename();
		const std::filesystem::path extension = entry.path().extension();
		if (filename.native().compare(0, 8, L"reshade-") != 0 || (extension != L".i" && extension != L".cso" && extension != L".asm"))
			continue;

		std::filesystem::remove(entry, ec);
	}

	if (ec)
		log::message(log::level::error, "Failed to clear effect cache directory with error code %d!", ec.value());
}

bool reshade::runtime::update_effect_color_and_stencil_tex(uint32_t width, uint32_t height, api::format color_format, api::format stencil_format)
{
	assert(width != 0 && height != 0);
	assert(color_format != api::format::unknown && stencil_format != api::format::unknown);

	const api::format color_format_typeless = api::format_to_typeless(color_format);

	if (_effect_color_tex != 0)
	{
		if (_effect_width == width && _effect_height == height && _effect_color_format == color_format_typeless && _effect_stencil_format == stencil_format)
			return true;

		if (_device->get_api() == api::device_api::d3d12 || _device->get_api() == api::device_api::vulkan)
			_graphics_queue->wait_idle();

		_device->destroy_resource(_effect_color_tex);
		_effect_color_tex = {};
		_device->destroy_resource_view(_effect_color_srv[0]);
		_effect_color_srv[0] = {};
		_device->destroy_resource_view(_effect_color_srv[1]);
		_effect_color_srv[1] = {};

		_device->destroy_resource(_effect_stencil_tex);
		_effect_stencil_tex = {};
		_device->destroy_resource_view(_effect_stencil_dsv);
		_effect_stencil_dsv = {};
	}

	if (!_device->create_resource(
			api::resource_desc(width, height, 1, 1, color_format_typeless, 1, api::memory_heap::gpu_only, api::resource_usage::copy_dest | api::resource_usage::shader_resource),
			nullptr, api::resource_usage::shader_resource, &_effect_color_tex))
	{
		log::message(log::level::error, "Failed to create effect color resource (width = %u, height = %u, format = %u)!", width, height, static_cast<uint32_t>(color_format_typeless));
		return false;
	}

#if RESHADE_ADDON
	// Reload effects to update 'BUFFER_WIDTH', 'BUFFER_HEIGHT' and 'BUFFER_COLOR_BIT_DEPTH' definitions (unless this is the 'update_effect_color_and_stencil_tex' call in 'on_init')
	const bool force_reload = _is_initialized && (width != _effect_width || height != _effect_height || api::format_bit_depth(color_format_typeless) != api::format_bit_depth(_effect_color_format));
#endif

	_effect_width = width;
	_effect_height = height;
	_effect_color_format = color_format_typeless;

	_device->set_resource_name(_effect_color_tex, "ReShade back buffer");

	if (!_device->create_resource_view(_effect_color_tex, api::resource_usage::shader_resource, api::resource_view_desc(api::format_to_default_typed(color_format, 0)), &_effect_color_srv[0]) ||
		!_device->create_resource_view(_effect_color_tex, api::resource_usage::shader_resource, api::resource_view_desc(api::format_to_default_typed(color_format, 1)), &_effect_color_srv[1]))
	{
		log::message(log::level::error, "Failed to create effect color resource view (format = %u)!", static_cast<uint32_t>(color_format));
		return false;
	}

	update_texture_bindings("COLOR", _effect_color_srv[0], _effect_color_srv[1]);

#if RESHADE_ADDON
	if (force_reload)
	{
		if (std::find(_reload_required_effects.cbegin(), _reload_required_effects.cend(), _effects.size()) == _reload_required_effects.cend() &&
			!_block_effect_reload_this_frame)
		{
			_reload_required_effects = { _effects.size() };
		}
		else
		{
#if RESHADE_VERBOSE_LOG
			log::message(log::level::warning, "Effects were rendered to different render targets with mismatching format or dimensions. This requires ReShade to recreate resources every frame which is very slow.");
#endif

			// Avoid reloading effects when effect color resource changes every frame
			_reload_required_effects.clear();
			_block_effect_reload_this_frame = true;
		}
	}
#endif

	if (stencil_format == api::format::unknown ||
		!_device->create_resource(
			api::resource_desc(width, height, 1, 1, stencil_format, 1, api::memory_heap::gpu_only, api::resource_usage::depth_stencil),
			nullptr, api::resource_usage::depth_stencil_write, &_effect_stencil_tex))
	{
		log::message(log::level::error, "Failed to create effect stencil resource (width = %u, height = %u, format = %u)!", width, height, static_cast<uint32_t>(stencil_format));
		return true; // Ignore this error, since most effects can still be rendered without stencil
	}

	_effect_stencil_format = stencil_format;

	_device->set_resource_name(_effect_stencil_tex, "ReShade effect stencil");

	if (!_device->create_resource_view(_effect_stencil_tex, api::resource_usage::depth_stencil, api::resource_view_desc(stencil_format), &_effect_stencil_dsv))
	{
		log::message(log::level::error, "Failed to create effect stencil resource view (format = %u)!", static_cast<uint32_t>(stencil_format));
		return false;
	}

	return true;
}

void reshade::runtime::update_effects()
{
	// Delay first load to the first render call to avoid loading while the application is still initializing
	if (_frame_count == 0 && !_no_reload_on_init)
		reload_effects();

	if (!_reload_required_effects.empty() && !is_loading())
	{
		save_current_preset(); // Save preset preprocessor definitions

		assert(_reload_required_effects.back() <= _effects.size());

		if (_reload_required_effects.back() < _effects.size())
		{
			const size_t effect_index = _reload_required_effects.back();
			_reload_required_effects.pop_back();
			reload_effect(effect_index);
		}
		else
		{
			reload_effects();
			assert(_reload_required_effects.empty());
		}

	}

	if (_reload_remaining_effects == 0)
	{
		// Clear the thread list now that they all have finished
		for (std::thread &thread : _worker_threads)
			if (thread.joinable())
				thread.join(); // Threads have exited, but still need to join them prior to destruction
		_worker_threads.clear();

		// Finished loading effects, so apply preset to figure out which ones need compiling
		load_current_preset();

#if RESHADE_ADDON
		invoke_addon_event<addon_event::reshade_set_current_preset_path>(this, _current_preset_path.u8string().c_str());
#endif

		_last_reload_time = std::chrono::high_resolution_clock::now();
		_reload_remaining_effects = std::numeric_limits<size_t>::max();

#if RESHADE_GUI
		// Update all code editors after a reload
		for (editor_instance &instance : _editors)
		{
			if (const auto it = std::find_if(_effects.cbegin(), _effects.cend(),
					[&instance](const effect &effect) {
						return effect.source_file == instance.file_path || std::find(effect.included_files.begin(), effect.included_files.end(), instance.file_path) != effect.included_files.end();
					});
				it != _effects.cend())
			{
				// Set effect index again in case it was moved during the reload
				instance.effect_index = std::distance(_effects.cbegin(), it);

				if (instance.entry_point_name.empty())
					open_code_editor(instance);
				else
					// Those editors referencing assembly will be updated in a separate step below
					instance.editor.clear_text();
			}
		}
#endif
		return;
	}

	if (_reload_remaining_effects != std::numeric_limits<size_t>::max() || _reload_create_queue.empty())
		return;

	// Pop an effect from the queue
	const size_t effect_index = _reload_create_queue.back();
	_reload_create_queue.pop_back();

	if (!create_effect(effect_index))
	{
		_graphics_queue->wait_idle();

		// Destroy all textures belonging to this effect
		for (texture &tex : _textures)
			if (tex.effect_index == effect_index && tex.shared.size() <= 1)
				destroy_texture(tex);
		// Disable all techniques belonging to this effect
		for (technique &tech : _techniques)
			if (tech.effect_index == effect_index)
				disable_technique(tech);

		_effects[effect_index].compiled = false;
		_last_reload_successful = false;
	}

#if RESHADE_GUI
	const effect &effect = _effects[effect_index];

	// Update assembly in all code editors after a reload
	for (editor_instance &instance : _editors)
	{
		if (!instance.generated || instance.entry_point_name.empty() || instance.file_path != effect.source_file)
			continue;

		assert(instance.effect_index == effect_index);

		if (effect.assembly_text.find(instance.entry_point_name) != effect.assembly_text.end())
			open_code_editor(instance);
	}
#endif

#if RESHADE_ADDON
	if (_reload_create_queue.empty())
		invoke_addon_event<addon_event::reshade_reloaded_effects>(this);
#endif
}
void reshade::runtime::render_effects(api::command_list *cmd_list, api::resource_view rtv, api::resource_view rtv_srgb)
{
	// Do not render effects twice in a frame
	if (_effects_rendered_this_frame)
		return;
	_effects_rendered_this_frame = true;

	// Nothing to do here if effects are still loading or disabled globally
	if (is_loading() || !_effects_enabled || _techniques.empty())
		return;

	// Lock input so it cannot be modified by other threads while we are reading it here
	std::unique_lock<std::recursive_mutex> input_lock;
	if (_input != nullptr
#if RESHADE_ADDON
		&& !_is_in_present_call
#endif
		)
		input_lock = _input->lock();

	// Update special uniform variables
	for (effect &effect : _effects)
	{
		if (!effect.rendering)
			continue;

		for (uniform &variable : effect.uniforms)
		{
			switch (variable.special)
			{
				case special_uniform::frame_time:
				{
					set_uniform_value(variable, _last_frame_duration.count() * 1e-6f);
					break;
				}
				case special_uniform::frame_count:
				{
					if (variable.type.is_boolean())
						set_uniform_value(variable, (_frame_count % 2) == 0);
					else
						set_uniform_value(variable, static_cast<unsigned int>(_frame_count % UINT_MAX));
					break;
				}
				case special_uniform::random:
				{
					const int min = variable.annotation_as_int("min", 0, 0);
					const int max = variable.annotation_as_int("max", 0, RAND_MAX);
					set_uniform_value(variable, min + (std::rand() % (std::abs(max - min) + 1)));
					break;
				}
				case special_uniform::ping_pong:
				{
					const float min = variable.annotation_as_float("min", 0, 0.0f);
					const float max = variable.annotation_as_float("max", 0, 1.0f);
					const float step_min = variable.annotation_as_float("step", 0);
					const float step_max = variable.annotation_as_float("step", 1);
					float increment = step_max == 0 ? step_min : (step_min + std::fmod(static_cast<float>(std::rand()), step_max - step_min + 1));
					const float smoothing = variable.annotation_as_float("smoothing");

					float value[2] = { 0, 0 };
					get_uniform_value(variable, value, 2);
					if (value[1] >= 0)
					{
						increment = std::max(increment - std::max(0.0f, smoothing - (max - value[0])), 0.05f);
						increment *= _last_frame_duration.count() * 1e-9f;

						if ((value[0] += increment) >= max)
							value[0] = max, value[1] = -1;
					}
					else
					{
						increment = std::max(increment - std::max(0.0f, smoothing - (value[0] - min)), 0.05f);
						increment *= _last_frame_duration.count() * 1e-9f;

						if ((value[0] -= increment) <= min)
							value[0] = min, value[1] = +1;
					}
					set_uniform_value(variable, value, 2);
					break;
				}
				case special_uniform::date:
				{
					const std::time_t t = std::chrono::system_clock::to_time_t(std::chrono::system_clock::now());
					struct tm tm; localtime_s(&tm, &t);

					const int value[4] = {
						tm.tm_year + 1900,
						tm.tm_mon + 1,
						tm.tm_mday,
						tm.tm_hour * 3600 + tm.tm_min * 60 + tm.tm_sec
					};
					set_uniform_value(variable, value, 4);
					break;
				}
				case special_uniform::timer:
				{
					const unsigned long long timer_ms = std::chrono::duration_cast<std::chrono::milliseconds>(_last_present_time - _start_time).count();
					set_uniform_value(variable, static_cast<unsigned int>(timer_ms));
					break;
				}
				case special_uniform::key:
				{
					if (_input == nullptr)
						break;

					if (const int keycode = variable.annotation_as_int("keycode");
						keycode > 7 && keycode < 256)
					{
						if (const std::string_view mode = variable.annotation_as_string("mode");
							mode == "toggle" || variable.annotation_as_int("toggle"))
						{
							bool current_value = false;
							get_uniform_value(variable, &current_value);
							if (_input->is_key_pressed(keycode))
								set_uniform_value(variable, !current_value);
						}
						else if (mode == "press")
							set_uniform_value(variable, _input->is_key_pressed(keycode));
						else
							set_uniform_value(variable, _input->is_key_down(keycode));
					}
					break;
				}
				case special_uniform::mouse_point:
				{
					if (_input == nullptr)
						break;

					set_uniform_value(variable, _input->mouse_position_x(), _input->mouse_position_y());
					break;
				}
				case special_uniform::mouse_delta:
				{
					if (_input == nullptr)
						break;

					set_uniform_value(variable, _input->mouse_movement_delta_x(), _input->mouse_movement_delta_y());
					break;
				}
				case special_uniform::mouse_button:
				{
					if (_input == nullptr)
						break;

					if (const int keycode = variable.annotation_as_int("keycode");
						keycode >= 0 && keycode < 5)
					{
						if (const std::string_view mode = variable.annotation_as_string("mode");
							mode == "toggle" || variable.annotation_as_int("toggle"))
						{
							bool current_value = false;
							get_uniform_value(variable, &current_value);
							if (_input->is_mouse_button_pressed(keycode))
								set_uniform_value(variable, !current_value);
						}
						else if (mode == "press")
							set_uniform_value(variable, _input->is_mouse_button_pressed(keycode));
						else
							set_uniform_value(variable, _input->is_mouse_button_down(keycode));
					}
					break;
				}
				case special_uniform::mouse_wheel:
				{
					if (_input == nullptr)
						break;

					const float min = variable.annotation_as_float("min");
					const float max = variable.annotation_as_float("max");
					float step = variable.annotation_as_float("step");
					if (step == 0.0f)
						step  = 1.0f;

					float value[2] = { 0, 0 };
					get_uniform_value(variable, value, 2);
					value[1] = _input->mouse_wheel_delta();
					value[0] = value[0] + value[1] * step;
					if (min != max)
					{
						value[0] = std::max(value[0], min);
						value[0] = std::min(value[0], max);
					}
					set_uniform_value(variable, value, 2);
					break;
				}
#if RESHADE_GUI
				case special_uniform::overlay_open:
				{
					set_uniform_value(variable, _show_overlay);
					break;
				}
				case special_uniform::overlay_active:
				case special_uniform::overlay_hovered:
				{
					// These are set in 'draw_variable_editor' when overlay is open
					if (!_show_overlay)
						set_uniform_value(variable, 0);
					break;
				}
#endif
				case special_uniform::screenshot:
				{
					set_uniform_value(variable, _should_save_screenshot);
					break;
				}
			}
		}
	}

	if (rtv == 0)
		return;
	if (rtv_srgb == 0)
		rtv_srgb = rtv;

	const api::resource back_buffer_resource = _device->get_resource_from_view(rtv);

#if RESHADE_ADDON
	if (!_is_in_present_call || (_effect_width != _width || _effect_height != _height || _effect_color_format != api::format_to_typeless(_back_buffer_format)))
	{
		const api::resource_desc back_buffer_desc = _device->get_resource_desc(back_buffer_resource);
		if (back_buffer_desc.texture.samples > 1)
			return; // Multisampled render targets are not supported

		api::format color_format = back_buffer_desc.texture.format;
		if (api::format_to_typeless(color_format) == color_format)
			color_format = _device->get_resource_view_desc(rtv).format;

		// Ensure dimensions and format of the effect color resource matches that of the input back buffer resource (so that the copy to the effect color resource succeeds)
		// Changing dimensions or format can cause effects to be reloaded, in which case need to wait for that to finish before rendering
		if (!update_effect_color_and_stencil_tex(back_buffer_desc.texture.width, back_buffer_desc.texture.height, color_format, _effect_stencil_format))
			return;
	}

	if (!_is_in_present_call)
		capture_state(cmd_list, _app_state);

	invoke_addon_event<addon_event::reshade_begin_effects>(this, cmd_list, rtv, rtv_srgb);
#endif

#ifndef NDEBUG
	cmd_list->begin_debug_event("ReShade effects");
#endif

	// Render all enabled techniques
	for (size_t technique_index : _technique_sorting)
	{
		technique &tech = _techniques[technique_index];

		if (tech.passes_data.empty() || !tech.enabled || (_should_save_screenshot && !tech.enabled_in_screenshot))
			continue; // Ignore techniques that are not fully loaded or currently disabled

		render_technique(tech, cmd_list, back_buffer_resource, rtv, rtv_srgb);

		if (tech.time_left > 0)
		{
			tech.time_left -= std::chrono::duration_cast<std::chrono::milliseconds>(_last_frame_duration).count();
			if (tech.time_left <= 0)
				disable_technique(tech);
		}
	}

#ifndef NDEBUG
	cmd_list->end_debug_event();
#endif

#if RESHADE_ADDON
	invoke_addon_event<addon_event::reshade_finish_effects>(this, cmd_list, rtv, rtv_srgb);

	if (!_is_in_present_call)
		apply_state(cmd_list, _app_state);
#endif
}
void reshade::runtime::render_technique(technique &tech, api::command_list *cmd_list, api::resource back_buffer_resource, api::resource_view back_buffer_rtv, api::resource_view back_buffer_rtv_srgb)
{
	const effect &effect = _effects[tech.effect_index];

#if RESHADE_GUI
	if (_gather_gpu_statistics && _timestamp_frequency != 0 && effect.query_heap != 0)
	{
		// Evaluate queries from oldest frame in queue
		if (uint64_t timestamps[2];
			_device->get_query_heap_results(effect.query_heap, tech.query_base_index + (_frame_count % 4) * 2, 2, timestamps, sizeof(uint64_t)))
			tech.average_gpu_duration.append((timestamps[1] - timestamps[0]) * 1000000000ull / _timestamp_frequency);

		cmd_list->end_query(effect.query_heap, api::query_type::timestamp, tech.query_base_index + (_frame_count % 4) * 2);
	}

	const std::chrono::high_resolution_clock::time_point time_technique_started = std::chrono::high_resolution_clock::now();
#endif

#ifndef NDEBUG
	cmd_list->begin_debug_event(tech.name.c_str());
#endif

	// Update shader constants
	if (void *mapped_uniform_data;
		effect.cb != 0 && _device->map_buffer_region(effect.cb, 0, std::numeric_limits<uint64_t>::max(), api::map_access::write_discard, &mapped_uniform_data))
	{
		std::memcpy(mapped_uniform_data, effect.uniform_data_storage.data(), effect.uniform_data_storage.size());
		_device->unmap_buffer_region(effect.cb);
	}
	else if (_renderer_id == 0x9000)
	{
		cmd_list->push_constants(api::shader_stage::all, effect.layout, 0, 0, static_cast<uint32_t>(effect.uniform_data_storage.size() / 4), effect.uniform_data_storage.data());
	}

	const bool sampler_with_resource_view = _device->check_capability(api::device_caps::sampler_with_resource_view);

	bool is_effect_stencil_cleared = false;
	bool needs_implicit_back_buffer_copy = true; // First pass always needs the back buffer updated

	for (size_t pass_index = 0; pass_index < tech.passes.size(); ++pass_index)
	{
		if (needs_implicit_back_buffer_copy)
		{
			// Save back buffer of previous pass
			const api::resource resources[2] = { back_buffer_resource, _effect_color_tex };
			const api::resource_usage state_old[2] = { api::resource_usage::render_target, api::resource_usage::shader_resource };
			const api::resource_usage state_new[2] = { api::resource_usage::copy_source, api::resource_usage::copy_dest };

			cmd_list->barrier(2, resources, state_old, state_new);
			cmd_list->copy_texture_region(back_buffer_resource, 0, nullptr, _effect_color_tex, 0, nullptr);
			cmd_list->barrier(2, resources, state_new, state_old);
		}

		const reshadefx::pass &pass = tech.passes[pass_index];
		const technique::pass_data &pass_data = tech.passes_data[pass_index];

#ifndef NDEBUG
		cmd_list->begin_debug_event((pass.name.empty() ? "Pass " + std::to_string(pass_index) : pass.name).c_str());
#endif

		const uint32_t num_barriers = static_cast<uint32_t>(pass_data.modified_resources.size());

		if (!pass.cs_entry_point.empty())
		{
			// Compute shaders do not write to the back buffer, so no update necessary
			needs_implicit_back_buffer_copy = false;

			cmd_list->bind_pipeline(api::pipeline_stage::all_compute, pass_data.pipeline);

			temp_mem<api::resource_usage> state_old, state_new;
			std::fill_n(state_old.p, num_barriers, api::resource_usage::shader_resource);
			std::fill_n(state_new.p, num_barriers, api::resource_usage::unordered_access);
			cmd_list->barrier(num_barriers, pass_data.modified_resources.data(), state_old.p, state_new.p);

			// Reset bindings on every pass (since they get invalidated by the call to 'generate_mipmaps' below)
			if (effect.cb != 0)
				cmd_list->bind_descriptor_table(api::shader_stage::all_compute, effect.layout, 0, effect.cb_table);
			if (effect.sampler_table != 0)
				assert(!sampler_with_resource_view),
				cmd_list->bind_descriptor_table(api::shader_stage::all_compute, effect.layout, 1, effect.sampler_table);
			if (!pass.texture_bindings.empty())
				cmd_list->bind_descriptor_table(api::shader_stage::all_compute, effect.layout, sampler_with_resource_view ? 1 : 2, pass_data.texture_table);
			if (!pass.storage_bindings.empty())
				cmd_list->bind_descriptor_table(api::shader_stage::all_compute, effect.layout, sampler_with_resource_view ? 2 : 3, pass_data.storage_table);

			cmd_list->dispatch(pass.viewport_width, pass.viewport_height, pass.viewport_dispatch_z);

			cmd_list->barrier(num_barriers, pass_data.modified_resources.data(), state_new.p, state_old.p);
		}
		else
		{
			cmd_list->bind_pipeline(api::pipeline_stage::all_graphics, pass_data.pipeline);

			// Transition resource state for render targets
			temp_mem<api::resource_usage> state_old, state_new;
			std::fill_n(state_old.p, num_barriers, api::resource_usage::shader_resource);
			std::fill_n(state_new.p, num_barriers, api::resource_usage::render_target);
			cmd_list->barrier(num_barriers, pass_data.modified_resources.data(), state_old.p, state_new.p);

			// Setup render targets
			uint32_t render_target_count = 0;
			api::render_pass_depth_stencil_desc depth_stencil = {};
			api::render_pass_render_target_desc render_target[8] = {};

			if (pass.render_target_names[0].empty())
			{
				needs_implicit_back_buffer_copy = true;

				render_target[0].view = pass.srgb_write_enable ? back_buffer_rtv_srgb : back_buffer_rtv;
				render_target_count = 1;
			}
			else
			{
				needs_implicit_back_buffer_copy = false;

				for (int i = 0; i < 8 && pass_data.render_target_views[i] != 0; ++i, ++render_target_count)
					render_target[i].view = pass_data.render_target_views[i];
			}

			if (pass.clear_render_targets)
			{
				for (int i = 0; i < 8; ++i)
					render_target[i].load_op = api::render_pass_load_op::clear;
			}

			if (pass.stencil_enable &&
				pass.viewport_width == _effect_width &&
				pass.viewport_height == _effect_height)
			{
				depth_stencil.view = _effect_stencil_dsv;

				// First pass to use the stencil buffer should clear it
				if (!is_effect_stencil_cleared)
					depth_stencil.stencil_load_op = api::render_pass_load_op::clear, is_effect_stencil_cleared = true;
			}

			cmd_list->begin_render_pass(render_target_count, render_target, depth_stencil.view != 0 ? &depth_stencil : nullptr);

			// Reset bindings on every pass (since they get invalidated by the call to 'generate_mipmaps' below)
			if (effect.cb != 0)
				cmd_list->bind_descriptor_table(api::shader_stage::all_graphics, effect.layout, 0, effect.cb_table);
			if (effect.sampler_table != 0)
				assert(!sampler_with_resource_view),
				cmd_list->bind_descriptor_table(api::shader_stage::all_graphics, effect.layout, 1, effect.sampler_table);
			// Setup shader resources after binding render targets, to ensure any OM bindings by the application are unset at this point (e.g. a depth buffer that was bound to the OM and is now bound as shader resource)
			if (!pass.texture_bindings.empty())
				cmd_list->bind_descriptor_table(api::shader_stage::all_graphics, effect.layout, sampler_with_resource_view ? 1 : 2, pass_data.texture_table);

			const api::viewport viewport = {
				0.0f, 0.0f,
				static_cast<float>(pass.viewport_width),
				static_cast<float>(pass.viewport_height),
				0.0f, 1.0f
			};
			cmd_list->bind_viewports(0, 1, &viewport);

			const api::rect scissor_rect = {
				0, 0,
				static_cast<int32_t>(pass.viewport_width),
				static_cast<int32_t>(pass.viewport_height)
			};
			cmd_list->bind_scissor_rects(0, 1, &scissor_rect);

			if (_renderer_id == 0x9000)
			{
				// Set __TEXEL_SIZE__ constant (see effect_codegen_hlsl.cpp)
				const float texel_size[4] = {
					-1.0f / pass.viewport_width,
					 1.0f / pass.viewport_height
				};
				cmd_list->push_constants(api::shader_stage::vertex, effect.layout, 0, 255 * 4, 4, texel_size);

				// Set SEMANTIC_PIXEL_SIZE constants (see 'load_effect' above)
				uint32_t semantic_index = 0;
				for (const reshadefx::texture &tex : effect.module.textures)
				{
					if (tex.semantic.empty() || tex.semantic == "COLOR")
						continue;

					semantic_index++;

					if (const auto it = _texture_semantic_bindings.find(tex.semantic); it != _texture_semantic_bindings.end())
					{
						const api::resource_desc desc = _device->get_resource_desc(_device->get_resource_from_view(it->second.first));

						const float pixel_size[4] = {
							1.0f / desc.texture.width,
							1.0f / desc.texture.height
						};

						cmd_list->push_constants(api::shader_stage::vertex | api::shader_stage::pixel, effect.layout, 0, (244 - semantic_index) * 4, 4, pixel_size);
					}
				}
			}

			// Draw primitives
			cmd_list->draw(pass.num_vertices, 1, 0, 0);

			cmd_list->end_render_pass();

			// Transition resource state back to shader access
			cmd_list->barrier(num_barriers, pass_data.modified_resources.data(), state_new.p, state_old.p);
		}

		// Generate mipmaps for modified resources
		for (const api::resource_view modified_texture : pass_data.generate_mipmap_views)
			cmd_list->generate_mipmaps(modified_texture);

#ifndef NDEBUG
		cmd_list->end_debug_event();
#endif
	}

#ifndef NDEBUG
	cmd_list->end_debug_event();
#endif

#if RESHADE_GUI
	const std::chrono::high_resolution_clock::time_point time_technique_finished = std::chrono::high_resolution_clock::now();

	tech.average_cpu_duration.append(std::chrono::duration_cast<std::chrono::nanoseconds>(time_technique_finished - time_technique_started).count());

	if (_gather_gpu_statistics && _timestamp_frequency != 0 && effect.query_heap != 0)
		cmd_list->end_query(effect.query_heap, api::query_type::timestamp, tech.query_base_index + (_frame_count % 4) * 2 + 1);
#endif

#if RESHADE_ADDON
	if (_is_in_api_call)
		return;

	_is_in_api_call = true;
	invoke_addon_event<addon_event::reshade_render_technique>(const_cast<runtime *>(this), api::effect_technique { reinterpret_cast<uintptr_t>(&tech) }, cmd_list, back_buffer_rtv, back_buffer_rtv_srgb);
	_is_in_api_call = false;
#endif
}

void reshade::runtime::save_texture(const texture &tex)
{
	if (tex.type == reshadefx::texture_type::texture_3d)
	{
		log::message(log::level::error, "Texture saving is not supported for 3D textures!");
		return;
	}

	std::string filename = tex.unique_name;
	filename += (_screenshot_format == 0 ? ".bmp" : _screenshot_format == 1 ? ".png" : ".jpg");

	const std::filesystem::path screenshot_path = g_reshade_base_path / _screenshot_path / std::filesystem::u8path(filename);

	_last_screenshot_save_successful = true;

	if (std::vector<uint8_t> pixels(static_cast<size_t>(tex.width) * static_cast<size_t>(tex.height) * 4);
		get_texture_data(tex.resource, api::resource_usage::shader_resource, pixels.data()))
	{
		_worker_threads.emplace_back([this, screenshot_path, pixels = std::move(pixels), width = tex.width, height = tex.height]() mutable {
			// Default to a save failure unless it is reported to succeed below
			bool save_success = false;

			if (FILE *const file = _wfsopen(screenshot_path.c_str(), L"wb", SH_DENYNO))
			{
				const auto write_callback = [](void *context, void *data, int size) {
					fwrite(data, 1, size, static_cast<FILE *>(context));
				};

				switch (_screenshot_format)
				{
				case 0:
					save_success = stbi_write_bmp_to_func(write_callback, file, width, height, 4, pixels.data()) != 0;
					break;
				case 1:
#if 1
					if (std::vector<uint8_t> encoded_data;
						fpng::fpng_encode_image_to_memory(pixels.data(), width, height, 4, encoded_data))
						save_success = fwrite(encoded_data.data(), 1, encoded_data.size(), file) == encoded_data.size();
#else
					save_success = stbi_write_png_to_func(write_callback, file, width, height, 4, pixels.data(), 0) != 0;
#endif
					break;
				case 2:
					save_success = stbi_write_jpg_to_func(write_callback, file, width, height, 4, pixels.data(), _screenshot_jpeg_quality) != 0;
					break;
				}

				if (ferror(file))
					save_success = false;

				fclose(file);
			}

			if (_last_screenshot_save_successful)
			{
				_last_screenshot_time = std::chrono::high_resolution_clock::now();
				_last_screenshot_file = screenshot_path;
				_last_screenshot_save_successful = save_success;
			}
		});
	}
}
void reshade::runtime::update_texture(texture &tex, uint32_t width, uint32_t height, uint32_t depth, const void *pixels)
{
	if (tex.depth != depth || (tex.depth != 1 && (tex.width != width || tex.height != height)))
	{
		log::message(log::level::error, "Resizing image data is not supported for 3D textures like '%s'.", tex.unique_name.c_str());
		return;
	}

	uint32_t pixel_size;
	stbir_datatype data_type;
	stbir_pixel_layout pixel_layout;
	switch (tex.format)
	{
	case reshadefx::texture_format::r8:
		pixel_size = 1 * 1;
		data_type = STBIR_TYPE_UINT8;
		pixel_layout = STBIR_1CHANNEL;
		break;
	case reshadefx::texture_format::r32f:
		pixel_size = 4 * 1;
		data_type = STBIR_TYPE_FLOAT;
		pixel_layout = STBIR_1CHANNEL;
		break;
	case reshadefx::texture_format::rg8:
		pixel_size = 1 * 2;
		data_type = STBIR_TYPE_UINT8;
		pixel_layout = STBIR_2CHANNEL;
		break;
	case reshadefx::texture_format::rg16:
		pixel_size = 2 * 2;
		data_type = STBIR_TYPE_UINT16;
		pixel_layout = STBIR_2CHANNEL;
		break;
	case reshadefx::texture_format::rg16f:
		pixel_size = 2 * 2;
		data_type = STBIR_TYPE_HALF_FLOAT;
		pixel_layout = STBIR_2CHANNEL;
		break;
	case reshadefx::texture_format::rg32f:
		pixel_size = 4 * 2;
		data_type = STBIR_TYPE_FLOAT;
		pixel_layout = STBIR_2CHANNEL;
		break;
	case reshadefx::texture_format::rgba8:
	case reshadefx::texture_format::rgb10a2:
		pixel_size = 1 * 4;
		data_type = STBIR_TYPE_UINT8;
		pixel_layout = STBIR_RGBA;
		break;
	case reshadefx::texture_format::rgba16:
		pixel_size = 2 * 4;
		data_type = STBIR_TYPE_UINT16;
		pixel_layout = STBIR_RGBA;
		break;
	case reshadefx::texture_format::rgba16f:
		pixel_size = 2 * 4;
		data_type = STBIR_TYPE_HALF_FLOAT;
		pixel_layout = STBIR_RGBA;
		break;
	case reshadefx::texture_format::rgba32f:
		pixel_size = 4 * 4;
		data_type = STBIR_TYPE_FLOAT;
		pixel_layout = STBIR_RGBA;
		break;
	default:
		return;
	}

	void *upload_data = const_cast<void *>(pixels);

	// Need to potentially resize image data to the texture dimensions
	std::vector<uint8_t> resized;
	if (tex.width != width || tex.height != height)
	{
		log::message(log::level::info, "Resizing image data for texture '%s' from %ux%u to %ux%u.", tex.unique_name.c_str(), width, height, tex.width, tex.height);

		resized.resize(static_cast<size_t>(tex.width) * static_cast<size_t>(tex.height) * static_cast<size_t>(tex.depth) * static_cast<size_t>(pixel_size));

		upload_data = stbir_resize(pixels, width, height, 0, resized.data(), tex.width, tex.height, 0, pixel_layout, data_type, STBIR_EDGE_CLAMP, STBIR_FILTER_DEFAULT);
	}

	api::command_list *const cmd_list = _graphics_queue->get_immediate_command_list();
	cmd_list->barrier(tex.resource, api::resource_usage::shader_resource, api::resource_usage::copy_dest);
	_device->update_texture_region({ upload_data, tex.width * pixel_size, tex.width * tex.height * pixel_size }, tex.resource, 0);
	cmd_list->barrier(tex.resource, api::resource_usage::copy_dest, api::resource_usage::shader_resource);

	if (tex.levels > 1)
		cmd_list->generate_mipmaps(tex.srv[0]);
}

void reshade::runtime::reset_uniform_value(uniform &variable)
{
	if (variable.special != reshade::special_uniform::none)
	{
		std::memset(_effects[variable.effect_index].uniform_data_storage.data() + variable.offset, 0, variable.size);
		return;
	}

	const reshadefx::constant zero = {};

	// Need to use typed setters, to ensure values are properly forced to floating point in D3D9
	for (size_t i = 0, array_length = (variable.type.is_array() ? variable.type.array_length : 1u); i < array_length; ++i)
	{
		const reshadefx::constant &value = variable.has_initializer_value ? variable.type.is_array() ? variable.initializer_value.array_data[i] : variable.initializer_value : zero;

		switch (variable.type.base)
		{
		case reshadefx::type::t_int:
			set_uniform_value(variable, value.as_int, variable.type.components(), i);
			break;
		case reshadefx::type::t_bool:
		case reshadefx::type::t_uint:
			set_uniform_value(variable, value.as_uint, variable.type.components(), i);
			break;
		case reshadefx::type::t_float:
			set_uniform_value(variable, value.as_float, variable.type.components(), i);
			break;
		}
	}
}

static bool force_floating_point_value(const reshadefx::type &type, uint32_t renderer_id)
{
	if (renderer_id == 0x9000)
		return true; // All uniform variables are floating-point in D3D9
	if (type.is_matrix() && (renderer_id & 0x10000))
		return true; // All matrices are floating-point in GLSL
	return false;
}

void reshade::runtime::get_uniform_value_data(const uniform &variable, uint8_t *data, size_t size, size_t base_index) const
{
	size = std::min(size, static_cast<size_t>(variable.size));
	assert(data != nullptr && (size % 4) == 0);

	const std::vector<uint8_t> &data_storage = _effects[variable.effect_index].uniform_data_storage;
	assert(variable.offset + size <= data_storage.size());

	const size_t array_length = (variable.type.is_array() ? variable.type.array_length : 1u);
	if (assert(base_index < array_length); base_index >= array_length)
		return;

	if (variable.type.is_matrix())
	{
		for (size_t a = base_index, i = 0; a < array_length; ++a)
			// Each row of a matrix is 16-byte aligned, so needs special handling
			for (size_t row = 0; row < variable.type.rows; ++row)
				for (size_t col = 0; i < (size / 4) && col < variable.type.cols; ++col, ++i)
					std::memcpy(
						data + ((a - base_index) * variable.type.components() + (row * variable.type.cols + col)) * 4,
						data_storage.data() + variable.offset + (a * (variable.type.rows * 4) + (row * 4 + col)) * 4, 4);
	}
	else if (array_length > 1)
	{
		for (size_t a = base_index, i = 0; a < array_length; ++a)
			// Each element in the array is 16-byte aligned, so needs special handling
			for (size_t row = 0; i < (size / 4) && row < variable.type.rows; ++row, ++i)
				std::memcpy(
					data + ((a - base_index) * variable.type.components() + row) * 4,
					data_storage.data() + variable.offset + (a * 4 + row) * 4, 4);
	}
	else
	{
		std::memcpy(data, data_storage.data() + variable.offset, size);
	}
}

template <> void reshade::runtime::get_uniform_value<bool>(const uniform &variable, bool *values, size_t count, size_t array_index) const
{
	count = std::min(count, static_cast<size_t>(variable.size / 4));
	assert(values != nullptr);

	temp_mem<uint8_t, 4 * 16> data(variable.size);
	get_uniform_value_data(variable, data.p, variable.size, array_index);

	for (size_t i = 0; i < count; ++i)
		values[i] = reinterpret_cast<const uint32_t *>(data.p)[i] != 0;
}
template <> void reshade::runtime::get_uniform_value<float>(const uniform &variable, float *values, size_t count, size_t array_index) const
{
	if (variable.type.is_floating_point() || force_floating_point_value(variable.type, _renderer_id))
	{
		get_uniform_value_data(variable, reinterpret_cast<uint8_t *>(values), count * sizeof(float), array_index);
		return;
	}

	count = std::min(count, static_cast<size_t>(variable.size / 4));
	assert(values != nullptr);

	temp_mem<uint8_t, 4 * 16> data(variable.size);
	get_uniform_value_data(variable, data.p, variable.size, array_index);

	for (size_t i = 0; i < count; ++i)
		if (variable.type.is_signed())
			values[i] = static_cast<float>(reinterpret_cast<const int32_t *>(data.p)[i]);
		else
			values[i] = static_cast<float>(reinterpret_cast<const uint32_t *>(data.p)[i]);
}
template <> void reshade::runtime::get_uniform_value<int32_t>(const uniform &variable, int32_t *values, size_t count, size_t array_index) const
{
	if (variable.type.is_integral() && !force_floating_point_value(variable.type, _renderer_id))
	{
		get_uniform_value_data(variable, reinterpret_cast<uint8_t *>(values), count * sizeof(int32_t), array_index);
		return;
	}

	count = std::min(count, static_cast<size_t>(variable.size / 4));
	assert(values != nullptr);

	temp_mem<uint8_t, 4 * 16> data(variable.size);
	get_uniform_value_data(variable, data.p, variable.size, array_index);

	for (size_t i = 0; i < count; ++i)
		values[i] = static_cast<int32_t>(reinterpret_cast<const float *>(data.p)[i]);
}
template <> void reshade::runtime::get_uniform_value<uint32_t>(const uniform &variable, uint32_t *values, size_t count, size_t array_index) const
{
	get_uniform_value(variable, reinterpret_cast<int32_t *>(values), count, array_index);
}

void reshade::runtime::set_uniform_value_data(uniform &variable, const uint8_t *data, size_t size, size_t base_index)
{
#if RESHADE_ADDON
	if (!is_loading() && !_is_in_api_call)
	{
		_is_in_api_call = true;
		const bool skip = invoke_addon_event<addon_event::reshade_set_uniform_value>(this, api::effect_uniform_variable { reinterpret_cast<uintptr_t>(&variable) }, data, size);
		_is_in_api_call = false;
		if (skip)
			return;
	}
#endif

	size = std::min(size, static_cast<size_t>(variable.size));
	assert(data != nullptr && (size % 4) == 0);

	std::vector<uint8_t> &data_storage = _effects[variable.effect_index].uniform_data_storage;
	assert(variable.offset + size <= data_storage.size());

	const size_t array_length = (variable.type.is_array() ? variable.type.array_length : 1u);
	if (assert(base_index < array_length); base_index >= array_length)
		return;

	if (variable.type.is_matrix())
	{
		for (size_t a = base_index, i = 0; a < array_length; ++a)
			// Each row of a matrix is 16-byte aligned, so needs special handling
			for (size_t row = 0; row < variable.type.rows; ++row)
				for (size_t col = 0; i < (size / 4) && col < variable.type.cols; ++col, ++i)
					std::memcpy(
						data_storage.data() + variable.offset + (a * variable.type.rows * 4 + (row * 4 + col)) * 4,
						data + ((a - base_index) * variable.type.components() + (row * variable.type.cols + col)) * 4, 4);
	}
	else if (array_length > 1)
	{
		for (size_t a = base_index, i = 0; a < array_length; ++a)
			// Each element in the array is 16-byte aligned, so needs special handling
			for (size_t row = 0; i < (size / 4) && row < variable.type.rows; ++row, ++i)
				std::memcpy(
					data_storage.data() + variable.offset + (a * 4 + row) * 4,
					data + ((a - base_index) * variable.type.components() + row) * 4, 4);
	}
	else
	{
		std::memcpy(data_storage.data() + variable.offset, data, size);
	}
}

template <> void reshade::runtime::set_uniform_value<bool>(uniform &variable, const bool *values, size_t count, size_t array_index)
{
	if (variable.type.is_floating_point() || force_floating_point_value(variable.type, _renderer_id))
	{
		temp_mem<float, 16> data(count);
		for (size_t i = 0; i < count; ++i)
			data[i] = values[i] ? 1.0f : 0.0f;

		set_uniform_value_data(variable, reinterpret_cast<const uint8_t *>(data.p), count * sizeof(float), array_index);
	}
	else
	{
		temp_mem<uint32_t, 16> data(count);
		for (size_t i = 0; i < count; ++i)
			data[i] = values[i] ? 1 : 0;

		set_uniform_value_data(variable, reinterpret_cast<const uint8_t *>(data.p), count * sizeof(uint32_t), array_index);
	}
}
template <> void reshade::runtime::set_uniform_value<float>(uniform &variable, const float *values, size_t count, size_t array_index)
{
	if (variable.type.is_floating_point() || force_floating_point_value(variable.type, _renderer_id))
	{
		set_uniform_value_data(variable, reinterpret_cast<const uint8_t *>(values), count * sizeof(float), array_index);
	}
	else
	{
		temp_mem<int32_t, 16> data(count);
		for (size_t i = 0; i < count; ++i)
			data[i] = static_cast<int32_t>(values[i]);

		set_uniform_value_data(variable, reinterpret_cast<const uint8_t *>(data.p), count * sizeof(int32_t), array_index);
	}
}
template <> void reshade::runtime::set_uniform_value<int32_t>(uniform &variable, const int32_t *values, size_t count, size_t array_index)
{
	if (variable.type.is_floating_point() || force_floating_point_value(variable.type, _renderer_id))
	{
		temp_mem<float, 16> data(count);
		for (size_t i = 0; i < count; ++i)
			data[i] = static_cast<float>(values[i]);

		set_uniform_value_data(variable, reinterpret_cast<const uint8_t *>(data.p), count * sizeof(float), array_index);
	}
	else
	{
		set_uniform_value_data(variable, reinterpret_cast<const uint8_t *>(values), count * sizeof(int32_t), array_index);
	}
}
template <> void reshade::runtime::set_uniform_value<uint32_t>(uniform &variable, const uint32_t *values, size_t count, size_t array_index)
{
	if (variable.type.is_floating_point() || force_floating_point_value(variable.type, _renderer_id))
	{
		temp_mem<float, 16> data(count);
		for (size_t i = 0; i < count; ++i)
			data[i] = static_cast<float>(values[i]);

		set_uniform_value_data(variable, reinterpret_cast<const uint8_t *>(data.p), count * sizeof(float), array_index);
	}
	else
	{
		set_uniform_value_data(variable, reinterpret_cast<const uint8_t *>(values), count * sizeof(uint32_t), array_index);
	}
}
#endif

static std::string expand_macro_string(const std::string &input, std::vector<std::pair<std::string, std::string>> macros)
{
	const auto now = std::chrono::system_clock::now();
	const auto now_seconds = std::chrono::time_point_cast<std::chrono::seconds>(now);

	char timestamp[21];
	const std::time_t t = std::chrono::system_clock::to_time_t(now_seconds);
	struct tm tm; localtime_s(&tm, &t);

	std::snprintf(timestamp, std::size(timestamp), "%.4d-%.2d-%.2d", tm.tm_year + 1900, tm.tm_mon + 1, tm.tm_mday);
	macros.emplace_back("Date", timestamp);
	std::snprintf(timestamp, std::size(timestamp), "%.4d", tm.tm_year + 1900);
	macros.emplace_back("DateYear", timestamp);
	macros.emplace_back("Year", timestamp);
	std::snprintf(timestamp, std::size(timestamp), "%.2d", tm.tm_mon + 1);
	macros.emplace_back("DateMonth", timestamp);
	macros.emplace_back("Month", timestamp);
	std::snprintf(timestamp, std::size(timestamp), "%.2d", tm.tm_mday);
	macros.emplace_back("DateDay", timestamp);
	macros.emplace_back("Day", timestamp);

	std::snprintf(timestamp, std::size(timestamp), "%.2d-%.2d-%.2d", tm.tm_hour, tm.tm_min, tm.tm_sec);
	macros.emplace_back("Time", timestamp);
	std::snprintf(timestamp, std::size(timestamp), "%.2d", tm.tm_hour);
	macros.emplace_back("TimeHour", timestamp);
	macros.emplace_back("Hour", timestamp);
	std::snprintf(timestamp, std::size(timestamp), "%.2d", tm.tm_min);
	macros.emplace_back("TimeMinute", timestamp);
	macros.emplace_back("Minute", timestamp);
	std::snprintf(timestamp, std::size(timestamp), "%.2d", tm.tm_sec);
	macros.emplace_back("TimeSecond", timestamp);
	macros.emplace_back("Second", timestamp);
	std::snprintf(timestamp, std::size(timestamp), "%.3lld", std::chrono::duration_cast<std::chrono::milliseconds>(now - now_seconds).count());
	macros.emplace_back("TimeMillisecond", timestamp);
	macros.emplace_back("Millisecond", timestamp);
	macros.emplace_back("TimeMS", timestamp);

	std::string result;

	for (size_t offset = 0, macro_beg, macro_end; offset < input.size(); offset = macro_end + 1)
	{
		macro_beg = input.find('%', offset);
		macro_end = input.find('%', macro_beg + 1);

		if (macro_beg == std::string::npos || macro_end == std::string::npos)
		{
			result += input.substr(offset);
			break;
		}
		else
		{
			result += input.substr(offset, macro_beg - offset);

			if (macro_end == macro_beg + 1) // Handle case of %% to escape percentage symbol
			{
				result += '%';
				continue;
			}
		}

		std::string_view replacing(input);
		replacing = replacing.substr(macro_beg + 1, macro_end - (macro_beg + 1));
		size_t colon_pos = replacing.find(':');

		std::string name;
		if (colon_pos == std::string_view::npos)
			name = replacing;
		else
			name = replacing.substr(0, colon_pos);

		std::string value;
		for (const std::pair<std::string, std::string> &macro : macros)
		{
			if (_stricmp(name.c_str(), macro.first.c_str()) == 0)
			{
				value = macro.second;
				break;
			}
		}

		if (colon_pos == std::string_view::npos)
		{
			result += value;
		}
		else
		{
			std::string_view param = replacing.substr(colon_pos + 1);

			if (const size_t insert_pos = param.find('$');
				insert_pos != std::string_view::npos)
			{
				result += param.substr(0, insert_pos);
				result += value;
				result += param.substr(insert_pos + 1);
			}
			else
			{
				result += param;
			}
		}
	}

	return result;
}

void reshade::runtime::save_screenshot(const std::string_view postfix)
{
	const unsigned int screenshot_count = _screenshot_count;

	std::string screenshot_name = expand_macro_string(_screenshot_name, {
		{ "AppName", g_target_executable_path.stem().u8string() },
#if RESHADE_FX
		{ "PresetName",  _current_preset_path.stem().u8string() },
		{ "Count", std::to_string(screenshot_count) }
#endif
	});

	screenshot_name += postfix;
	screenshot_name += (_screenshot_format == 0 ? ".bmp" : _screenshot_format == 1 ? ".png" : ".jpg");

	const std::filesystem::path screenshot_path = g_reshade_base_path / _screenshot_path / std::filesystem::u8path(screenshot_name);

	log::message(log::level::info, "Saving screenshot to '%s'.", screenshot_path.u8string().c_str());

	_last_screenshot_save_successful = true;

<<<<<<< HEAD

	if (std::vector<uint8_t> pixels(static_cast<size_t>(_width) * static_cast<size_t>(_height) * 4);
=======
	size_t bytes_per_pixel =
		_back_buffer_format == api::format::r16g16b16a16_float ? 8 : 4;

	if (std::vector<uint8_t> pixels(static_cast<size_t>(_width) * static_cast<size_t>(_height) * bytes_per_pixel);
>>>>>>> fa812f16
		capture_screenshot(pixels.data()))
	{
#if RESHADE_FX
		const bool include_preset = _screenshot_include_preset && postfix.empty() && ini_file::flush_cache(_current_preset_path);
#else
		const bool include_preset = false;
#endif
		// Play screenshot sound
		if (!_screenshot_sound_path.empty())
			utils::play_sound_async(g_reshade_base_path / _screenshot_sound_path);

		_worker_threads.emplace_back([this, screenshot_count, screenshot_path, pixels = std::move(pixels), include_preset]() mutable {
			auto screenshot_format = _screenshot_format;

			// Use PNG for HDR; no tonemapping is implemented, so this is the only way to capture a screenshot in HDR.
			if (((_back_buffer_format == api::format::r10g10b10a2_unorm  ||
			      _back_buffer_format == api::format::b10g10r10a2_unorm) && _back_buffer_color_space == api::color_space::hdr10_st2084) ||
				 (_back_buffer_format == api::format::r16g16b16a16_float && _back_buffer_color_space == api::color_space::extended_srgb_linear))
				screenshot_format = 3;

			// Remove alpha channel
			int comp = 4;
			if (_screenshot_clear_alpha && screenshot_format != 3)
			{
				comp = 3;
				for (size_t i = 0; i < static_cast<size_t>(_width) * static_cast<size_t>(_height); ++i)
					*reinterpret_cast<uint32_t *>(pixels.data() + 3 * i) = *reinterpret_cast<const uint32_t *>(pixels.data() + 4 * i);
			}

			// Create screenshot directory if it does not exist
			std::error_code ec;
			_screenshot_directory_creation_successful = true;
			if (!std::filesystem::exists(screenshot_path.parent_path(), ec))
				if (!(_screenshot_directory_creation_successful = std::filesystem::create_directories(screenshot_path.parent_path(), ec)))
					log::message(log::level::error, "Failed to create screenshot directory '%s' with error code %d!", screenshot_path.parent_path().u8string().c_str(), ec.value());

			// Default to a save failure unless it is reported to succeed below
			bool save_success = false;

			if (FILE *const file = _wfsopen(screenshot_path.c_str(), L"wb", SH_DENYNO))
			{
				const auto write_callback = [](void *context, void *data, int size) {
					fwrite(data, 1, size, static_cast<FILE *>(context));
				};

				switch (screenshot_format)
				{
				case 0:
					save_success = stbi_write_bmp_to_func(write_callback, file, _width, _height, comp, pixels.data()) != 0;
					break;
				case 1:
#if 1
					if (std::vector<uint8_t> encoded_data;
						fpng::fpng_encode_image_to_memory(pixels.data(), _width, _height, comp, encoded_data))
						save_success = fwrite(encoded_data.data(), 1, encoded_data.size(), file) == encoded_data.size();
#else
					save_success = stbi_write_png_to_func(write_callback, file, _width, _height, comp, pixels.data(), 0) != 0;
#endif
					break;
				case 2:
					save_success = stbi_write_jpg_to_func(write_callback, file, _width, _height, comp, pixels.data(), _screenshot_jpeg_quality) != 0;
					break;

				// Implicit HDR PNG when running in HDR
				case 3:
					save_success = sk_hdr_png::write_image_to_disk(screenshot_path.c_str (), _width, _height, pixels.data(), _screenshot_hdr_bits, _back_buffer_format, _screenshot_clipboard_copy);
					break;
				}

				if (ferror(file))
					save_success = false;

				fclose(file);
			}

			if (save_success)
			{
				execute_screenshot_post_save_command(screenshot_path, screenshot_count);

#if RESHADE_FX
				if (include_preset)
				{
					std::filesystem::path screenshot_preset_path = screenshot_path;
					screenshot_preset_path.replace_extension(L".ini");

					// Preset was flushed to disk, so can just copy it over to the new location
					if (!std::filesystem::copy_file(_current_preset_path, screenshot_preset_path, std::filesystem::copy_options::overwrite_existing, ec))
						log::message(log::level::error, "Failed to copy preset file for screenshot to '%s' with error code %d!", screenshot_preset_path.u8string().c_str(), ec.value());
				}
#endif

#if RESHADE_ADDON
				invoke_addon_event<addon_event::reshade_screenshot>(this, screenshot_path.u8string().c_str());
#endif
			}
			else
			{
				log::message(log::level::error, "Failed to write screenshot to '%s'!", screenshot_path.u8string().c_str());
			}

			if (_last_screenshot_save_successful)
			{
				_last_screenshot_time = std::chrono::high_resolution_clock::now();
				_last_screenshot_file = screenshot_path;
				_last_screenshot_save_successful = save_success;
			}
		});
	}
}
bool reshade::runtime::execute_screenshot_post_save_command(const std::filesystem::path &screenshot_path, unsigned int screenshot_count)
{
	if (_screenshot_post_save_command.empty() || _screenshot_post_save_command.extension() != L".exe")
		return false;

	std::string command_line;
	command_line += '\"';
	command_line += _screenshot_post_save_command.u8string();
	command_line += '\"';

	if (!_screenshot_post_save_command_arguments.empty())
	{
		command_line += ' ';
		command_line += expand_macro_string(_screenshot_post_save_command_arguments, {
			{ "AppName", g_target_executable_path.stem().u8string() },
#if RESHADE_FX
			{ "PresetName",  _current_preset_path.stem().u8string() },
#endif
			{ "TargetPath", screenshot_path.u8string() },
			{ "TargetDir", screenshot_path.parent_path().u8string() },
			{ "TargetFileName", screenshot_path.filename().u8string() },
			{ "TargetExt", screenshot_path.extension().u8string() },
			{ "TargetName", screenshot_path.stem().u8string() },
			{ "Count", std::to_string(screenshot_count) }
		});
	}

	if (!utils::execute_command(command_line, g_reshade_base_path / _screenshot_post_save_command_working_directory, _screenshot_post_save_command_hide_window))
	{
		log::message(log::level::error, "Failed to execute screenshot post-save command!");
		return false;
	}

	return true;
}

bool reshade::runtime::get_texture_data(api::resource resource, api::resource_usage state, uint8_t *pixels)
{
	const api::resource_desc desc = _device->get_resource_desc(resource);
	const api::format view_format = api::format_to_default_typed(desc.texture.format, 0);

	if (view_format != api::format::r8_unorm &&
		view_format != api::format::r8g8_unorm &&
		view_format != api::format::r8g8b8a8_unorm &&
		view_format != api::format::b8g8r8a8_unorm &&
		view_format != api::format::r8g8b8x8_unorm &&
		view_format != api::format::b8g8r8x8_unorm &&
		view_format != api::format::r10g10b10a2_unorm &&
		view_format != api::format::b10g10r10a2_unorm &&
		view_format != api::format::r16g16b16a16_float)
	{
		log::message(log::level::error, "Screenshots are not supported for format %u!", static_cast<uint32_t>(desc.texture.format));
		return false;
	}

	// Copy back buffer data into system memory buffer
	api::resource intermediate;
	if (!_device->create_resource(api::resource_desc(desc.texture.width, desc.texture.height, 1, 1, view_format, 1, api::memory_heap::gpu_to_cpu, api::resource_usage::copy_dest), nullptr, api::resource_usage::copy_dest, &intermediate))
	{
		log::message(log::level::error, "Failed to create system memory texture for screenshot capture!");
		return false;
	}

	_device->set_resource_name(intermediate, "ReShade screenshot texture");

	api::command_list *const cmd_list = _graphics_queue->get_immediate_command_list();
	cmd_list->barrier(resource, state, api::resource_usage::copy_source);
	cmd_list->copy_texture_region(resource, 0, nullptr, intermediate, 0, nullptr);
	cmd_list->barrier(resource, api::resource_usage::copy_source, state);

	api::fence copy_sync_fence = {};
	if (!_device->create_fence(0, api::fence_flags::none, &copy_sync_fence) || !_graphics_queue->signal(copy_sync_fence, 1) || !_device->wait(copy_sync_fence, 1))
		_graphics_queue->wait_idle();
	_device->destroy_fence(copy_sync_fence);

	// Copy data from intermediate image into output buffer
	api::subresource_data mapped_data = {};
	if (_device->map_texture_region(intermediate, 0, nullptr, api::map_access::read_only, &mapped_data))
	{
		auto mapped_pixels = static_cast<const uint8_t *>(mapped_data.data);
		const uint32_t pixels_row_pitch = desc.texture.format != api::format::r16g16b16a16_float ? desc.texture.width * 4 : desc.texture.width * 8;

		for (size_t y = 0; y < desc.texture.height; ++y, pixels += pixels_row_pitch, mapped_pixels += mapped_data.row_pitch)
		{
			switch (view_format)
			{
			case api::format::r8_unorm:
				for (size_t x = 0; x < desc.texture.width; ++x)
				{
					pixels[x * 4 + 0] = mapped_pixels[x];
					pixels[x * 4 + 1] = 0;
					pixels[x * 4 + 2] = 0;
					pixels[x * 4 + 3] = 0xFF;
				}
				break;
			case api::format::r8g8_unorm:
				for (size_t x = 0; x < desc.texture.width; ++x)
				{
					pixels[x * 4 + 0] = mapped_pixels[x * 2 + 0];
					pixels[x * 4 + 1] = mapped_pixels[x * 2 + 1];
					pixels[x * 4 + 2] = 0;
					pixels[x * 4 + 3] = 0xFF;
				}
				break;
			case api::format::r8g8b8a8_unorm:
			case api::format::r8g8b8x8_unorm:
				std::memcpy(pixels, mapped_pixels, pixels_row_pitch);
				if (view_format == api::format::r8g8b8x8_unorm)
					for (size_t x = 0; x < pixels_row_pitch; x += 4)
						pixels[x + 3] = 0xFF;
				break;
			case api::format::b8g8r8a8_unorm:
			case api::format::b8g8r8x8_unorm:
				std::memcpy(pixels, mapped_pixels, pixels_row_pitch);
				// Format is BGRA, but output should be RGBA, so flip channels
				for (size_t x = 0; x < pixels_row_pitch; x += 4)
					std::swap(pixels[x + 0], pixels[x + 2]);
				if (view_format == api::format::b8g8r8x8_unorm)
					for (size_t x = 0; x < pixels_row_pitch; x += 4)
						pixels[x + 3] = 0xFF;
				break;
			case api::format::r10g10b10a2_unorm:
			case api::format::b10g10r10a2_unorm:
				// SDR: Quantize the image down to 8-bpc for compatibility with standard screenshot formats
				if (_back_buffer_color_space != api::color_space::hdr10_st2084)
				{
					for (size_t x = 0; x < pixels_row_pitch; x += 4)
					{
						const uint32_t rgba = *reinterpret_cast<const uint32_t *>(mapped_pixels + x);
						// Divide by 4 to get 10-bit range (0-1023) into 8-bit range (0-255)
						pixels[x + 0] = (( rgba & 0x000003FF)        /  4) & 0xFF;
						pixels[x + 1] = (((rgba & 0x000FFC00) >> 10) /  4) & 0xFF;
						pixels[x + 2] = (((rgba & 0x3FF00000) >> 20) /  4) & 0xFF;
						pixels[x + 3] = (((rgba & 0xC0000000) >> 30) * 85) & 0xFF;
						if (view_format == api::format::b10g10r10a2_unorm)
							std::swap(pixels[x + 0], pixels[x + 2]);
					}
				}
				// HDR10: Keep the original data, do not convert to 8-bpc
				else
				{
					std::memcpy(pixels, mapped_pixels, pixels_row_pitch);
				}
				break;
			case api::format::r16g16b16a16_float:
				// FP16 is implicitly always scRGB
				assert(_back_buffer_color_space == api::color_space::extended_srgb_linear);
				std::memcpy(pixels, mapped_pixels, pixels_row_pitch);
				break;
			}
		}

		_device->unmap_texture_region(intermediate, 0);
	}

	_device->destroy_resource(intermediate);

	return mapped_data.data != nullptr;
}<|MERGE_RESOLUTION|>--- conflicted
+++ resolved
@@ -598,7 +598,6 @@
 
 	log::message(log::level::info, "Destroyed runtime environment on runtime %p ('%s').", this, _config_path.u8string().c_str());
 }
-
 void reshade::runtime::on_present(api::command_queue *present_queue)
 {
 	assert(present_queue != nullptr);
@@ -4823,15 +4822,10 @@
 
 	_last_screenshot_save_successful = true;
 
-<<<<<<< HEAD
-
-	if (std::vector<uint8_t> pixels(static_cast<size_t>(_width) * static_cast<size_t>(_height) * 4);
-=======
 	size_t bytes_per_pixel =
 		_back_buffer_format == api::format::r16g16b16a16_float ? 8 : 4;
 
 	if (std::vector<uint8_t> pixels(static_cast<size_t>(_width) * static_cast<size_t>(_height) * bytes_per_pixel);
->>>>>>> fa812f16
 		capture_screenshot(pixels.data()))
 	{
 #if RESHADE_FX
