--- conflicted
+++ resolved
@@ -382,11 +382,8 @@
 		#pragma region Screenshot
 		bool _screenshot_save_before = false;
 		bool _screenshot_include_preset = false;
-<<<<<<< HEAD
-=======
 #if RESHADE_GUI
 		bool _screenshot_save_gui = false;
->>>>>>> 19d3640c
 #endif
 		bool _screenshot_clear_alpha = true;
 		unsigned int _screenshot_count = 0;
