// dear imgui, v1.53 WIP
// (drawing and font code)

// Contains implementation for
// - Default styles
// - ImDrawList
// - ImDrawData
// - ImFontAtlas
// - ImFont
// - Default font data

#if defined(_MSC_VER) && !defined(_CRT_SECURE_NO_WARNINGS)
#define _CRT_SECURE_NO_WARNINGS
#endif

#include "imgui.h"
#define IMGUI_DEFINE_MATH_OPERATORS
#define IMGUI_DEFINE_PLACEMENT_NEW
#include "imgui_internal.h"

#include <stdio.h>      // vsnprintf, sscanf, printf
#if !defined(alloca)
#ifdef _WIN32
#include <malloc.h>     // alloca
#if !defined(alloca)
#define alloca _alloca  // for clang with MS Codegen
#endif
#elif defined(__GLIBC__) || defined(__sun)
#include <alloca.h>     // alloca
#else
#include <stdlib.h>     // alloca
#endif
#endif

#ifdef _MSC_VER
#pragma warning (disable: 4505) // unreferenced local function has been removed (stb stuff)
#pragma warning (disable: 4996) // 'This function or variable may be unsafe': strcpy, strdup, sprintf, vsnprintf, sscanf, fopen
#define snprintf _snprintf
#endif

#ifdef __clang__
#pragma clang diagnostic ignored "-Wold-style-cast"         // warning : use of old-style cast                              // yes, they are more terse.
#pragma clang diagnostic ignored "-Wfloat-equal"            // warning : comparing floating point with == or != is unsafe   // storing and comparing against same constants ok.
#pragma clang diagnostic ignored "-Wglobal-constructors"    // warning : declaration requires a global destructor           // similar to above, not sure what the exact difference it.
#pragma clang diagnostic ignored "-Wsign-conversion"        // warning : implicit conversion changes signedness             //
#if __has_warning("-Wreserved-id-macro")
#pragma clang diagnostic ignored "-Wreserved-id-macro"      // warning : macro name is a reserved identifier                //
#endif
#if __has_warning("-Wdouble-promotion")
#pragma clang diagnostic ignored "-Wdouble-promotion"       // warning: implicit conversion from 'float' to 'double' when passing argument to function
#endif
#elif defined(__GNUC__)
#pragma GCC diagnostic ignored "-Wunused-function"          // warning: 'xxxx' defined but not used
#pragma GCC diagnostic ignored "-Wdouble-promotion"         // warning: implicit conversion from 'float' to 'double' when passing argument to function
#pragma GCC diagnostic ignored "-Wconversion"               // warning: conversion to 'xxxx' from 'xxxx' may alter its value
#pragma GCC diagnostic ignored "-Wcast-qual"                // warning: cast from type 'xxxx' to type 'xxxx' casts away qualifiers
#endif

//-------------------------------------------------------------------------
// STB libraries implementation
//-------------------------------------------------------------------------

//#define IMGUI_STB_NAMESPACE     ImGuiStb
//#define IMGUI_DISABLE_STB_RECT_PACK_IMPLEMENTATION
//#define IMGUI_DISABLE_STB_TRUETYPE_IMPLEMENTATION

#ifdef IMGUI_STB_NAMESPACE
namespace IMGUI_STB_NAMESPACE
{
#endif

#ifdef _MSC_VER
#pragma warning (push)
#pragma warning (disable: 4456)                             // declaration of 'xx' hides previous local declaration
#endif

#ifdef __clang__
#pragma clang diagnostic push
#pragma clang diagnostic ignored "-Wunused-function"
#pragma clang diagnostic ignored "-Wmissing-prototypes"
#endif

#ifdef __GNUC__
#pragma GCC diagnostic push
#pragma GCC diagnostic ignored "-Wtype-limits"              // warning: comparison is always true due to limited range of data type [-Wtype-limits]
#endif

#define STBRP_ASSERT(x)    IM_ASSERT(x)
#ifndef IMGUI_DISABLE_STB_RECT_PACK_IMPLEMENTATION
#define STBRP_STATIC
#define STB_RECT_PACK_IMPLEMENTATION
#endif
#include "stb_rect_pack.h"

#define STBTT_malloc(x,u)  ((void)(u), ImGui::MemAlloc(x))
#define STBTT_free(x,u)    ((void)(u), ImGui::MemFree(x))
#define STBTT_assert(x)    IM_ASSERT(x)
#ifndef IMGUI_DISABLE_STB_TRUETYPE_IMPLEMENTATION
#define STBTT_STATIC
#define STB_TRUETYPE_IMPLEMENTATION
#else
#define STBTT_DEF extern
#endif
#include "stb_truetype.h"

#ifdef __GNUC__
#pragma GCC diagnostic pop
#endif

#ifdef __clang__
#pragma clang diagnostic pop
#endif

#ifdef _MSC_VER
#pragma warning (pop)
#endif

#ifdef IMGUI_STB_NAMESPACE
} // namespace ImGuiStb
using namespace IMGUI_STB_NAMESPACE;
#endif

//-----------------------------------------------------------------------------
// Style functions
//-----------------------------------------------------------------------------

void ImGui::StyleColorsClassic(ImGuiStyle* dst)
{
    ImGuiStyle* style = dst ? dst : &ImGui::GetStyle();
    ImVec4* colors = style->Colors;

    colors[ImGuiCol_Text]                   = ImVec4(0.90f, 0.90f, 0.90f, 1.00f);
    colors[ImGuiCol_TextDisabled]           = ImVec4(0.60f, 0.60f, 0.60f, 1.00f);
    colors[ImGuiCol_WindowBg]               = ImVec4(0.00f, 0.00f, 0.00f, 0.70f);
    colors[ImGuiCol_ChildBg]                = ImVec4(0.00f, 0.00f, 0.00f, 0.00f);
    colors[ImGuiCol_PopupBg]                = ImVec4(0.11f, 0.11f, 0.14f, 0.92f);
    colors[ImGuiCol_Border]                 = ImVec4(0.50f, 0.50f, 0.50f, 0.50f);
    colors[ImGuiCol_BorderShadow]           = ImVec4(0.00f, 0.00f, 0.00f, 0.00f);
    colors[ImGuiCol_FrameBg]                = ImVec4(0.43f, 0.43f, 0.43f, 0.39f);
    colors[ImGuiCol_FrameBgHovered]         = ImVec4(0.47f, 0.47f, 0.69f, 0.40f);
    colors[ImGuiCol_FrameBgActive]          = ImVec4(0.42f, 0.41f, 0.64f, 0.69f);
    colors[ImGuiCol_TitleBg]                = ImVec4(0.27f, 0.27f, 0.54f, 0.83f);
    colors[ImGuiCol_TitleBgActive]          = ImVec4(0.32f, 0.32f, 0.63f, 0.87f);
    colors[ImGuiCol_TitleBgCollapsed]       = ImVec4(0.40f, 0.40f, 0.80f, 0.20f);
    colors[ImGuiCol_MenuBarBg]              = ImVec4(0.40f, 0.40f, 0.55f, 0.80f);
    colors[ImGuiCol_ScrollbarBg]            = ImVec4(0.20f, 0.25f, 0.30f, 0.60f);
    colors[ImGuiCol_ScrollbarGrab]          = ImVec4(0.40f, 0.40f, 0.80f, 0.30f);
    colors[ImGuiCol_ScrollbarGrabHovered]   = ImVec4(0.40f, 0.40f, 0.80f, 0.40f);
    colors[ImGuiCol_ScrollbarGrabActive]    = ImVec4(0.41f, 0.39f, 0.80f, 0.60f);
    colors[ImGuiCol_CheckMark]              = ImVec4(0.90f, 0.90f, 0.90f, 0.50f);
    colors[ImGuiCol_SliderGrab]             = ImVec4(1.00f, 1.00f, 1.00f, 0.30f);
    colors[ImGuiCol_SliderGrabActive]       = ImVec4(0.41f, 0.39f, 0.80f, 0.60f);
    colors[ImGuiCol_Button]                 = ImVec4(0.35f, 0.40f, 0.61f, 0.62f);
    colors[ImGuiCol_ButtonHovered]          = ImVec4(0.40f, 0.48f, 0.71f, 0.79f);
    colors[ImGuiCol_ButtonActive]           = ImVec4(0.46f, 0.54f, 0.80f, 1.00f);
    colors[ImGuiCol_Header]                 = ImVec4(0.40f, 0.40f, 0.90f, 0.45f);
    colors[ImGuiCol_HeaderHovered]          = ImVec4(0.45f, 0.45f, 0.90f, 0.80f);
    colors[ImGuiCol_HeaderActive]           = ImVec4(0.53f, 0.53f, 0.87f, 0.80f);
    colors[ImGuiCol_Separator]              = ImVec4(0.50f, 0.50f, 0.50f, 1.00f);
    colors[ImGuiCol_SeparatorHovered]       = ImVec4(0.60f, 0.60f, 0.70f, 1.00f);
    colors[ImGuiCol_SeparatorActive]        = ImVec4(0.70f, 0.70f, 0.90f, 1.00f);
    colors[ImGuiCol_ResizeGrip]             = ImVec4(1.00f, 1.00f, 1.00f, 0.16f);
    colors[ImGuiCol_ResizeGripHovered]      = ImVec4(0.78f, 0.82f, 1.00f, 0.60f);
    colors[ImGuiCol_ResizeGripActive]       = ImVec4(0.78f, 0.82f, 1.00f, 0.90f);
    colors[ImGuiCol_CloseButton]            = ImVec4(0.50f, 0.50f, 0.90f, 0.50f);
    colors[ImGuiCol_CloseButtonHovered]     = ImVec4(0.70f, 0.70f, 0.90f, 0.60f);
    colors[ImGuiCol_CloseButtonActive]      = ImVec4(0.70f, 0.70f, 0.70f, 1.00f);
    colors[ImGuiCol_PlotLines]              = ImVec4(1.00f, 1.00f, 1.00f, 1.00f);
    colors[ImGuiCol_PlotLinesHovered]       = ImVec4(0.90f, 0.70f, 0.00f, 1.00f);
    colors[ImGuiCol_PlotHistogram]          = ImVec4(0.90f, 0.70f, 0.00f, 1.00f);
    colors[ImGuiCol_PlotHistogramHovered]   = ImVec4(1.00f, 0.60f, 0.00f, 1.00f);
    colors[ImGuiCol_TextSelectedBg]         = ImVec4(0.00f, 0.00f, 1.00f, 0.35f);
    colors[ImGuiCol_ModalWindowDarkening]   = ImVec4(0.20f, 0.20f, 0.20f, 0.35f);
<<<<<<< HEAD
    colors[ImGuiCol_NavHighlight]           = colors[ImGuiCol_HeaderHovered];
    colors[ImGuiCol_NavWindowingHighlight]  = ImVec4(1.00f, 1.00f, 1.00f, 0.12f);
=======
    colors[ImGuiCol_DragDropTarget]         = ImVec4(1.00f, 1.00f, 0.00f, 0.90f);
>>>>>>> d0a1be0d
}

void ImGui::StyleColorsDark(ImGuiStyle* dst)
{
    ImGuiStyle* style = dst ? dst : &ImGui::GetStyle();
    ImVec4* colors = style->Colors;

    colors[ImGuiCol_Text]                   = ImVec4(1.00f, 1.00f, 1.00f, 1.00f);
    colors[ImGuiCol_TextDisabled]           = ImVec4(0.50f, 0.50f, 0.50f, 1.00f);
    colors[ImGuiCol_WindowBg]               = ImVec4(0.06f, 0.06f, 0.06f, 0.94f);
    colors[ImGuiCol_ChildBg]                = ImVec4(1.00f, 1.00f, 1.00f, 0.00f);
    colors[ImGuiCol_PopupBg]                = ImVec4(0.08f, 0.08f, 0.08f, 0.94f);
    colors[ImGuiCol_Border]                 = ImVec4(0.43f, 0.43f, 0.50f, 0.50f);
    colors[ImGuiCol_BorderShadow]           = ImVec4(0.00f, 0.00f, 0.00f, 0.00f);
    colors[ImGuiCol_FrameBg]                = ImVec4(0.16f, 0.29f, 0.48f, 0.54f);
    colors[ImGuiCol_FrameBgHovered]         = ImVec4(0.26f, 0.59f, 0.98f, 0.40f);
    colors[ImGuiCol_FrameBgActive]          = ImVec4(0.26f, 0.59f, 0.98f, 0.67f);
    colors[ImGuiCol_TitleBg]                = ImVec4(0.04f, 0.04f, 0.04f, 1.00f);
    colors[ImGuiCol_TitleBgActive]          = ImVec4(0.16f, 0.29f, 0.48f, 1.00f);
    colors[ImGuiCol_TitleBgCollapsed]       = ImVec4(0.00f, 0.00f, 0.00f, 0.51f);
    colors[ImGuiCol_MenuBarBg]              = ImVec4(0.14f, 0.14f, 0.14f, 1.00f);
    colors[ImGuiCol_ScrollbarBg]            = ImVec4(0.02f, 0.02f, 0.02f, 0.53f);
    colors[ImGuiCol_ScrollbarGrab]          = ImVec4(0.31f, 0.31f, 0.31f, 1.00f);
    colors[ImGuiCol_ScrollbarGrabHovered]   = ImVec4(0.41f, 0.41f, 0.41f, 1.00f);
    colors[ImGuiCol_ScrollbarGrabActive]    = ImVec4(0.51f, 0.51f, 0.51f, 1.00f);
    colors[ImGuiCol_CheckMark]              = ImVec4(0.26f, 0.59f, 0.98f, 1.00f);
    colors[ImGuiCol_SliderGrab]             = ImVec4(0.24f, 0.52f, 0.88f, 1.00f);
    colors[ImGuiCol_SliderGrabActive]       = ImVec4(0.26f, 0.59f, 0.98f, 1.00f);
    colors[ImGuiCol_Button]                 = ImVec4(0.26f, 0.59f, 0.98f, 0.40f);
    colors[ImGuiCol_ButtonHovered]          = ImVec4(0.26f, 0.59f, 0.98f, 1.00f);
    colors[ImGuiCol_ButtonActive]           = ImVec4(0.06f, 0.53f, 0.98f, 1.00f);
    colors[ImGuiCol_Header]                 = ImVec4(0.26f, 0.59f, 0.98f, 0.31f);
    colors[ImGuiCol_HeaderHovered]          = ImVec4(0.26f, 0.59f, 0.98f, 0.80f);
    colors[ImGuiCol_HeaderActive]           = ImVec4(0.26f, 0.59f, 0.98f, 1.00f);
    colors[ImGuiCol_Separator]              = colors[ImGuiCol_Border];//ImVec4(0.61f, 0.61f, 0.61f, 1.00f);
    colors[ImGuiCol_SeparatorHovered]       = ImVec4(0.10f, 0.40f, 0.75f, 0.78f);
    colors[ImGuiCol_SeparatorActive]        = ImVec4(0.10f, 0.40f, 0.75f, 1.00f);
    colors[ImGuiCol_ResizeGrip]             = ImVec4(0.26f, 0.59f, 0.98f, 0.25f);
    colors[ImGuiCol_ResizeGripHovered]      = ImVec4(0.26f, 0.59f, 0.98f, 0.67f);
    colors[ImGuiCol_ResizeGripActive]       = ImVec4(0.26f, 0.59f, 0.98f, 0.95f);
    colors[ImGuiCol_CloseButton]            = ImVec4(0.41f, 0.41f, 0.41f, 0.50f);
    colors[ImGuiCol_CloseButtonHovered]     = ImVec4(0.98f, 0.39f, 0.36f, 1.00f);
    colors[ImGuiCol_CloseButtonActive]      = ImVec4(0.98f, 0.39f, 0.36f, 1.00f);
    colors[ImGuiCol_PlotLines]              = ImVec4(0.61f, 0.61f, 0.61f, 1.00f);
    colors[ImGuiCol_PlotLinesHovered]       = ImVec4(1.00f, 0.43f, 0.35f, 1.00f);
    colors[ImGuiCol_PlotHistogram]          = ImVec4(0.90f, 0.70f, 0.00f, 1.00f);
    colors[ImGuiCol_PlotHistogramHovered]   = ImVec4(1.00f, 0.60f, 0.00f, 1.00f);
    colors[ImGuiCol_TextSelectedBg]         = ImVec4(0.26f, 0.59f, 0.98f, 0.35f);
    colors[ImGuiCol_ModalWindowDarkening]   = ImVec4(0.80f, 0.80f, 0.80f, 0.35f);
<<<<<<< HEAD
    colors[ImGuiCol_NavHighlight]           = ImVec4(0.26f, 0.59f, 0.98f, 1.00f);
    colors[ImGuiCol_NavWindowingHighlight]  = ImVec4(1.00f, 1.00f, 1.00f, 0.12f);
=======
    colors[ImGuiCol_DragDropTarget]         = ImVec4(1.00f, 1.00f, 0.00f, 0.90f);
>>>>>>> d0a1be0d
}

void ImGui::StyleColorsLight(ImGuiStyle* dst)
{
    ImGuiStyle* style = dst ? dst : &ImGui::GetStyle();
    ImVec4* colors = style->Colors;

    colors[ImGuiCol_Text]                   = ImVec4(0.00f, 0.00f, 0.00f, 1.00f);
    colors[ImGuiCol_TextDisabled]           = ImVec4(0.60f, 0.60f, 0.60f, 1.00f);
    //colors[ImGuiCol_TextHovered]          = ImVec4(1.00f, 1.00f, 1.00f, 1.00f);
    //colors[ImGuiCol_TextActive]           = ImVec4(1.00f, 1.00f, 0.00f, 1.00f);
    colors[ImGuiCol_WindowBg]               = ImVec4(0.94f, 0.94f, 0.94f, 1.00f);
    colors[ImGuiCol_ChildBg]                = ImVec4(0.00f, 0.00f, 0.00f, 0.00f);
    colors[ImGuiCol_PopupBg]                = ImVec4(1.00f, 1.00f, 1.00f, 0.98f);
    colors[ImGuiCol_Border]                 = ImVec4(0.00f, 0.00f, 0.00f, 0.30f);
    colors[ImGuiCol_BorderShadow]           = ImVec4(0.00f, 0.00f, 0.00f, 0.00f);
    colors[ImGuiCol_FrameBg]                = ImVec4(1.00f, 1.00f, 1.00f, 1.00f);
    colors[ImGuiCol_FrameBgHovered]         = ImVec4(0.26f, 0.59f, 0.98f, 0.40f);
    colors[ImGuiCol_FrameBgActive]          = ImVec4(0.26f, 0.59f, 0.98f, 0.67f);
    colors[ImGuiCol_TitleBg]                = ImVec4(0.96f, 0.96f, 0.96f, 1.00f);
    colors[ImGuiCol_TitleBgActive]          = ImVec4(0.82f, 0.82f, 0.82f, 1.00f);
    colors[ImGuiCol_TitleBgCollapsed]       = ImVec4(1.00f, 1.00f, 1.00f, 0.51f);
    colors[ImGuiCol_MenuBarBg]              = ImVec4(0.86f, 0.86f, 0.86f, 1.00f);
    colors[ImGuiCol_ScrollbarBg]            = ImVec4(0.98f, 0.98f, 0.98f, 0.53f);
    colors[ImGuiCol_ScrollbarGrab]          = ImVec4(0.69f, 0.69f, 0.69f, 0.80f);
    colors[ImGuiCol_ScrollbarGrabHovered]   = ImVec4(0.49f, 0.49f, 0.49f, 0.80f);
    colors[ImGuiCol_ScrollbarGrabActive]    = ImVec4(0.49f, 0.49f, 0.49f, 1.00f);
    colors[ImGuiCol_CheckMark]              = ImVec4(0.26f, 0.59f, 0.98f, 1.00f);
    colors[ImGuiCol_SliderGrab]             = ImVec4(0.26f, 0.59f, 0.98f, 0.78f);
    colors[ImGuiCol_SliderGrabActive]       = ImVec4(0.46f, 0.54f, 0.80f, 0.60f);
    colors[ImGuiCol_Button]                 = ImVec4(0.26f, 0.59f, 0.98f, 0.40f);
    colors[ImGuiCol_ButtonHovered]          = ImVec4(0.26f, 0.59f, 0.98f, 1.00f);
    colors[ImGuiCol_ButtonActive]           = ImVec4(0.06f, 0.53f, 0.98f, 1.00f);
    colors[ImGuiCol_Header]                 = ImVec4(0.26f, 0.59f, 0.98f, 0.31f);
    colors[ImGuiCol_HeaderHovered]          = ImVec4(0.26f, 0.59f, 0.98f, 0.80f);
    colors[ImGuiCol_HeaderActive]           = ImVec4(0.26f, 0.59f, 0.98f, 1.00f);
    colors[ImGuiCol_Separator]              = ImVec4(0.39f, 0.39f, 0.39f, 1.00f);
    colors[ImGuiCol_SeparatorHovered]       = ImVec4(0.14f, 0.44f, 0.80f, 0.78f);
    colors[ImGuiCol_SeparatorActive]        = ImVec4(0.14f, 0.44f, 0.80f, 1.00f);
    colors[ImGuiCol_ResizeGrip]             = ImVec4(0.80f, 0.80f, 0.80f, 0.56f);
    colors[ImGuiCol_ResizeGripHovered]      = ImVec4(0.26f, 0.59f, 0.98f, 0.67f);
    colors[ImGuiCol_ResizeGripActive]       = ImVec4(0.26f, 0.59f, 0.98f, 0.95f);
    colors[ImGuiCol_CloseButton]            = ImVec4(0.59f, 0.59f, 0.59f, 0.50f);
    colors[ImGuiCol_CloseButtonHovered]     = ImVec4(0.98f, 0.39f, 0.36f, 1.00f);
    colors[ImGuiCol_CloseButtonActive]      = ImVec4(0.98f, 0.39f, 0.36f, 1.00f);
    colors[ImGuiCol_PlotLines]              = ImVec4(0.39f, 0.39f, 0.39f, 1.00f);
    colors[ImGuiCol_PlotLinesHovered]       = ImVec4(1.00f, 0.43f, 0.35f, 1.00f);
    colors[ImGuiCol_PlotHistogram]          = ImVec4(0.90f, 0.70f, 0.00f, 1.00f);
    colors[ImGuiCol_PlotHistogramHovered]   = ImVec4(1.00f, 0.45f, 0.00f, 1.00f);
    colors[ImGuiCol_TextSelectedBg]         = ImVec4(0.26f, 0.59f, 0.98f, 0.35f);
    colors[ImGuiCol_ModalWindowDarkening]   = ImVec4(0.20f, 0.20f, 0.20f, 0.35f);
<<<<<<< HEAD
    colors[ImGuiCol_NavHighlight]           = colors[ImGuiCol_HeaderHovered];
    colors[ImGuiCol_NavWindowingHighlight]  = ImVec4(0.40f, 0.40f, 0.40f, 0.12f);
=======
    colors[ImGuiCol_DragDropTarget]         = ImVec4(0.26f, 0.59f, 0.98f, 0.95f);
>>>>>>> d0a1be0d
}

//-----------------------------------------------------------------------------
// ImDrawList
//-----------------------------------------------------------------------------

static const ImVec4 GNullClipRect(-8192.0f, -8192.0f, +8192.0f, +8192.0f); // Large values that are easy to encode in a few bits+shift

void ImDrawList::Clear()
{
    CmdBuffer.resize(0);
    IdxBuffer.resize(0);
    VtxBuffer.resize(0);
    _VtxCurrentIdx = 0;
    _VtxWritePtr = NULL;
    _IdxWritePtr = NULL;
    _ClipRectStack.resize(0);
    _TextureIdStack.resize(0);
    _Path.resize(0);
    _ChannelsCurrent = 0;
    _ChannelsCount = 1;
    // NB: Do not clear channels so our allocations are re-used after the first frame.
}

void ImDrawList::ClearFreeMemory()
{
    CmdBuffer.clear();
    IdxBuffer.clear();
    VtxBuffer.clear();
    _VtxCurrentIdx = 0;
    _VtxWritePtr = NULL;
    _IdxWritePtr = NULL;
    _ClipRectStack.clear();
    _TextureIdStack.clear();
    _Path.clear();
    _ChannelsCurrent = 0;
    _ChannelsCount = 1;
    for (int i = 0; i < _Channels.Size; i++)
    {
        if (i == 0) memset(&_Channels[0], 0, sizeof(_Channels[0]));  // channel 0 is a copy of CmdBuffer/IdxBuffer, don't destruct again
        _Channels[i].CmdBuffer.clear();
        _Channels[i].IdxBuffer.clear();
    }
    _Channels.clear();
}

// Using macros because C++ is a terrible language, we want guaranteed inline, no code in header, and no overhead in Debug builds
#define GetCurrentClipRect()    (_ClipRectStack.Size ? _ClipRectStack.Data[_ClipRectStack.Size-1]  : GNullClipRect)
#define GetCurrentTextureId()   (_TextureIdStack.Size ? _TextureIdStack.Data[_TextureIdStack.Size-1] : NULL)

void ImDrawList::AddDrawCmd()
{
    ImDrawCmd draw_cmd;
    draw_cmd.ClipRect = GetCurrentClipRect();
    draw_cmd.TextureId = GetCurrentTextureId();

    IM_ASSERT(draw_cmd.ClipRect.x <= draw_cmd.ClipRect.z && draw_cmd.ClipRect.y <= draw_cmd.ClipRect.w);
    CmdBuffer.push_back(draw_cmd);
}

void ImDrawList::AddCallback(ImDrawCallback callback, void* callback_data)
{
    ImDrawCmd* current_cmd = CmdBuffer.Size ? &CmdBuffer.back() : NULL;
    if (!current_cmd || current_cmd->ElemCount != 0 || current_cmd->UserCallback != NULL)
    {
        AddDrawCmd();
        current_cmd = &CmdBuffer.back();
    }
    current_cmd->UserCallback = callback;
    current_cmd->UserCallbackData = callback_data;

    AddDrawCmd(); // Force a new command after us (see comment below)
}

// Our scheme may appears a bit unusual, basically we want the most-common calls AddLine AddRect etc. to not have to perform any check so we always have a command ready in the stack.
// The cost of figuring out if a new command has to be added or if we can merge is paid in those Update** functions only.
void ImDrawList::UpdateClipRect()
{
    // If current command is used with different settings we need to add a new command
    const ImVec4 curr_clip_rect = GetCurrentClipRect();
    ImDrawCmd* curr_cmd = CmdBuffer.Size > 0 ? &CmdBuffer.Data[CmdBuffer.Size-1] : NULL;
    if (!curr_cmd || (curr_cmd->ElemCount != 0 && memcmp(&curr_cmd->ClipRect, &curr_clip_rect, sizeof(ImVec4)) != 0) || curr_cmd->UserCallback != NULL)
    {
        AddDrawCmd();
        return;
    }

    // Try to merge with previous command if it matches, else use current command
    ImDrawCmd* prev_cmd = CmdBuffer.Size > 1 ? curr_cmd - 1 : NULL;
    if (curr_cmd->ElemCount == 0 && prev_cmd && memcmp(&prev_cmd->ClipRect, &curr_clip_rect, sizeof(ImVec4)) == 0 && prev_cmd->TextureId == GetCurrentTextureId() && prev_cmd->UserCallback == NULL)
        CmdBuffer.pop_back();
    else
        curr_cmd->ClipRect = curr_clip_rect;
}

void ImDrawList::UpdateTextureID()
{
    // If current command is used with different settings we need to add a new command
    const ImTextureID curr_texture_id = GetCurrentTextureId();
    ImDrawCmd* curr_cmd = CmdBuffer.Size ? &CmdBuffer.back() : NULL;
    if (!curr_cmd || (curr_cmd->ElemCount != 0 && curr_cmd->TextureId != curr_texture_id) || curr_cmd->UserCallback != NULL)
    {
        AddDrawCmd();
        return;
    }

    // Try to merge with previous command if it matches, else use current command
    ImDrawCmd* prev_cmd = CmdBuffer.Size > 1 ? curr_cmd - 1 : NULL;
    if (curr_cmd->ElemCount == 0 && prev_cmd && prev_cmd->TextureId == curr_texture_id && memcmp(&prev_cmd->ClipRect, &GetCurrentClipRect(), sizeof(ImVec4)) == 0 && prev_cmd->UserCallback == NULL)
        CmdBuffer.pop_back();
    else
        curr_cmd->TextureId = curr_texture_id;
}

#undef GetCurrentClipRect
#undef GetCurrentTextureId

// Render-level scissoring. This is passed down to your render function but not used for CPU-side coarse clipping. Prefer using higher-level ImGui::PushClipRect() to affect logic (hit-testing and widget culling)
void ImDrawList::PushClipRect(ImVec2 cr_min, ImVec2 cr_max, bool intersect_with_current_clip_rect)
{
    ImVec4 cr(cr_min.x, cr_min.y, cr_max.x, cr_max.y);
    if (intersect_with_current_clip_rect && _ClipRectStack.Size)
    {
        ImVec4 current = _ClipRectStack.Data[_ClipRectStack.Size-1];
        if (cr.x < current.x) cr.x = current.x;
        if (cr.y < current.y) cr.y = current.y;
        if (cr.z > current.z) cr.z = current.z;
        if (cr.w > current.w) cr.w = current.w;
    }
    cr.z = ImMax(cr.x, cr.z);
    cr.w = ImMax(cr.y, cr.w);

    _ClipRectStack.push_back(cr);
    UpdateClipRect();
}

void ImDrawList::PushClipRectFullScreen()
{
    PushClipRect(ImVec2(GNullClipRect.x, GNullClipRect.y), ImVec2(GNullClipRect.z, GNullClipRect.w));
    //PushClipRect(GetVisibleRect());   // FIXME-OPT: This would be more correct but we're not supposed to access ImGuiContext from here?
}

void ImDrawList::PopClipRect()
{
    IM_ASSERT(_ClipRectStack.Size > 0);
    _ClipRectStack.pop_back();
    UpdateClipRect();
}

void ImDrawList::PushTextureID(const ImTextureID& texture_id)
{
    _TextureIdStack.push_back(texture_id);
    UpdateTextureID();
}

void ImDrawList::PopTextureID()
{
    IM_ASSERT(_TextureIdStack.Size > 0);
    _TextureIdStack.pop_back();
    UpdateTextureID();
}

void ImDrawList::ChannelsSplit(int channels_count)
{
    IM_ASSERT(_ChannelsCurrent == 0 && _ChannelsCount == 1);
    int old_channels_count = _Channels.Size;
    if (old_channels_count < channels_count)
        _Channels.resize(channels_count);
    _ChannelsCount = channels_count;

    // _Channels[] (24/32 bytes each) hold storage that we'll swap with this->_CmdBuffer/_IdxBuffer
    // The content of _Channels[0] at this point doesn't matter. We clear it to make state tidy in a debugger but we don't strictly need to.
    // When we switch to the next channel, we'll copy _CmdBuffer/_IdxBuffer into _Channels[0] and then _Channels[1] into _CmdBuffer/_IdxBuffer
    memset(&_Channels[0], 0, sizeof(ImDrawChannel));
    for (int i = 1; i < channels_count; i++)
    {
        if (i >= old_channels_count)
        {
            IM_PLACEMENT_NEW(&_Channels[i]) ImDrawChannel();
        }
        else
        {
            _Channels[i].CmdBuffer.resize(0);
            _Channels[i].IdxBuffer.resize(0);
        }
        if (_Channels[i].CmdBuffer.Size == 0)
        {
            ImDrawCmd draw_cmd;
            draw_cmd.ClipRect = _ClipRectStack.back();
            draw_cmd.TextureId = _TextureIdStack.back();
            _Channels[i].CmdBuffer.push_back(draw_cmd);
        }
    }
}

void ImDrawList::ChannelsMerge()
{
    // Note that we never use or rely on channels.Size because it is merely a buffer that we never shrink back to 0 to keep all sub-buffers ready for use.
    if (_ChannelsCount <= 1)
        return;

    ChannelsSetCurrent(0);
    if (CmdBuffer.Size && CmdBuffer.back().ElemCount == 0)
        CmdBuffer.pop_back();

    int new_cmd_buffer_count = 0, new_idx_buffer_count = 0;
    for (int i = 1; i < _ChannelsCount; i++)
    {
        ImDrawChannel& ch = _Channels[i];
        if (ch.CmdBuffer.Size && ch.CmdBuffer.back().ElemCount == 0)
            ch.CmdBuffer.pop_back();
        new_cmd_buffer_count += ch.CmdBuffer.Size;
        new_idx_buffer_count += ch.IdxBuffer.Size;
    }
    CmdBuffer.resize(CmdBuffer.Size + new_cmd_buffer_count);
    IdxBuffer.resize(IdxBuffer.Size + new_idx_buffer_count);

    ImDrawCmd* cmd_write = CmdBuffer.Data + CmdBuffer.Size - new_cmd_buffer_count;
    _IdxWritePtr = IdxBuffer.Data + IdxBuffer.Size - new_idx_buffer_count;
    for (int i = 1; i < _ChannelsCount; i++)
    {
        ImDrawChannel& ch = _Channels[i];
        if (int sz = ch.CmdBuffer.Size) { memcpy(cmd_write, ch.CmdBuffer.Data, sz * sizeof(ImDrawCmd)); cmd_write += sz; }
        if (int sz = ch.IdxBuffer.Size) { memcpy(_IdxWritePtr, ch.IdxBuffer.Data, sz * sizeof(ImDrawIdx)); _IdxWritePtr += sz; }
    }
    UpdateClipRect(); // We call this instead of AddDrawCmd(), so that empty channels won't produce an extra draw call.
    _ChannelsCount = 1;
}

void ImDrawList::ChannelsSetCurrent(int idx)
{
    IM_ASSERT(idx < _ChannelsCount);
    if (_ChannelsCurrent == idx) return;
    memcpy(&_Channels.Data[_ChannelsCurrent].CmdBuffer, &CmdBuffer, sizeof(CmdBuffer)); // copy 12 bytes, four times
    memcpy(&_Channels.Data[_ChannelsCurrent].IdxBuffer, &IdxBuffer, sizeof(IdxBuffer));
    _ChannelsCurrent = idx;
    memcpy(&CmdBuffer, &_Channels.Data[_ChannelsCurrent].CmdBuffer, sizeof(CmdBuffer));
    memcpy(&IdxBuffer, &_Channels.Data[_ChannelsCurrent].IdxBuffer, sizeof(IdxBuffer));
    _IdxWritePtr = IdxBuffer.Data + IdxBuffer.Size;
}

// NB: this can be called with negative count for removing primitives (as long as the result does not underflow)
void ImDrawList::PrimReserve(int idx_count, int vtx_count)
{
    ImDrawCmd& draw_cmd = CmdBuffer.Data[CmdBuffer.Size-1];
    draw_cmd.ElemCount += idx_count;

    int vtx_buffer_old_size = VtxBuffer.Size;
    VtxBuffer.resize(vtx_buffer_old_size + vtx_count);
    _VtxWritePtr = VtxBuffer.Data + vtx_buffer_old_size;

    int idx_buffer_old_size = IdxBuffer.Size;
    IdxBuffer.resize(idx_buffer_old_size + idx_count);
    _IdxWritePtr = IdxBuffer.Data + idx_buffer_old_size;
}

// Fully unrolled with inline call to keep our debug builds decently fast.
void ImDrawList::PrimRect(const ImVec2& a, const ImVec2& c, ImU32 col)
{
    ImVec2 b(c.x, a.y), d(a.x, c.y), uv(GImGui->FontTexUvWhitePixel);
    ImDrawIdx idx = (ImDrawIdx)_VtxCurrentIdx;
    _IdxWritePtr[0] = idx; _IdxWritePtr[1] = (ImDrawIdx)(idx+1); _IdxWritePtr[2] = (ImDrawIdx)(idx+2);
    _IdxWritePtr[3] = idx; _IdxWritePtr[4] = (ImDrawIdx)(idx+2); _IdxWritePtr[5] = (ImDrawIdx)(idx+3);
    _VtxWritePtr[0].pos = a; _VtxWritePtr[0].uv = uv; _VtxWritePtr[0].col = col;
    _VtxWritePtr[1].pos = b; _VtxWritePtr[1].uv = uv; _VtxWritePtr[1].col = col;
    _VtxWritePtr[2].pos = c; _VtxWritePtr[2].uv = uv; _VtxWritePtr[2].col = col;
    _VtxWritePtr[3].pos = d; _VtxWritePtr[3].uv = uv; _VtxWritePtr[3].col = col;
    _VtxWritePtr += 4;
    _VtxCurrentIdx += 4;
    _IdxWritePtr += 6;
}

void ImDrawList::PrimRectUV(const ImVec2& a, const ImVec2& c, const ImVec2& uv_a, const ImVec2& uv_c, ImU32 col)
{
    ImVec2 b(c.x, a.y), d(a.x, c.y), uv_b(uv_c.x, uv_a.y), uv_d(uv_a.x, uv_c.y);
    ImDrawIdx idx = (ImDrawIdx)_VtxCurrentIdx;
    _IdxWritePtr[0] = idx; _IdxWritePtr[1] = (ImDrawIdx)(idx+1); _IdxWritePtr[2] = (ImDrawIdx)(idx+2);
    _IdxWritePtr[3] = idx; _IdxWritePtr[4] = (ImDrawIdx)(idx+2); _IdxWritePtr[5] = (ImDrawIdx)(idx+3);
    _VtxWritePtr[0].pos = a; _VtxWritePtr[0].uv = uv_a; _VtxWritePtr[0].col = col;
    _VtxWritePtr[1].pos = b; _VtxWritePtr[1].uv = uv_b; _VtxWritePtr[1].col = col;
    _VtxWritePtr[2].pos = c; _VtxWritePtr[2].uv = uv_c; _VtxWritePtr[2].col = col;
    _VtxWritePtr[3].pos = d; _VtxWritePtr[3].uv = uv_d; _VtxWritePtr[3].col = col;
    _VtxWritePtr += 4;
    _VtxCurrentIdx += 4;
    _IdxWritePtr += 6;
}

void ImDrawList::PrimQuadUV(const ImVec2& a, const ImVec2& b, const ImVec2& c, const ImVec2& d, const ImVec2& uv_a, const ImVec2& uv_b, const ImVec2& uv_c, const ImVec2& uv_d, ImU32 col)
{
    ImDrawIdx idx = (ImDrawIdx)_VtxCurrentIdx;
    _IdxWritePtr[0] = idx; _IdxWritePtr[1] = (ImDrawIdx)(idx+1); _IdxWritePtr[2] = (ImDrawIdx)(idx+2);
    _IdxWritePtr[3] = idx; _IdxWritePtr[4] = (ImDrawIdx)(idx+2); _IdxWritePtr[5] = (ImDrawIdx)(idx+3);
    _VtxWritePtr[0].pos = a; _VtxWritePtr[0].uv = uv_a; _VtxWritePtr[0].col = col;
    _VtxWritePtr[1].pos = b; _VtxWritePtr[1].uv = uv_b; _VtxWritePtr[1].col = col;
    _VtxWritePtr[2].pos = c; _VtxWritePtr[2].uv = uv_c; _VtxWritePtr[2].col = col;
    _VtxWritePtr[3].pos = d; _VtxWritePtr[3].uv = uv_d; _VtxWritePtr[3].col = col;
    _VtxWritePtr += 4;
    _VtxCurrentIdx += 4;
    _IdxWritePtr += 6;
}

// TODO: Thickness anti-aliased lines cap are missing their AA fringe.
void ImDrawList::AddPolyline(const ImVec2* points, const int points_count, ImU32 col, bool closed, float thickness, bool anti_aliased)
{
    if (points_count < 2)
        return;

    const ImVec2 uv = GImGui->FontTexUvWhitePixel;
    anti_aliased &= GImGui->Style.AntiAliasedLines;
    //if (ImGui::GetIO().KeyCtrl) anti_aliased = false; // Debug

    int count = points_count;
    if (!closed)
        count = points_count-1;

    const bool thick_line = thickness > 1.0f;
    if (anti_aliased)
    {
        // Anti-aliased stroke
        const float AA_SIZE = 1.0f;
        const ImU32 col_trans = col & ~IM_COL32_A_MASK;

        const int idx_count = thick_line ? count*18 : count*12;
        const int vtx_count = thick_line ? points_count*4 : points_count*3;
        PrimReserve(idx_count, vtx_count);

        // Temporary buffer
        ImVec2* temp_normals = (ImVec2*)alloca(points_count * (thick_line ? 5 : 3) * sizeof(ImVec2));
        ImVec2* temp_points = temp_normals + points_count;

        for (int i1 = 0; i1 < count; i1++)
        {
            const int i2 = (i1+1) == points_count ? 0 : i1+1;
            ImVec2 diff = points[i2] - points[i1];
            diff *= ImInvLength(diff, 1.0f);
            temp_normals[i1].x = diff.y;
            temp_normals[i1].y = -diff.x;
        }
        if (!closed)
            temp_normals[points_count-1] = temp_normals[points_count-2];

        if (!thick_line)
        {
            if (!closed)
            {
                temp_points[0] = points[0] + temp_normals[0] * AA_SIZE;
                temp_points[1] = points[0] - temp_normals[0] * AA_SIZE;
                temp_points[(points_count-1)*2+0] = points[points_count-1] + temp_normals[points_count-1] * AA_SIZE;
                temp_points[(points_count-1)*2+1] = points[points_count-1] - temp_normals[points_count-1] * AA_SIZE;
            }

            // FIXME-OPT: Merge the different loops, possibly remove the temporary buffer.
            unsigned int idx1 = _VtxCurrentIdx;
            for (int i1 = 0; i1 < count; i1++)
            {
                const int i2 = (i1+1) == points_count ? 0 : i1+1;
                unsigned int idx2 = (i1+1) == points_count ? _VtxCurrentIdx : idx1+3;

                // Average normals
                ImVec2 dm = (temp_normals[i1] + temp_normals[i2]) * 0.5f;
                float dmr2 = dm.x*dm.x + dm.y*dm.y;
                if (dmr2 > 0.000001f)
                {
                    float scale = 1.0f / dmr2;
                    if (scale > 100.0f) scale = 100.0f;
                    dm *= scale;
                }
                dm *= AA_SIZE;
                temp_points[i2*2+0] = points[i2] + dm;
                temp_points[i2*2+1] = points[i2] - dm;

                // Add indexes
                _IdxWritePtr[0] = (ImDrawIdx)(idx2+0); _IdxWritePtr[1] = (ImDrawIdx)(idx1+0); _IdxWritePtr[2] = (ImDrawIdx)(idx1+2);
                _IdxWritePtr[3] = (ImDrawIdx)(idx1+2); _IdxWritePtr[4] = (ImDrawIdx)(idx2+2); _IdxWritePtr[5] = (ImDrawIdx)(idx2+0);
                _IdxWritePtr[6] = (ImDrawIdx)(idx2+1); _IdxWritePtr[7] = (ImDrawIdx)(idx1+1); _IdxWritePtr[8] = (ImDrawIdx)(idx1+0);
                _IdxWritePtr[9] = (ImDrawIdx)(idx1+0); _IdxWritePtr[10]= (ImDrawIdx)(idx2+0); _IdxWritePtr[11]= (ImDrawIdx)(idx2+1);
                _IdxWritePtr += 12;

                idx1 = idx2;
            }

            // Add vertexes
            for (int i = 0; i < points_count; i++)
            {
                _VtxWritePtr[0].pos = points[i];          _VtxWritePtr[0].uv = uv; _VtxWritePtr[0].col = col;
                _VtxWritePtr[1].pos = temp_points[i*2+0]; _VtxWritePtr[1].uv = uv; _VtxWritePtr[1].col = col_trans;
                _VtxWritePtr[2].pos = temp_points[i*2+1]; _VtxWritePtr[2].uv = uv; _VtxWritePtr[2].col = col_trans;
                _VtxWritePtr += 3;
            }
        }
        else
        {
            const float half_inner_thickness = (thickness - AA_SIZE) * 0.5f;
            if (!closed)
            {
                temp_points[0] = points[0] + temp_normals[0] * (half_inner_thickness + AA_SIZE);
                temp_points[1] = points[0] + temp_normals[0] * (half_inner_thickness);
                temp_points[2] = points[0] - temp_normals[0] * (half_inner_thickness);
                temp_points[3] = points[0] - temp_normals[0] * (half_inner_thickness + AA_SIZE);
                temp_points[(points_count-1)*4+0] = points[points_count-1] + temp_normals[points_count-1] * (half_inner_thickness + AA_SIZE);
                temp_points[(points_count-1)*4+1] = points[points_count-1] + temp_normals[points_count-1] * (half_inner_thickness);
                temp_points[(points_count-1)*4+2] = points[points_count-1] - temp_normals[points_count-1] * (half_inner_thickness);
                temp_points[(points_count-1)*4+3] = points[points_count-1] - temp_normals[points_count-1] * (half_inner_thickness + AA_SIZE);
            }

            // FIXME-OPT: Merge the different loops, possibly remove the temporary buffer.
            unsigned int idx1 = _VtxCurrentIdx;
            for (int i1 = 0; i1 < count; i1++)
            {
                const int i2 = (i1+1) == points_count ? 0 : i1+1;
                unsigned int idx2 = (i1+1) == points_count ? _VtxCurrentIdx : idx1+4;

                // Average normals
                ImVec2 dm = (temp_normals[i1] + temp_normals[i2]) * 0.5f;
                float dmr2 = dm.x*dm.x + dm.y*dm.y;
                if (dmr2 > 0.000001f)
                {
                    float scale = 1.0f / dmr2;
                    if (scale > 100.0f) scale = 100.0f;
                    dm *= scale;
                }
                ImVec2 dm_out = dm * (half_inner_thickness + AA_SIZE);
                ImVec2 dm_in = dm * half_inner_thickness;
                temp_points[i2*4+0] = points[i2] + dm_out;
                temp_points[i2*4+1] = points[i2] + dm_in;
                temp_points[i2*4+2] = points[i2] - dm_in;
                temp_points[i2*4+3] = points[i2] - dm_out;

                // Add indexes
                _IdxWritePtr[0]  = (ImDrawIdx)(idx2+1); _IdxWritePtr[1]  = (ImDrawIdx)(idx1+1); _IdxWritePtr[2]  = (ImDrawIdx)(idx1+2);
                _IdxWritePtr[3]  = (ImDrawIdx)(idx1+2); _IdxWritePtr[4]  = (ImDrawIdx)(idx2+2); _IdxWritePtr[5]  = (ImDrawIdx)(idx2+1);
                _IdxWritePtr[6]  = (ImDrawIdx)(idx2+1); _IdxWritePtr[7]  = (ImDrawIdx)(idx1+1); _IdxWritePtr[8]  = (ImDrawIdx)(idx1+0);
                _IdxWritePtr[9]  = (ImDrawIdx)(idx1+0); _IdxWritePtr[10] = (ImDrawIdx)(idx2+0); _IdxWritePtr[11] = (ImDrawIdx)(idx2+1);
                _IdxWritePtr[12] = (ImDrawIdx)(idx2+2); _IdxWritePtr[13] = (ImDrawIdx)(idx1+2); _IdxWritePtr[14] = (ImDrawIdx)(idx1+3);
                _IdxWritePtr[15] = (ImDrawIdx)(idx1+3); _IdxWritePtr[16] = (ImDrawIdx)(idx2+3); _IdxWritePtr[17] = (ImDrawIdx)(idx2+2);
                _IdxWritePtr += 18;

                idx1 = idx2;
            }

            // Add vertexes
            for (int i = 0; i < points_count; i++)
            {
                _VtxWritePtr[0].pos = temp_points[i*4+0]; _VtxWritePtr[0].uv = uv; _VtxWritePtr[0].col = col_trans;
                _VtxWritePtr[1].pos = temp_points[i*4+1]; _VtxWritePtr[1].uv = uv; _VtxWritePtr[1].col = col;
                _VtxWritePtr[2].pos = temp_points[i*4+2]; _VtxWritePtr[2].uv = uv; _VtxWritePtr[2].col = col;
                _VtxWritePtr[3].pos = temp_points[i*4+3]; _VtxWritePtr[3].uv = uv; _VtxWritePtr[3].col = col_trans;
                _VtxWritePtr += 4;
            }
        }
        _VtxCurrentIdx += (ImDrawIdx)vtx_count;
    }
    else
    {
        // Non Anti-aliased Stroke
        const int idx_count = count*6;
        const int vtx_count = count*4;      // FIXME-OPT: Not sharing edges
        PrimReserve(idx_count, vtx_count);

        for (int i1 = 0; i1 < count; i1++)
        {
            const int i2 = (i1+1) == points_count ? 0 : i1+1;
            const ImVec2& p1 = points[i1];
            const ImVec2& p2 = points[i2];
            ImVec2 diff = p2 - p1;
            diff *= ImInvLength(diff, 1.0f);

            const float dx = diff.x * (thickness * 0.5f);
            const float dy = diff.y * (thickness * 0.5f);
            _VtxWritePtr[0].pos.x = p1.x + dy; _VtxWritePtr[0].pos.y = p1.y - dx; _VtxWritePtr[0].uv = uv; _VtxWritePtr[0].col = col;
            _VtxWritePtr[1].pos.x = p2.x + dy; _VtxWritePtr[1].pos.y = p2.y - dx; _VtxWritePtr[1].uv = uv; _VtxWritePtr[1].col = col;
            _VtxWritePtr[2].pos.x = p2.x - dy; _VtxWritePtr[2].pos.y = p2.y + dx; _VtxWritePtr[2].uv = uv; _VtxWritePtr[2].col = col;
            _VtxWritePtr[3].pos.x = p1.x - dy; _VtxWritePtr[3].pos.y = p1.y + dx; _VtxWritePtr[3].uv = uv; _VtxWritePtr[3].col = col;
            _VtxWritePtr += 4;

            _IdxWritePtr[0] = (ImDrawIdx)(_VtxCurrentIdx); _IdxWritePtr[1] = (ImDrawIdx)(_VtxCurrentIdx+1); _IdxWritePtr[2] = (ImDrawIdx)(_VtxCurrentIdx+2);
            _IdxWritePtr[3] = (ImDrawIdx)(_VtxCurrentIdx); _IdxWritePtr[4] = (ImDrawIdx)(_VtxCurrentIdx+2); _IdxWritePtr[5] = (ImDrawIdx)(_VtxCurrentIdx+3);
            _IdxWritePtr += 6;
            _VtxCurrentIdx += 4;
        }
    }
}

void ImDrawList::AddConvexPolyFilled(const ImVec2* points, const int points_count, ImU32 col, bool anti_aliased)
{
    const ImVec2 uv = GImGui->FontTexUvWhitePixel;
    anti_aliased &= GImGui->Style.AntiAliasedShapes;
    //if (ImGui::GetIO().KeyCtrl) anti_aliased = false; // Debug

    if (anti_aliased)
    {
        // Anti-aliased Fill
        const float AA_SIZE = 1.0f;
        const ImU32 col_trans = col & ~IM_COL32_A_MASK;
        const int idx_count = (points_count-2)*3 + points_count*6;
        const int vtx_count = (points_count*2);
        PrimReserve(idx_count, vtx_count);

        // Add indexes for fill
        unsigned int vtx_inner_idx = _VtxCurrentIdx;
        unsigned int vtx_outer_idx = _VtxCurrentIdx+1;
        for (int i = 2; i < points_count; i++)
        {
            _IdxWritePtr[0] = (ImDrawIdx)(vtx_inner_idx); _IdxWritePtr[1] = (ImDrawIdx)(vtx_inner_idx+((i-1)<<1)); _IdxWritePtr[2] = (ImDrawIdx)(vtx_inner_idx+(i<<1));
            _IdxWritePtr += 3;
        }

        // Compute normals
        ImVec2* temp_normals = (ImVec2*)alloca(points_count * sizeof(ImVec2));
        for (int i0 = points_count-1, i1 = 0; i1 < points_count; i0 = i1++)
        {
            const ImVec2& p0 = points[i0];
            const ImVec2& p1 = points[i1];
            ImVec2 diff = p1 - p0;
            diff *= ImInvLength(diff, 1.0f);
            temp_normals[i0].x = diff.y;
            temp_normals[i0].y = -diff.x;
        }

        for (int i0 = points_count-1, i1 = 0; i1 < points_count; i0 = i1++)
        {
            // Average normals
            const ImVec2& n0 = temp_normals[i0];
            const ImVec2& n1 = temp_normals[i1];
            ImVec2 dm = (n0 + n1) * 0.5f;
            float dmr2 = dm.x*dm.x + dm.y*dm.y;
            if (dmr2 > 0.000001f)
            {
                float scale = 1.0f / dmr2;
                if (scale > 100.0f) scale = 100.0f;
                dm *= scale;
            }
            dm *= AA_SIZE * 0.5f;

            // Add vertices
            _VtxWritePtr[0].pos = (points[i1] - dm); _VtxWritePtr[0].uv = uv; _VtxWritePtr[0].col = col;        // Inner
            _VtxWritePtr[1].pos = (points[i1] + dm); _VtxWritePtr[1].uv = uv; _VtxWritePtr[1].col = col_trans;  // Outer
            _VtxWritePtr += 2;

            // Add indexes for fringes
            _IdxWritePtr[0] = (ImDrawIdx)(vtx_inner_idx+(i1<<1)); _IdxWritePtr[1] = (ImDrawIdx)(vtx_inner_idx+(i0<<1)); _IdxWritePtr[2] = (ImDrawIdx)(vtx_outer_idx+(i0<<1));
            _IdxWritePtr[3] = (ImDrawIdx)(vtx_outer_idx+(i0<<1)); _IdxWritePtr[4] = (ImDrawIdx)(vtx_outer_idx+(i1<<1)); _IdxWritePtr[5] = (ImDrawIdx)(vtx_inner_idx+(i1<<1));
            _IdxWritePtr += 6;
        }
        _VtxCurrentIdx += (ImDrawIdx)vtx_count;
    }
    else
    {
        // Non Anti-aliased Fill
        const int idx_count = (points_count-2)*3;
        const int vtx_count = points_count;
        PrimReserve(idx_count, vtx_count);
        for (int i = 0; i < vtx_count; i++)
        {
            _VtxWritePtr[0].pos = points[i]; _VtxWritePtr[0].uv = uv; _VtxWritePtr[0].col = col;
            _VtxWritePtr++;
        }
        for (int i = 2; i < points_count; i++)
        {
            _IdxWritePtr[0] = (ImDrawIdx)(_VtxCurrentIdx); _IdxWritePtr[1] = (ImDrawIdx)(_VtxCurrentIdx+i-1); _IdxWritePtr[2] = (ImDrawIdx)(_VtxCurrentIdx+i);
            _IdxWritePtr += 3;
        }
        _VtxCurrentIdx += (ImDrawIdx)vtx_count;
    }
}

void ImDrawList::PathArcToFast(const ImVec2& centre, float radius, int a_min_of_12, int a_max_of_12)
{
    static ImVec2 circle_vtx[12];
    static bool circle_vtx_builds = false;
    const int circle_vtx_count = IM_ARRAYSIZE(circle_vtx);
    if (!circle_vtx_builds)
    {
        for (int i = 0; i < circle_vtx_count; i++)
        {
            const float a = ((float)i / (float)circle_vtx_count) * 2*IM_PI;
            circle_vtx[i].x = cosf(a);
            circle_vtx[i].y = sinf(a);
        }
        circle_vtx_builds = true;
    }

    if (radius == 0.0f || a_min_of_12 > a_max_of_12)
    {
        _Path.push_back(centre);
        return;
    }
    _Path.reserve(_Path.Size + (a_max_of_12 - a_min_of_12 + 1));
    for (int a = a_min_of_12; a <= a_max_of_12; a++)
    {
        const ImVec2& c = circle_vtx[a % circle_vtx_count];
        _Path.push_back(ImVec2(centre.x + c.x * radius, centre.y + c.y * radius));
    }
}

void ImDrawList::PathArcTo(const ImVec2& centre, float radius, float a_min, float a_max, int num_segments)
{
    if (radius == 0.0f)
    {
        _Path.push_back(centre);
        return;
    }
    _Path.reserve(_Path.Size + (num_segments + 1));
    for (int i = 0; i <= num_segments; i++)
    {
        const float a = a_min + ((float)i / (float)num_segments) * (a_max - a_min);
        _Path.push_back(ImVec2(centre.x + cosf(a) * radius, centre.y + sinf(a) * radius));
    }
}

static void PathBezierToCasteljau(ImVector<ImVec2>* path, float x1, float y1, float x2, float y2, float x3, float y3, float x4, float y4, float tess_tol, int level)
{
    float dx = x4 - x1;
    float dy = y4 - y1;
    float d2 = ((x2 - x4) * dy - (y2 - y4) * dx);
    float d3 = ((x3 - x4) * dy - (y3 - y4) * dx);
    d2 = (d2 >= 0) ? d2 : -d2;
    d3 = (d3 >= 0) ? d3 : -d3;
    if ((d2+d3) * (d2+d3) < tess_tol * (dx*dx + dy*dy))
    {
        path->push_back(ImVec2(x4, y4));
    }
    else if (level < 10)
    {
        float x12 = (x1+x2)*0.5f,       y12 = (y1+y2)*0.5f;
        float x23 = (x2+x3)*0.5f,       y23 = (y2+y3)*0.5f;
        float x34 = (x3+x4)*0.5f,       y34 = (y3+y4)*0.5f;
        float x123 = (x12+x23)*0.5f,    y123 = (y12+y23)*0.5f;
        float x234 = (x23+x34)*0.5f,    y234 = (y23+y34)*0.5f;
        float x1234 = (x123+x234)*0.5f, y1234 = (y123+y234)*0.5f;

        PathBezierToCasteljau(path, x1,y1,        x12,y12,    x123,y123,  x1234,y1234, tess_tol, level+1);
        PathBezierToCasteljau(path, x1234,y1234,  x234,y234,  x34,y34,    x4,y4,       tess_tol, level+1);
    }
}

void ImDrawList::PathBezierCurveTo(const ImVec2& p2, const ImVec2& p3, const ImVec2& p4, int num_segments)
{
    ImVec2 p1 = _Path.back();
    if (num_segments == 0)
    {
        // Auto-tessellated
        PathBezierToCasteljau(&_Path, p1.x, p1.y, p2.x, p2.y, p3.x, p3.y, p4.x, p4.y, GImGui->Style.CurveTessellationTol, 0);
    }
    else
    {
        float t_step = 1.0f / (float)num_segments;
        for (int i_step = 1; i_step <= num_segments; i_step++)
        {
            float t = t_step * i_step;
            float u = 1.0f - t;
            float w1 = u*u*u;
            float w2 = 3*u*u*t;
            float w3 = 3*u*t*t;
            float w4 = t*t*t;
            _Path.push_back(ImVec2(w1*p1.x + w2*p2.x + w3*p3.x + w4*p4.x, w1*p1.y + w2*p2.y + w3*p3.y + w4*p4.y));
        }
    }
}

void ImDrawList::PathRect(const ImVec2& a, const ImVec2& b, float rounding, int rounding_corners)
{
    rounding = ImMin(rounding, fabsf(b.x - a.x) * ( ((rounding_corners & ImDrawCornerFlags_Top)  == ImDrawCornerFlags_Top)  || ((rounding_corners & ImDrawCornerFlags_Bot)   == ImDrawCornerFlags_Bot)   ? 0.5f : 1.0f ) - 1.0f);
    rounding = ImMin(rounding, fabsf(b.y - a.y) * ( ((rounding_corners & ImDrawCornerFlags_Left) == ImDrawCornerFlags_Left) || ((rounding_corners & ImDrawCornerFlags_Right) == ImDrawCornerFlags_Right) ? 0.5f : 1.0f ) - 1.0f);

    if (rounding <= 0.0f || rounding_corners == 0)
    {
        PathLineTo(a);
        PathLineTo(ImVec2(b.x, a.y));
        PathLineTo(b);
        PathLineTo(ImVec2(a.x, b.y));
    }
    else
    {
        const float rounding_tl = (rounding_corners & ImDrawCornerFlags_TopLeft) ? rounding : 0.0f;
        const float rounding_tr = (rounding_corners & ImDrawCornerFlags_TopRight) ? rounding : 0.0f;
        const float rounding_br = (rounding_corners & ImDrawCornerFlags_BotRight) ? rounding : 0.0f;
        const float rounding_bl = (rounding_corners & ImDrawCornerFlags_BotLeft) ? rounding : 0.0f;
        PathArcToFast(ImVec2(a.x + rounding_tl, a.y + rounding_tl), rounding_tl, 6, 9);
        PathArcToFast(ImVec2(b.x - rounding_tr, a.y + rounding_tr), rounding_tr, 9, 12);
        PathArcToFast(ImVec2(b.x - rounding_br, b.y - rounding_br), rounding_br, 0, 3);
        PathArcToFast(ImVec2(a.x + rounding_bl, b.y - rounding_bl), rounding_bl, 3, 6);
    }
}

void ImDrawList::AddLine(const ImVec2& a, const ImVec2& b, ImU32 col, float thickness)
{
    if ((col & IM_COL32_A_MASK) == 0)
        return;
    PathLineTo(a + ImVec2(0.5f,0.5f));
    PathLineTo(b + ImVec2(0.5f,0.5f));
    PathStroke(col, false, thickness);
}

// a: upper-left, b: lower-right. we don't render 1 px sized rectangles properly.
void ImDrawList::AddRect(const ImVec2& a, const ImVec2& b, ImU32 col, float rounding, int rounding_corners_flags, float thickness)
{
    if ((col & IM_COL32_A_MASK) == 0)
        return;
    PathRect(a + ImVec2(0.5f,0.5f), b - ImVec2(0.5f,0.5f), rounding, rounding_corners_flags);
    PathStroke(col, true, thickness);
}

void ImDrawList::AddRectFilled(const ImVec2& a, const ImVec2& b, ImU32 col, float rounding, int rounding_corners_flags)
{
    if ((col & IM_COL32_A_MASK) == 0)
        return;
    if (rounding > 0.0f)
    {
        PathRect(a, b, rounding, rounding_corners_flags);
        PathFillConvex(col);
    }
    else
    {
        PrimReserve(6, 4);
        PrimRect(a, b, col);
    }
}

void ImDrawList::AddRectFilledMultiColor(const ImVec2& a, const ImVec2& c, ImU32 col_upr_left, ImU32 col_upr_right, ImU32 col_bot_right, ImU32 col_bot_left)
{
    if (((col_upr_left | col_upr_right | col_bot_right | col_bot_left) & IM_COL32_A_MASK) == 0)
        return;

    const ImVec2 uv = GImGui->FontTexUvWhitePixel;
    PrimReserve(6, 4);
    PrimWriteIdx((ImDrawIdx)(_VtxCurrentIdx)); PrimWriteIdx((ImDrawIdx)(_VtxCurrentIdx+1)); PrimWriteIdx((ImDrawIdx)(_VtxCurrentIdx+2));
    PrimWriteIdx((ImDrawIdx)(_VtxCurrentIdx)); PrimWriteIdx((ImDrawIdx)(_VtxCurrentIdx+2)); PrimWriteIdx((ImDrawIdx)(_VtxCurrentIdx+3));
    PrimWriteVtx(a, uv, col_upr_left);
    PrimWriteVtx(ImVec2(c.x, a.y), uv, col_upr_right);
    PrimWriteVtx(c, uv, col_bot_right);
    PrimWriteVtx(ImVec2(a.x, c.y), uv, col_bot_left);
}

void ImDrawList::AddQuad(const ImVec2& a, const ImVec2& b, const ImVec2& c, const ImVec2& d, ImU32 col, float thickness)
{
    if ((col & IM_COL32_A_MASK) == 0)
        return;

    PathLineTo(a);
    PathLineTo(b);
    PathLineTo(c);
    PathLineTo(d);
    PathStroke(col, true, thickness);
}

void ImDrawList::AddQuadFilled(const ImVec2& a, const ImVec2& b, const ImVec2& c, const ImVec2& d, ImU32 col)
{
    if ((col & IM_COL32_A_MASK) == 0)
        return;

    PathLineTo(a);
    PathLineTo(b);
    PathLineTo(c);
    PathLineTo(d);
    PathFillConvex(col);
}

void ImDrawList::AddTriangle(const ImVec2& a, const ImVec2& b, const ImVec2& c, ImU32 col, float thickness)
{
    if ((col & IM_COL32_A_MASK) == 0)
        return;

    PathLineTo(a);
    PathLineTo(b);
    PathLineTo(c);
    PathStroke(col, true, thickness);
}

void ImDrawList::AddTriangleFilled(const ImVec2& a, const ImVec2& b, const ImVec2& c, ImU32 col)
{
    if ((col & IM_COL32_A_MASK) == 0)
        return;

    PathLineTo(a);
    PathLineTo(b);
    PathLineTo(c);
    PathFillConvex(col);
}

void ImDrawList::AddCircle(const ImVec2& centre, float radius, ImU32 col, int num_segments, float thickness)
{
    if ((col & IM_COL32_A_MASK) == 0)
        return;

    const float a_max = IM_PI*2.0f * ((float)num_segments - 1.0f) / (float)num_segments;
    PathArcTo(centre, radius-0.5f, 0.0f, a_max, num_segments);
    PathStroke(col, true, thickness);
}

void ImDrawList::AddCircleFilled(const ImVec2& centre, float radius, ImU32 col, int num_segments)
{
    if ((col & IM_COL32_A_MASK) == 0)
        return;

    const float a_max = IM_PI*2.0f * ((float)num_segments - 1.0f) / (float)num_segments;
    PathArcTo(centre, radius, 0.0f, a_max, num_segments);
    PathFillConvex(col);
}

void ImDrawList::AddBezierCurve(const ImVec2& pos0, const ImVec2& cp0, const ImVec2& cp1, const ImVec2& pos1, ImU32 col, float thickness, int num_segments)
{
    if ((col & IM_COL32_A_MASK) == 0)
        return;

    PathLineTo(pos0);
    PathBezierCurveTo(cp0, cp1, pos1, num_segments);
    PathStroke(col, false, thickness);
}

void ImDrawList::AddText(const ImFont* font, float font_size, const ImVec2& pos, ImU32 col, const char* text_begin, const char* text_end, float wrap_width, const ImVec4* cpu_fine_clip_rect)
{
    if ((col & IM_COL32_A_MASK) == 0)
        return;

    if (text_end == NULL)
        text_end = text_begin + strlen(text_begin);
    if (text_begin == text_end)
        return;

    // IMPORTANT: This is one of the few instance of breaking the encapsulation of ImDrawList, as we pull this from ImGui state, but it is just SO useful.
    // Might just move Font/FontSize to ImDrawList?
    if (font == NULL)
        font = GImGui->Font;
    if (font_size == 0.0f)
        font_size = GImGui->FontSize;

    IM_ASSERT(font->ContainerAtlas->TexID == _TextureIdStack.back());  // Use high-level ImGui::PushFont() or low-level ImDrawList::PushTextureId() to change font.

    ImVec4 clip_rect = _ClipRectStack.back();
    if (cpu_fine_clip_rect)
    {
        clip_rect.x = ImMax(clip_rect.x, cpu_fine_clip_rect->x);
        clip_rect.y = ImMax(clip_rect.y, cpu_fine_clip_rect->y);
        clip_rect.z = ImMin(clip_rect.z, cpu_fine_clip_rect->z);
        clip_rect.w = ImMin(clip_rect.w, cpu_fine_clip_rect->w);
    }
    font->RenderText(this, font_size, pos, col, clip_rect, text_begin, text_end, wrap_width, cpu_fine_clip_rect != NULL);
}

void ImDrawList::AddText(const ImVec2& pos, ImU32 col, const char* text_begin, const char* text_end)
{
    AddText(NULL, 0.0f, pos, col, text_begin, text_end);
}

void ImDrawList::AddImage(ImTextureID user_texture_id, const ImVec2& a, const ImVec2& b, const ImVec2& uv_a, const ImVec2& uv_b, ImU32 col)
{
    if ((col & IM_COL32_A_MASK) == 0)
        return;

    const bool push_texture_id = _TextureIdStack.empty() || user_texture_id != _TextureIdStack.back();
    if (push_texture_id)
        PushTextureID(user_texture_id);

    PrimReserve(6, 4);
    PrimRectUV(a, b, uv_a, uv_b, col);

    if (push_texture_id)
        PopTextureID();
}

void ImDrawList::AddImageQuad(ImTextureID user_texture_id, const ImVec2& a, const ImVec2& b, const ImVec2& c, const ImVec2& d, const ImVec2& uv_a, const ImVec2& uv_b, const ImVec2& uv_c, const ImVec2& uv_d, ImU32 col)
{
    if ((col & IM_COL32_A_MASK) == 0)
        return;

    const bool push_texture_id = _TextureIdStack.empty() || user_texture_id != _TextureIdStack.back();
    if (push_texture_id)
        PushTextureID(user_texture_id);

    PrimReserve(6, 4);
    PrimQuadUV(a, b, c, d, uv_a, uv_b, uv_c, uv_d, col);

    if (push_texture_id)
        PopTextureID();
}

void ImDrawList::AddImageRounded(ImTextureID user_texture_id, const ImVec2& a, const ImVec2& b, const ImVec2& uv_a, const ImVec2& uv_b, ImU32 col, float rounding, int rounding_corners)
{
    if ((col & IM_COL32_A_MASK) == 0)
        return;

    if (rounding <= 0.0f || (rounding_corners & ImDrawCornerFlags_All) == 0)
    {
        AddImage(user_texture_id, a, b, uv_a, uv_b, col);
        return;
    }

    const bool push_texture_id = _TextureIdStack.empty() || user_texture_id != _TextureIdStack.back();
    if (push_texture_id)
        PushTextureID(user_texture_id);

    int vert_start_idx = VtxBuffer.Size;
    PathRect(a, b, rounding, rounding_corners);
    PathFillConvex(col);
    int vert_end_idx = VtxBuffer.Size;
    ImGui::ShadeVertsLinearUV(VtxBuffer.Data + vert_start_idx, VtxBuffer.Data + vert_end_idx, a, b, uv_a, uv_b, true);

    if (push_texture_id)
        PopTextureID();
}

//-----------------------------------------------------------------------------
// ImDrawData
//-----------------------------------------------------------------------------

// For backward compatibility: convert all buffers from indexed to de-indexed, in case you cannot render indexed. Note: this is slow and most likely a waste of resources. Always prefer indexed rendering!
void ImDrawData::DeIndexAllBuffers()
{
    ImVector<ImDrawVert> new_vtx_buffer;
    TotalVtxCount = TotalIdxCount = 0;
    for (int i = 0; i < CmdListsCount; i++)
    {
        ImDrawList* cmd_list = CmdLists[i];
        if (cmd_list->IdxBuffer.empty())
            continue;
        new_vtx_buffer.resize(cmd_list->IdxBuffer.Size);
        for (int j = 0; j < cmd_list->IdxBuffer.Size; j++)
            new_vtx_buffer[j] = cmd_list->VtxBuffer[cmd_list->IdxBuffer[j]];
        cmd_list->VtxBuffer.swap(new_vtx_buffer);
        cmd_list->IdxBuffer.resize(0);
        TotalVtxCount += cmd_list->VtxBuffer.Size;
    }
}

// Helper to scale the ClipRect field of each ImDrawCmd. Use if your final output buffer is at a different scale than ImGui expects, or if there is a difference between your window resolution and framebuffer resolution.
void ImDrawData::ScaleClipRects(const ImVec2& scale)
{
    for (int i = 0; i < CmdListsCount; i++)
    {
        ImDrawList* cmd_list = CmdLists[i];
        for (int cmd_i = 0; cmd_i < cmd_list->CmdBuffer.Size; cmd_i++)
        {
            ImDrawCmd* cmd = &cmd_list->CmdBuffer[cmd_i];
            cmd->ClipRect = ImVec4(cmd->ClipRect.x * scale.x, cmd->ClipRect.y * scale.y, cmd->ClipRect.z * scale.x, cmd->ClipRect.w * scale.y);
        }
    }
}

//-----------------------------------------------------------------------------
// Shade functions
//-----------------------------------------------------------------------------

// Generic linear color gradient, write to RGB fields, leave A untouched.
void ImGui::ShadeVertsLinearColorGradientKeepAlpha(ImDrawVert* vert_start, ImDrawVert* vert_end, ImVec2 gradient_p0, ImVec2 gradient_p1, ImU32 col0, ImU32 col1)
{
    ImVec2 gradient_extent = gradient_p1 - gradient_p0;
    float gradient_inv_length2 = 1.0f / ImLengthSqr(gradient_extent);
    for (ImDrawVert* vert = vert_start; vert < vert_end; vert++)
    {
        float d = ImDot(vert->pos - gradient_p0, gradient_extent);
        float t = ImClamp(d * gradient_inv_length2, 0.0f, 1.0f);
        int r = ImLerp((int)(col0 >> IM_COL32_R_SHIFT) & 0xFF, (int)(col1 >> IM_COL32_R_SHIFT) & 0xFF, t);
        int g = ImLerp((int)(col0 >> IM_COL32_G_SHIFT) & 0xFF, (int)(col1 >> IM_COL32_G_SHIFT) & 0xFF, t);
        int b = ImLerp((int)(col0 >> IM_COL32_B_SHIFT) & 0xFF, (int)(col1 >> IM_COL32_B_SHIFT) & 0xFF, t);
        vert->col = (r << IM_COL32_R_SHIFT) | (g << IM_COL32_G_SHIFT) | (b << IM_COL32_B_SHIFT) | (vert->col & IM_COL32_A_MASK);
    }
}

// Scan and shade backward from the end of given vertices. Assume vertices are text only (= vert_start..vert_end going left to right) so we can break as soon as we are out the gradient bounds.
void ImGui::ShadeVertsLinearAlphaGradientForLeftToRightText(ImDrawVert* vert_start, ImDrawVert* vert_end, float gradient_p0_x, float gradient_p1_x)
{
    float gradient_extent_x = gradient_p1_x - gradient_p0_x;
    float gradient_inv_length2 = 1.0f / (gradient_extent_x * gradient_extent_x);
    int full_alpha_count = 0;
    for (ImDrawVert* vert = vert_end - 1; vert >= vert_start; vert--)
    {
        float d = (vert->pos.x - gradient_p0_x) * (gradient_extent_x);
        float alpha_mul = 1.0f - ImClamp(d * gradient_inv_length2, 0.0f, 1.0f);
        if (alpha_mul >= 1.0f && ++full_alpha_count > 2)
            return; // Early out
        int a = (int)(((vert->col >> IM_COL32_A_SHIFT) & 0xFF) * alpha_mul);
        vert->col = (vert->col & ~IM_COL32_A_MASK) | (a << IM_COL32_A_SHIFT);
    }
}

// Distribute UV over (a, b) rectangle
void ImGui::ShadeVertsLinearUV(ImDrawVert* vert_start, ImDrawVert* vert_end, const ImVec2& a, const ImVec2& b, const ImVec2& uv_a, const ImVec2& uv_b, bool clamp)
{
    const ImVec2 size = b - a;
    const ImVec2 uv_size = uv_b - uv_a;
    const ImVec2 scale = ImVec2(
        size.x ? (uv_size.x / size.x) : 0.0f,
        size.y ? (uv_size.y / size.y) : 0.0f);

    if (clamp)
    {
        const ImVec2 min = ImMin(uv_a, uv_b);
        const ImVec2 max = ImMax(uv_a, uv_b);

        for (ImDrawVert* vertex = vert_start; vertex < vert_end; ++vertex)
            vertex->uv = ImClamp(uv_a + ImMul(ImVec2(vertex->pos.x, vertex->pos.y) - a, scale), min, max);
    }
    else
    {
        for (ImDrawVert* vertex = vert_start; vertex < vert_end; ++vertex)
            vertex->uv = uv_a + ImMul(ImVec2(vertex->pos.x, vertex->pos.y) - a, scale);
    }
}

//-----------------------------------------------------------------------------
// ImFontConfig
//-----------------------------------------------------------------------------

ImFontConfig::ImFontConfig()
{
    FontData = NULL;
    FontDataSize = 0;
    FontDataOwnedByAtlas = true;
    FontNo = 0;
    SizePixels = 0.0f;
    OversampleH = 3;
    OversampleV = 1;
    PixelSnapH = false;
    GlyphExtraSpacing = ImVec2(0.0f, 0.0f);
    GlyphOffset = ImVec2(0.0f, 0.0f);
    GlyphRanges = NULL;
    MergeMode = false;
    RasterizerFlags = 0x00;
    RasterizerMultiply = 1.0f;
    memset(Name, 0, sizeof(Name));
    DstFont = NULL;
}

//-----------------------------------------------------------------------------
// ImFontAtlas
//-----------------------------------------------------------------------------

// A work of art lies ahead! (. = white layer, X = black layer, others are blank)
// The white texels on the top left are the ones we'll use everywhere in ImGui to render filled shapes.
const int FONT_ATLAS_DEFAULT_TEX_DATA_W_HALF = 90;
const int FONT_ATLAS_DEFAULT_TEX_DATA_H      = 27;
const unsigned int FONT_ATLAS_DEFAULT_TEX_DATA_ID = 0x80000000;
static const char FONT_ATLAS_DEFAULT_TEX_DATA_PIXELS[FONT_ATLAS_DEFAULT_TEX_DATA_W_HALF * FONT_ATLAS_DEFAULT_TEX_DATA_H + 1] =
{
    "..-         -XXXXXXX-    X    -           X           -XXXXXXX          -          XXXXXXX"
    "..-         -X.....X-   X.X   -          X.X          -X.....X          -          X.....X"
    "---         -XXX.XXX-  X...X  -         X...X         -X....X           -           X....X"
    "X           -  X.X  - X.....X -        X.....X        -X...X            -            X...X"
    "XX          -  X.X  -X.......X-       X.......X       -X..X.X           -           X.X..X"
    "X.X         -  X.X  -XXXX.XXXX-       XXXX.XXXX       -X.X X.X          -          X.X X.X"
    "X..X        -  X.X  -   X.X   -          X.X          -XX   X.X         -         X.X   XX"
    "X...X       -  X.X  -   X.X   -    XX    X.X    XX    -      X.X        -        X.X      "
    "X....X      -  X.X  -   X.X   -   X.X    X.X    X.X   -       X.X       -       X.X       "
    "X.....X     -  X.X  -   X.X   -  X..X    X.X    X..X  -        X.X      -      X.X        "
    "X......X    -  X.X  -   X.X   - X...XXXXXX.XXXXXX...X -         X.X   XX-XX   X.X         "
    "X.......X   -  X.X  -   X.X   -X.....................X-          X.X X.X-X.X X.X          "
    "X........X  -  X.X  -   X.X   - X...XXXXXX.XXXXXX...X -           X.X..X-X..X.X           "
    "X.........X -XXX.XXX-   X.X   -  X..X    X.X    X..X  -            X...X-X...X            "
    "X..........X-X.....X-   X.X   -   X.X    X.X    X.X   -           X....X-X....X           "
    "X......XXXXX-XXXXXXX-   X.X   -    XX    X.X    XX    -          X.....X-X.....X          "
    "X...X..X    ---------   X.X   -          X.X          -          XXXXXXX-XXXXXXX          "
    "X..X X..X   -       -XXXX.XXXX-       XXXX.XXXX       ------------------------------------"
    "X.X  X..X   -       -X.......X-       X.......X       -    XX           XX    -           "
    "XX    X..X  -       - X.....X -        X.....X        -   X.X           X.X   -           "
    "      X..X          -  X...X  -         X...X         -  X..X           X..X  -           "
    "       XX           -   X.X   -          X.X          - X...XXXXXXXXXXXXX...X -           "
    "------------        -    X    -           X           -X.....................X-           "
    "                    ----------------------------------- X...XXXXXXXXXXXXX...X -           "
    "                                                      -  X..X           X..X  -           "
    "                                                      -   X.X           X.X   -           "
    "                                                      -    XX           XX    -           "
};

static const ImVec2 FONT_ATLAS_DEFAULT_TEX_CURSOR_DATA[ImGuiMouseCursor_Count_][3] =
{
    // Pos ........ Size ......... Offset ......
    { ImVec2(0,3),  ImVec2(12,19), ImVec2( 0, 0) }, // ImGuiMouseCursor_Arrow
    { ImVec2(13,0), ImVec2(7,16),  ImVec2( 4, 8) }, // ImGuiMouseCursor_TextInput
    { ImVec2(31,0), ImVec2(23,23), ImVec2(11,11) }, // ImGuiMouseCursor_Move
    { ImVec2(21,0), ImVec2( 9,23), ImVec2( 5,11) }, // ImGuiMouseCursor_ResizeNS
    { ImVec2(55,18),ImVec2(23, 9), ImVec2(11, 5) }, // ImGuiMouseCursor_ResizeEW
    { ImVec2(73,0), ImVec2(17,17), ImVec2( 9, 9) }, // ImGuiMouseCursor_ResizeNESW
    { ImVec2(55,0), ImVec2(17,17), ImVec2( 9, 9) }, // ImGuiMouseCursor_ResizeNWSE
};


ImFontAtlas::ImFontAtlas()
{
    TexID = NULL;
    TexDesiredWidth = 0;
    TexGlyphPadding = 1;
    TexPixelsAlpha8 = NULL;
    TexPixelsRGBA32 = NULL;
    TexWidth = TexHeight = 0;
    TexUvWhitePixel = ImVec2(0, 0);
    for (int n = 0; n < IM_ARRAYSIZE(CustomRectIds); n++)
        CustomRectIds[n] = -1;
}

ImFontAtlas::~ImFontAtlas()
{
    Clear();
}

void    ImFontAtlas::ClearInputData()
{
    for (int i = 0; i < ConfigData.Size; i++)
        if (ConfigData[i].FontData && ConfigData[i].FontDataOwnedByAtlas)
        {
            ImGui::MemFree(ConfigData[i].FontData);
            ConfigData[i].FontData = NULL;
        }

    // When clearing this we lose access to  the font name and other information used to build the font.
    for (int i = 0; i < Fonts.Size; i++)
        if (Fonts[i]->ConfigData >= ConfigData.Data && Fonts[i]->ConfigData < ConfigData.Data + ConfigData.Size)
        {
            Fonts[i]->ConfigData = NULL;
            Fonts[i]->ConfigDataCount = 0;
        }
    ConfigData.clear();
    CustomRects.clear();
    for (int n = 0; n < IM_ARRAYSIZE(CustomRectIds); n++)
        CustomRectIds[n] = -1;
}

void    ImFontAtlas::ClearTexData()
{
    if (TexPixelsAlpha8)
        ImGui::MemFree(TexPixelsAlpha8);
    if (TexPixelsRGBA32)
        ImGui::MemFree(TexPixelsRGBA32);
    TexPixelsAlpha8 = NULL;
    TexPixelsRGBA32 = NULL;
}

void    ImFontAtlas::ClearFonts()
{
    for (int i = 0; i < Fonts.Size; i++)
    {
        Fonts[i]->~ImFont();
        ImGui::MemFree(Fonts[i]);
    }
    Fonts.clear();
}

void    ImFontAtlas::Clear()
{
    ClearInputData();
    ClearTexData();
    ClearFonts();
}

void    ImFontAtlas::GetTexDataAsAlpha8(unsigned char** out_pixels, int* out_width, int* out_height, int* out_bytes_per_pixel)
{
    // Build atlas on demand
    if (TexPixelsAlpha8 == NULL)
    {
        if (ConfigData.empty())
            AddFontDefault();
        Build();
    }

    *out_pixels = TexPixelsAlpha8;
    if (out_width) *out_width = TexWidth;
    if (out_height) *out_height = TexHeight;
    if (out_bytes_per_pixel) *out_bytes_per_pixel = 1;
}

void    ImFontAtlas::GetTexDataAsRGBA32(unsigned char** out_pixels, int* out_width, int* out_height, int* out_bytes_per_pixel)
{
    // Convert to RGBA32 format on demand
    // Although it is likely to be the most commonly used format, our font rendering is 1 channel / 8 bpp
    if (!TexPixelsRGBA32)
    {
        unsigned char* pixels;
        GetTexDataAsAlpha8(&pixels, NULL, NULL);
        TexPixelsRGBA32 = (unsigned int*)ImGui::MemAlloc((size_t)(TexWidth * TexHeight * 4));
        const unsigned char* src = pixels;
        unsigned int* dst = TexPixelsRGBA32;
        for (int n = TexWidth * TexHeight; n > 0; n--)
            *dst++ = IM_COL32(255, 255, 255, (unsigned int)(*src++));
    }

    *out_pixels = (unsigned char*)TexPixelsRGBA32;
    if (out_width) *out_width = TexWidth;
    if (out_height) *out_height = TexHeight;
    if (out_bytes_per_pixel) *out_bytes_per_pixel = 4;
}

ImFont* ImFontAtlas::AddFont(const ImFontConfig* font_cfg)
{
    IM_ASSERT(font_cfg->FontData != NULL && font_cfg->FontDataSize > 0);
    IM_ASSERT(font_cfg->SizePixels > 0.0f);

    // Create new font
    if (!font_cfg->MergeMode)
    {
        ImFont* font = (ImFont*)ImGui::MemAlloc(sizeof(ImFont));
        IM_PLACEMENT_NEW(font) ImFont();
        Fonts.push_back(font);
    }
    else
    {
        IM_ASSERT(!Fonts.empty()); // When using MergeMode make sure that a font has already been added before. You can use ImGui::GetIO().Fonts->AddFontDefault() to add the default imgui font.
    }

    ConfigData.push_back(*font_cfg);
    ImFontConfig& new_font_cfg = ConfigData.back();
    if (!new_font_cfg.DstFont)
        new_font_cfg.DstFont = Fonts.back();
    if (!new_font_cfg.FontDataOwnedByAtlas)
    {
        new_font_cfg.FontData = ImGui::MemAlloc(new_font_cfg.FontDataSize);
        new_font_cfg.FontDataOwnedByAtlas = true;
        memcpy(new_font_cfg.FontData, font_cfg->FontData, (size_t)new_font_cfg.FontDataSize);
    }

    // Invalidate texture
    ClearTexData();
    return new_font_cfg.DstFont;
}

// Default font TTF is compressed with stb_compress then base85 encoded (see extra_fonts/binary_to_compressed_c.cpp for encoder)
static unsigned int stb_decompress_length(unsigned char *input);
static unsigned int stb_decompress(unsigned char *output, unsigned char *i, unsigned int length);
static const char*  GetDefaultCompressedFontDataTTFBase85();
static unsigned int Decode85Byte(char c)                                    { return c >= '\\' ? c-36 : c-35; }
static void         Decode85(const unsigned char* src, unsigned char* dst)
{
    while (*src)
    {
        unsigned int tmp = Decode85Byte(src[0]) + 85*(Decode85Byte(src[1]) + 85*(Decode85Byte(src[2]) + 85*(Decode85Byte(src[3]) + 85*Decode85Byte(src[4]))));
        dst[0] = ((tmp >> 0) & 0xFF); dst[1] = ((tmp >> 8) & 0xFF); dst[2] = ((tmp >> 16) & 0xFF); dst[3] = ((tmp >> 24) & 0xFF);   // We can't assume little-endianness.
        src += 5;
        dst += 4;
    }
}

// Load embedded ProggyClean.ttf at size 13, disable oversampling
ImFont* ImFontAtlas::AddFontDefault(const ImFontConfig* font_cfg_template)
{
    ImFontConfig font_cfg = font_cfg_template ? *font_cfg_template : ImFontConfig();
    if (!font_cfg_template)
    {
        font_cfg.OversampleH = font_cfg.OversampleV = 1;
        font_cfg.PixelSnapH = true;
    }
    if (font_cfg.Name[0] == '\0') strcpy(font_cfg.Name, "ProggyClean.ttf, 13px");
    if (font_cfg.SizePixels <= 0.0f) font_cfg.SizePixels = 13.0f;

    const char* ttf_compressed_base85 = GetDefaultCompressedFontDataTTFBase85();
    ImFont* font = AddFontFromMemoryCompressedBase85TTF(ttf_compressed_base85, font_cfg.SizePixels, &font_cfg, GetGlyphRangesDefault());
    return font;
}

ImFont* ImFontAtlas::AddFontFromFileTTF(const char* filename, float size_pixels, const ImFontConfig* font_cfg_template, const ImWchar* glyph_ranges)
{
    int data_size = 0;
    void* data = ImFileLoadToMemory(filename, "rb", &data_size, 0);
    if (!data)
    {
        IM_ASSERT(0); // Could not load file.
        return NULL;
    }
    ImFontConfig font_cfg = font_cfg_template ? *font_cfg_template : ImFontConfig();
    if (font_cfg.Name[0] == '\0')
    {
        // Store a short copy of filename into into the font name for convenience
        const char* p;
        for (p = filename + strlen(filename); p > filename && p[-1] != '/' && p[-1] != '\\'; p--) {}
        snprintf(font_cfg.Name, IM_ARRAYSIZE(font_cfg.Name), "%s, %.0fpx", p, size_pixels);
    }
    return AddFontFromMemoryTTF(data, data_size, size_pixels, &font_cfg, glyph_ranges);
}

// NB: Transfer ownership of 'ttf_data' to ImFontAtlas, unless font_cfg_template->FontDataOwnedByAtlas == false. Owned TTF buffer will be deleted after Build().
ImFont* ImFontAtlas::AddFontFromMemoryTTF(void* ttf_data, int ttf_size, float size_pixels, const ImFontConfig* font_cfg_template, const ImWchar* glyph_ranges)
{
    ImFontConfig font_cfg = font_cfg_template ? *font_cfg_template : ImFontConfig();
    IM_ASSERT(font_cfg.FontData == NULL);
    font_cfg.FontData = ttf_data;
    font_cfg.FontDataSize = ttf_size;
    font_cfg.SizePixels = size_pixels;
    if (glyph_ranges)
        font_cfg.GlyphRanges = glyph_ranges;
    return AddFont(&font_cfg);
}

ImFont* ImFontAtlas::AddFontFromMemoryCompressedTTF(const void* compressed_ttf_data, int compressed_ttf_size, float size_pixels, const ImFontConfig* font_cfg_template, const ImWchar* glyph_ranges)
{
    const unsigned int buf_decompressed_size = stb_decompress_length((unsigned char*)compressed_ttf_data);
    unsigned char* buf_decompressed_data = (unsigned char *)ImGui::MemAlloc(buf_decompressed_size);
    stb_decompress(buf_decompressed_data, (unsigned char*)compressed_ttf_data, (unsigned int)compressed_ttf_size);

    ImFontConfig font_cfg = font_cfg_template ? *font_cfg_template : ImFontConfig();
    IM_ASSERT(font_cfg.FontData == NULL);
    font_cfg.FontDataOwnedByAtlas = true;
    return AddFontFromMemoryTTF(buf_decompressed_data, (int)buf_decompressed_size, size_pixels, &font_cfg, glyph_ranges);
}

ImFont* ImFontAtlas::AddFontFromMemoryCompressedBase85TTF(const char* compressed_ttf_data_base85, float size_pixels, const ImFontConfig* font_cfg, const ImWchar* glyph_ranges)
{
    int compressed_ttf_size = (((int)strlen(compressed_ttf_data_base85) + 4) / 5) * 4;
    void* compressed_ttf = ImGui::MemAlloc((size_t)compressed_ttf_size);
    Decode85((const unsigned char*)compressed_ttf_data_base85, (unsigned char*)compressed_ttf);
    ImFont* font = AddFontFromMemoryCompressedTTF(compressed_ttf, compressed_ttf_size, size_pixels, font_cfg, glyph_ranges);
    ImGui::MemFree(compressed_ttf);
    return font;
}

int ImFontAtlas::AddCustomRectRegular(unsigned int id, int width, int height)
{
    IM_ASSERT(id >= 0x10000);
    IM_ASSERT(width > 0 && width <= 0xFFFF);
    IM_ASSERT(height > 0 && height <= 0xFFFF);
    CustomRect r;
    r.ID = id;
    r.Width = (unsigned short)width;
    r.Height = (unsigned short)height;
    CustomRects.push_back(r);
    return CustomRects.Size - 1; // Return index
}

int ImFontAtlas::AddCustomRectFontGlyph(ImFont* font, ImWchar id, int width, int height, float advance_x, const ImVec2& offset)
{
    IM_ASSERT(font != NULL);
    IM_ASSERT(width > 0 && width <= 0xFFFF);
    IM_ASSERT(height > 0 && height <= 0xFFFF);
    CustomRect r;
    r.ID = id;
    r.Width = (unsigned short)width;
    r.Height = (unsigned short)height;
    r.GlyphAdvanceX = advance_x;
    r.GlyphOffset = offset;
    r.Font = font;
    CustomRects.push_back(r);
    return CustomRects.Size - 1; // Return index
}

void ImFontAtlas::CalcCustomRectUV(const CustomRect* rect, ImVec2* out_uv_min, ImVec2* out_uv_max)
{
    IM_ASSERT(TexWidth > 0 && TexHeight > 0);   // Font atlas needs to be built before we can calculate UV coordinates
    IM_ASSERT(rect->IsPacked());                // Make sure the rectangle has been packed
    *out_uv_min = ImVec2((float)rect->X / TexWidth, (float)rect->Y / TexHeight);
    *out_uv_max = ImVec2((float)(rect->X + rect->Width) / TexWidth, (float)(rect->Y + rect->Height) / TexHeight);
}

bool    ImFontAtlas::Build()
{
    return ImFontAtlasBuildWithStbTruetype(this);
}

void    ImFontAtlasBuildMultiplyCalcLookupTable(unsigned char out_table[256], float in_brighten_factor)
{
    for (unsigned int i = 0; i < 256; i++)
    {
        unsigned int value = (unsigned int)(i * in_brighten_factor);
        out_table[i] = value > 255 ? 255 : (value & 0xFF);
    }
}

void    ImFontAtlasBuildMultiplyRectAlpha8(const unsigned char table[256], unsigned char* pixels, int x, int y, int w, int h, int stride)
{
    unsigned char* data = pixels + x + y * stride;
    for (int j = h; j > 0; j--, data += stride)
        for (int i = 0; i < w; i++)
            data[i] = table[data[i]];
}

bool    ImFontAtlasBuildWithStbTruetype(ImFontAtlas* atlas)
{
    IM_ASSERT(atlas->ConfigData.Size > 0);

    ImFontAtlasBuildRegisterDefaultCustomRects(atlas);

    atlas->TexID = NULL;
    atlas->TexWidth = atlas->TexHeight = 0;
    atlas->TexUvWhitePixel = ImVec2(0, 0);
    atlas->ClearTexData();

    // Count glyphs/ranges
    int total_glyphs_count = 0;
    int total_ranges_count = 0;
    for (int input_i = 0; input_i < atlas->ConfigData.Size; input_i++)
    {
        ImFontConfig& cfg = atlas->ConfigData[input_i];
        if (!cfg.GlyphRanges)
            cfg.GlyphRanges = atlas->GetGlyphRangesDefault();
        for (const ImWchar* in_range = cfg.GlyphRanges; in_range[0] && in_range[1]; in_range += 2, total_ranges_count++)
            total_glyphs_count += (in_range[1] - in_range[0]) + 1;
    }

    // We need a width for the skyline algorithm. Using a dumb heuristic here to decide of width. User can override TexDesiredWidth and TexGlyphPadding if they wish.
    // Width doesn't really matter much, but some API/GPU have texture size limitations and increasing width can decrease height.
    atlas->TexWidth = (atlas->TexDesiredWidth > 0) ? atlas->TexDesiredWidth : (total_glyphs_count > 4000) ? 4096 : (total_glyphs_count > 2000) ? 2048 : (total_glyphs_count > 1000) ? 1024 : 512;
    atlas->TexHeight = 0;

    // Start packing
    const int max_tex_height = 1024*32;
    stbtt_pack_context spc = {};
    stbtt_PackBegin(&spc, NULL, atlas->TexWidth, max_tex_height, 0, atlas->TexGlyphPadding, NULL);
    stbtt_PackSetOversampling(&spc, 1, 1);

    // Pack our extra data rectangles first, so it will be on the upper-left corner of our texture (UV will have small values).
    ImFontAtlasBuildPackCustomRects(atlas, spc.pack_info);

    // Initialize font information (so we can error without any cleanup)
    struct ImFontTempBuildData
    {
        stbtt_fontinfo      FontInfo;
        stbrp_rect*         Rects;
        int                 RectsCount;
        stbtt_pack_range*   Ranges;
        int                 RangesCount;
    };
    ImFontTempBuildData* tmp_array = (ImFontTempBuildData*)ImGui::MemAlloc((size_t)atlas->ConfigData.Size * sizeof(ImFontTempBuildData));
    for (int input_i = 0; input_i < atlas->ConfigData.Size; input_i++)
    {
        ImFontConfig& cfg = atlas->ConfigData[input_i];
        ImFontTempBuildData& tmp = tmp_array[input_i];
        IM_ASSERT(cfg.DstFont && (!cfg.DstFont->IsLoaded() || cfg.DstFont->ContainerAtlas == atlas));

        const int font_offset = stbtt_GetFontOffsetForIndex((unsigned char*)cfg.FontData, cfg.FontNo);
        IM_ASSERT(font_offset >= 0);
        if (!stbtt_InitFont(&tmp.FontInfo, (unsigned char*)cfg.FontData, font_offset))
        {
            ImGui::MemFree(tmp_array);
            return false;
        }
    }

    // Allocate packing character data and flag packed characters buffer as non-packed (x0=y0=x1=y1=0)
    int buf_packedchars_n = 0, buf_rects_n = 0, buf_ranges_n = 0;
    stbtt_packedchar* buf_packedchars = (stbtt_packedchar*)ImGui::MemAlloc(total_glyphs_count * sizeof(stbtt_packedchar));
    stbrp_rect* buf_rects = (stbrp_rect*)ImGui::MemAlloc(total_glyphs_count * sizeof(stbrp_rect));
    stbtt_pack_range* buf_ranges = (stbtt_pack_range*)ImGui::MemAlloc(total_ranges_count * sizeof(stbtt_pack_range));
    memset(buf_packedchars, 0, total_glyphs_count * sizeof(stbtt_packedchar));
    memset(buf_rects, 0, total_glyphs_count * sizeof(stbrp_rect));              // Unnecessary but let's clear this for the sake of sanity.
    memset(buf_ranges, 0, total_ranges_count * sizeof(stbtt_pack_range));

    // First font pass: pack all glyphs (no rendering at this point, we are working with rectangles in an infinitely tall texture at this point)
    for (int input_i = 0; input_i < atlas->ConfigData.Size; input_i++)
    {
        ImFontConfig& cfg = atlas->ConfigData[input_i];
        ImFontTempBuildData& tmp = tmp_array[input_i];

        // Setup ranges
        int font_glyphs_count = 0;
        int font_ranges_count = 0;
        for (const ImWchar* in_range = cfg.GlyphRanges; in_range[0] && in_range[1]; in_range += 2, font_ranges_count++)
            font_glyphs_count += (in_range[1] - in_range[0]) + 1;
        tmp.Ranges = buf_ranges + buf_ranges_n;
        tmp.RangesCount = font_ranges_count;
        buf_ranges_n += font_ranges_count;
        for (int i = 0; i < font_ranges_count; i++)
        {
            const ImWchar* in_range = &cfg.GlyphRanges[i * 2];
            stbtt_pack_range& range = tmp.Ranges[i];
            range.font_size = cfg.SizePixels;
            range.first_unicode_codepoint_in_range = in_range[0];
            range.num_chars = (in_range[1] - in_range[0]) + 1;
            range.chardata_for_range = buf_packedchars + buf_packedchars_n;
            buf_packedchars_n += range.num_chars;
        }

        // Pack
        tmp.Rects = buf_rects + buf_rects_n;
        tmp.RectsCount = font_glyphs_count;
        buf_rects_n += font_glyphs_count;
        stbtt_PackSetOversampling(&spc, cfg.OversampleH, cfg.OversampleV);
        int n = stbtt_PackFontRangesGatherRects(&spc, &tmp.FontInfo, tmp.Ranges, tmp.RangesCount, tmp.Rects);
        IM_ASSERT(n == font_glyphs_count);
        stbrp_pack_rects((stbrp_context*)spc.pack_info, tmp.Rects, n);

        // Extend texture height
        for (int i = 0; i < n; i++)
            if (tmp.Rects[i].was_packed)
                atlas->TexHeight = ImMax(atlas->TexHeight, tmp.Rects[i].y + tmp.Rects[i].h);
    }
    IM_ASSERT(buf_rects_n == total_glyphs_count);
    IM_ASSERT(buf_packedchars_n == total_glyphs_count);
    IM_ASSERT(buf_ranges_n == total_ranges_count);

    // Create texture
    atlas->TexHeight = ImUpperPowerOfTwo(atlas->TexHeight);
    atlas->TexPixelsAlpha8 = (unsigned char*)ImGui::MemAlloc(atlas->TexWidth * atlas->TexHeight);
    memset(atlas->TexPixelsAlpha8, 0, atlas->TexWidth * atlas->TexHeight);
    spc.pixels = atlas->TexPixelsAlpha8;
    spc.height = atlas->TexHeight;

    // Second pass: render font characters
    for (int input_i = 0; input_i < atlas->ConfigData.Size; input_i++)
    {
        ImFontConfig& cfg = atlas->ConfigData[input_i];
        ImFontTempBuildData& tmp = tmp_array[input_i];
        stbtt_PackSetOversampling(&spc, cfg.OversampleH, cfg.OversampleV);
        stbtt_PackFontRangesRenderIntoRects(&spc, &tmp.FontInfo, tmp.Ranges, tmp.RangesCount, tmp.Rects);
        if (cfg.RasterizerMultiply != 1.0f)
        {
            unsigned char multiply_table[256];
            ImFontAtlasBuildMultiplyCalcLookupTable(multiply_table, cfg.RasterizerMultiply);
            for (const stbrp_rect* r = tmp.Rects; r != tmp.Rects + tmp.RectsCount; r++)
                if (r->was_packed)
                    ImFontAtlasBuildMultiplyRectAlpha8(multiply_table, spc.pixels, r->x, r->y, r->w, r->h, spc.stride_in_bytes);
        }
        tmp.Rects = NULL;
    }

    // End packing
    stbtt_PackEnd(&spc);
    ImGui::MemFree(buf_rects);
    buf_rects = NULL;

    // Third pass: setup ImFont and glyphs for runtime
    for (int input_i = 0; input_i < atlas->ConfigData.Size; input_i++)
    {
        ImFontConfig& cfg = atlas->ConfigData[input_i];
        ImFontTempBuildData& tmp = tmp_array[input_i];
        ImFont* dst_font = cfg.DstFont; // We can have multiple input fonts writing into a same destination font (when using MergeMode=true)

        const float font_scale = stbtt_ScaleForPixelHeight(&tmp.FontInfo, cfg.SizePixels);
        int unscaled_ascent, unscaled_descent, unscaled_line_gap;
        stbtt_GetFontVMetrics(&tmp.FontInfo, &unscaled_ascent, &unscaled_descent, &unscaled_line_gap);

        const float ascent = unscaled_ascent * font_scale;
        const float descent = unscaled_descent * font_scale;
        ImFontAtlasBuildSetupFont(atlas, dst_font, &cfg, ascent, descent);
        const float off_x = cfg.GlyphOffset.x;
        const float off_y = cfg.GlyphOffset.y + (float)(int)(dst_font->Ascent + 0.5f);

        for (int i = 0; i < tmp.RangesCount; i++)
        {
            stbtt_pack_range& range = tmp.Ranges[i];
            for (int char_idx = 0; char_idx < range.num_chars; char_idx += 1)
            {
                const stbtt_packedchar& pc = range.chardata_for_range[char_idx];
                if (!pc.x0 && !pc.x1 && !pc.y0 && !pc.y1)
                    continue;

                const int codepoint = range.first_unicode_codepoint_in_range + char_idx;
                if (cfg.MergeMode && dst_font->FindGlyph((unsigned short)codepoint))
                    continue;

                stbtt_aligned_quad q;
                float dummy_x = 0.0f, dummy_y = 0.0f;
                stbtt_GetPackedQuad(range.chardata_for_range, atlas->TexWidth, atlas->TexHeight, char_idx, &dummy_x, &dummy_y, &q, 0);
                dst_font->AddGlyph((ImWchar)codepoint, q.x0 + off_x, q.y0 + off_y, q.x1 + off_x, q.y1 + off_y, q.s0, q.t0, q.s1, q.t1, pc.xadvance);
            }
        }
    }

    // Cleanup temporaries
    ImGui::MemFree(buf_packedchars);
    ImGui::MemFree(buf_ranges);
    ImGui::MemFree(tmp_array);

    ImFontAtlasBuildFinish(atlas);

    return true;
}

void ImFontAtlasBuildRegisterDefaultCustomRects(ImFontAtlas* atlas)
{
    if (atlas->CustomRectIds[0] < 0)
        atlas->CustomRectIds[0] = atlas->AddCustomRectRegular(FONT_ATLAS_DEFAULT_TEX_DATA_ID, FONT_ATLAS_DEFAULT_TEX_DATA_W_HALF*2+1, FONT_ATLAS_DEFAULT_TEX_DATA_H);
}

void ImFontAtlasBuildSetupFont(ImFontAtlas* atlas, ImFont* font, ImFontConfig* font_config, float ascent, float descent)
{
    if (!font_config->MergeMode)
    {
        font->ClearOutputData();
        font->FontSize = font_config->SizePixels;
        font->ConfigData = font_config;
        font->ContainerAtlas = atlas;
        font->Ascent = ascent;
        font->Descent = descent;
    }
    font->ConfigDataCount++;
}

void ImFontAtlasBuildPackCustomRects(ImFontAtlas* atlas, void* pack_context_opaque)
{
    stbrp_context* pack_context = (stbrp_context*)pack_context_opaque;

    ImVector<ImFontAtlas::CustomRect>& user_rects = atlas->CustomRects;
    IM_ASSERT(user_rects.Size >= 1); // We expect at least the default custom rects to be registered, else something went wrong.

    ImVector<stbrp_rect> pack_rects;
    pack_rects.resize(user_rects.Size);
    memset(pack_rects.Data, 0, sizeof(stbrp_rect) * user_rects.Size);
    for (int i = 0; i < user_rects.Size; i++)
    {
        pack_rects[i].w = user_rects[i].Width;
        pack_rects[i].h = user_rects[i].Height;
    }
    stbrp_pack_rects(pack_context, &pack_rects[0], pack_rects.Size);
    for (int i = 0; i < pack_rects.Size; i++)
        if (pack_rects[i].was_packed)
        {
            user_rects[i].X = pack_rects[i].x;
            user_rects[i].Y = pack_rects[i].y;
            IM_ASSERT(pack_rects[i].w == user_rects[i].Width && pack_rects[i].h == user_rects[i].Height);
            atlas->TexHeight = ImMax(atlas->TexHeight, pack_rects[i].y + pack_rects[i].h);
        }
}

static void ImFontAtlasBuildRenderDefaultTexData(ImFontAtlas* atlas)
{
    IM_ASSERT(atlas->CustomRectIds[0] >= 0);
    ImFontAtlas::CustomRect& r = atlas->CustomRects[atlas->CustomRectIds[0]];
    IM_ASSERT(r.ID == FONT_ATLAS_DEFAULT_TEX_DATA_ID);
    IM_ASSERT(r.Width == FONT_ATLAS_DEFAULT_TEX_DATA_W_HALF*2+1);
    IM_ASSERT(r.Height == FONT_ATLAS_DEFAULT_TEX_DATA_H);
    IM_ASSERT(r.IsPacked());
    IM_ASSERT(atlas->TexPixelsAlpha8 != NULL);

    // Render/copy pixels
    for (int y = 0, n = 0; y < FONT_ATLAS_DEFAULT_TEX_DATA_H; y++)
        for (int x = 0; x < FONT_ATLAS_DEFAULT_TEX_DATA_W_HALF; x++, n++)
        {
            const int offset0 = (int)(r.X + x) + (int)(r.Y + y) * atlas->TexWidth;
            const int offset1 = offset0 + FONT_ATLAS_DEFAULT_TEX_DATA_W_HALF + 1;
            atlas->TexPixelsAlpha8[offset0] = FONT_ATLAS_DEFAULT_TEX_DATA_PIXELS[n] == '.' ? 0xFF : 0x00;
            atlas->TexPixelsAlpha8[offset1] = FONT_ATLAS_DEFAULT_TEX_DATA_PIXELS[n] == 'X' ? 0xFF : 0x00;
        }
    const ImVec2 tex_uv_scale(1.0f / atlas->TexWidth, 1.0f / atlas->TexHeight);
    atlas->TexUvWhitePixel = ImVec2((r.X + 0.5f) * tex_uv_scale.x, (r.Y + 0.5f) * tex_uv_scale.y);

    // Setup mouse cursors
    for (int type = 0; type < ImGuiMouseCursor_Count_; type++)
    {
        ImGuiMouseCursorData& cursor_data = GImGui->MouseCursorData[type];
        ImVec2 pos = FONT_ATLAS_DEFAULT_TEX_CURSOR_DATA[type][0] + ImVec2((float)r.X, (float)r.Y);
        const ImVec2 size = FONT_ATLAS_DEFAULT_TEX_CURSOR_DATA[type][1];
        cursor_data.Type = type;
        cursor_data.Size = size;
        cursor_data.HotOffset = FONT_ATLAS_DEFAULT_TEX_CURSOR_DATA[type][2];
        cursor_data.TexUvMin[0] = (pos) * tex_uv_scale;
        cursor_data.TexUvMax[0] = (pos + size) * tex_uv_scale;
        pos.x += FONT_ATLAS_DEFAULT_TEX_DATA_W_HALF + 1;
        cursor_data.TexUvMin[1] = (pos) * tex_uv_scale;
        cursor_data.TexUvMax[1] = (pos + size) * tex_uv_scale;
    }
}

void ImFontAtlasBuildFinish(ImFontAtlas* atlas)
{
    // Render into our custom data block
    ImFontAtlasBuildRenderDefaultTexData(atlas);

    // Register custom rectangle glyphs
    for (int i = 0; i < atlas->CustomRects.Size; i++)
    {
        const ImFontAtlas::CustomRect& r = atlas->CustomRects[i];
        if (r.Font == NULL || r.ID > 0x10000)
            continue;

        IM_ASSERT(r.Font->ContainerAtlas == atlas);
        ImVec2 uv0, uv1;
        atlas->CalcCustomRectUV(&r, &uv0, &uv1);
        r.Font->AddGlyph((ImWchar)r.ID, r.GlyphOffset.x, r.GlyphOffset.y, r.GlyphOffset.x + r.Width, r.GlyphOffset.y + r.Height, uv0.x, uv0.y, uv1.x, uv1.y, r.GlyphAdvanceX);
    }

    // Build all fonts lookup tables
    for (int i = 0; i < atlas->Fonts.Size; i++)
        atlas->Fonts[i]->BuildLookupTable();
}

// Retrieve list of range (2 int per range, values are inclusive)
const ImWchar*   ImFontAtlas::GetGlyphRangesDefault()
{
    static const ImWchar ranges[] =
    {
        0x0020, 0x00FF, // Basic Latin + Latin Supplement
        0,
    };
    return &ranges[0];
}

const ImWchar*  ImFontAtlas::GetGlyphRangesKorean()
{
    static const ImWchar ranges[] =
    {
        0x0020, 0x00FF, // Basic Latin + Latin Supplement
        0x3131, 0x3163, // Korean alphabets
        0xAC00, 0xD79D, // Korean characters
        0,
    };
    return &ranges[0];
}

const ImWchar*  ImFontAtlas::GetGlyphRangesChinese()
{
    static const ImWchar ranges[] =
    {
        0x0020, 0x00FF, // Basic Latin + Latin Supplement
        0x3000, 0x30FF, // Punctuations, Hiragana, Katakana
        0x31F0, 0x31FF, // Katakana Phonetic Extensions
        0xFF00, 0xFFEF, // Half-width characters
        0x4e00, 0x9FAF, // CJK Ideograms
        0,
    };
    return &ranges[0];
}

const ImWchar*  ImFontAtlas::GetGlyphRangesJapanese()
{
    // Store the 1946 ideograms code points as successive offsets from the initial unicode codepoint 0x4E00. Each offset has an implicit +1.
    // This encoding is designed to helps us reduce the source code size.
    // FIXME: Source a list of the revised 2136 joyo kanji list from 2010 and rebuild this.
    // The current list was sourced from http://theinstructionlimit.com/author/renaudbedardrenaudbedard/page/3
    // Note that you may use ImFontAtlas::GlyphRangesBuilder to create your own ranges, by merging existing ranges or adding new characters.
    static const short offsets_from_0x4E00[] =
    {
        -1,0,1,3,0,0,0,0,1,0,5,1,1,0,7,4,6,10,0,1,9,9,7,1,3,19,1,10,7,1,0,1,0,5,1,0,6,4,2,6,0,0,12,6,8,0,3,5,0,1,0,9,0,0,8,1,1,3,4,5,13,0,0,8,2,17,
        4,3,1,1,9,6,0,0,0,2,1,3,2,22,1,9,11,1,13,1,3,12,0,5,9,2,0,6,12,5,3,12,4,1,2,16,1,1,4,6,5,3,0,6,13,15,5,12,8,14,0,0,6,15,3,6,0,18,8,1,6,14,1,
        5,4,12,24,3,13,12,10,24,0,0,0,1,0,1,1,2,9,10,2,2,0,0,3,3,1,0,3,8,0,3,2,4,4,1,6,11,10,14,6,15,3,4,15,1,0,0,5,2,2,0,0,1,6,5,5,6,0,3,6,5,0,0,1,0,
        11,2,2,8,4,7,0,10,0,1,2,17,19,3,0,2,5,0,6,2,4,4,6,1,1,11,2,0,3,1,2,1,2,10,7,6,3,16,0,8,24,0,0,3,1,1,3,0,1,6,0,0,0,2,0,1,5,15,0,1,0,0,2,11,19,
        1,4,19,7,6,5,1,0,0,0,0,5,1,0,1,9,0,0,5,0,2,0,1,0,3,0,11,3,0,2,0,0,0,0,0,9,3,6,4,12,0,14,0,0,29,10,8,0,14,37,13,0,31,16,19,0,8,30,1,20,8,3,48,
        21,1,0,12,0,10,44,34,42,54,11,18,82,0,2,1,2,12,1,0,6,2,17,2,12,7,0,7,17,4,2,6,24,23,8,23,39,2,16,23,1,0,5,1,2,15,14,5,6,2,11,0,8,6,2,2,2,14,
        20,4,15,3,4,11,10,10,2,5,2,1,30,2,1,0,0,22,5,5,0,3,1,5,4,1,0,0,2,2,21,1,5,1,2,16,2,1,3,4,0,8,4,0,0,5,14,11,2,16,1,13,1,7,0,22,15,3,1,22,7,14,
        22,19,11,24,18,46,10,20,64,45,3,2,0,4,5,0,1,4,25,1,0,0,2,10,0,0,0,1,0,1,2,0,0,9,1,2,0,0,0,2,5,2,1,1,5,5,8,1,1,1,5,1,4,9,1,3,0,1,0,1,1,2,0,0,
        2,0,1,8,22,8,1,0,0,0,0,4,2,1,0,9,8,5,0,9,1,30,24,2,6,4,39,0,14,5,16,6,26,179,0,2,1,1,0,0,0,5,2,9,6,0,2,5,16,7,5,1,1,0,2,4,4,7,15,13,14,0,0,
        3,0,1,0,0,0,2,1,6,4,5,1,4,9,0,3,1,8,0,0,10,5,0,43,0,2,6,8,4,0,2,0,0,9,6,0,9,3,1,6,20,14,6,1,4,0,7,2,3,0,2,0,5,0,3,1,0,3,9,7,0,3,4,0,4,9,1,6,0,
        9,0,0,2,3,10,9,28,3,6,2,4,1,2,32,4,1,18,2,0,3,1,5,30,10,0,2,2,2,0,7,9,8,11,10,11,7,2,13,7,5,10,0,3,40,2,0,1,6,12,0,4,5,1,5,11,11,21,4,8,3,7,
        8,8,33,5,23,0,0,19,8,8,2,3,0,6,1,1,1,5,1,27,4,2,5,0,3,5,6,3,1,0,3,1,12,5,3,3,2,0,7,7,2,1,0,4,0,1,1,2,0,10,10,6,2,5,9,7,5,15,15,21,6,11,5,20,
        4,3,5,5,2,5,0,2,1,0,1,7,28,0,9,0,5,12,5,5,18,30,0,12,3,3,21,16,25,32,9,3,14,11,24,5,66,9,1,2,0,5,9,1,5,1,8,0,8,3,3,0,1,15,1,4,8,1,2,7,0,7,2,
        8,3,7,5,3,7,10,2,1,0,0,2,25,0,6,4,0,10,0,4,2,4,1,12,5,38,4,0,4,1,10,5,9,4,0,14,4,2,5,18,20,21,1,3,0,5,0,7,0,3,7,1,3,1,1,8,1,0,0,0,3,2,5,2,11,
        6,0,13,1,3,9,1,12,0,16,6,2,1,0,2,1,12,6,13,11,2,0,28,1,7,8,14,13,8,13,0,2,0,5,4,8,10,2,37,42,19,6,6,7,4,14,11,18,14,80,7,6,0,4,72,12,36,27,
        7,7,0,14,17,19,164,27,0,5,10,7,3,13,6,14,0,2,2,5,3,0,6,13,0,0,10,29,0,4,0,3,13,0,3,1,6,51,1,5,28,2,0,8,0,20,2,4,0,25,2,10,13,10,0,16,4,0,1,0,
        2,1,7,0,1,8,11,0,0,1,2,7,2,23,11,6,6,4,16,2,2,2,0,22,9,3,3,5,2,0,15,16,21,2,9,20,15,15,5,3,9,1,0,0,1,7,7,5,4,2,2,2,38,24,14,0,0,15,5,6,24,14,
        5,5,11,0,21,12,0,3,8,4,11,1,8,0,11,27,7,2,4,9,21,59,0,1,39,3,60,62,3,0,12,11,0,3,30,11,0,13,88,4,15,5,28,13,1,4,48,17,17,4,28,32,46,0,16,0,
        18,11,1,8,6,38,11,2,6,11,38,2,0,45,3,11,2,7,8,4,30,14,17,2,1,1,65,18,12,16,4,2,45,123,12,56,33,1,4,3,4,7,0,0,0,3,2,0,16,4,2,4,2,0,7,4,5,2,26,
        2,25,6,11,6,1,16,2,6,17,77,15,3,35,0,1,0,5,1,0,38,16,6,3,12,3,3,3,0,9,3,1,3,5,2,9,0,18,0,25,1,3,32,1,72,46,6,2,7,1,3,14,17,0,28,1,40,13,0,20,
        15,40,6,38,24,12,43,1,1,9,0,12,6,0,6,2,4,19,3,7,1,48,0,9,5,0,5,6,9,6,10,15,2,11,19,3,9,2,0,1,10,1,27,8,1,3,6,1,14,0,26,0,27,16,3,4,9,6,2,23,
        9,10,5,25,2,1,6,1,1,48,15,9,15,14,3,4,26,60,29,13,37,21,1,6,4,0,2,11,22,23,16,16,2,2,1,3,0,5,1,6,4,0,0,4,0,0,8,3,0,2,5,0,7,1,7,3,13,2,4,10,
        3,0,2,31,0,18,3,0,12,10,4,1,0,7,5,7,0,5,4,12,2,22,10,4,2,15,2,8,9,0,23,2,197,51,3,1,1,4,13,4,3,21,4,19,3,10,5,40,0,4,1,1,10,4,1,27,34,7,21,
        2,17,2,9,6,4,2,3,0,4,2,7,8,2,5,1,15,21,3,4,4,2,2,17,22,1,5,22,4,26,7,0,32,1,11,42,15,4,1,2,5,0,19,3,1,8,6,0,10,1,9,2,13,30,8,2,24,17,19,1,4,
        4,25,13,0,10,16,11,39,18,8,5,30,82,1,6,8,18,77,11,13,20,75,11,112,78,33,3,0,0,60,17,84,9,1,1,12,30,10,49,5,32,158,178,5,5,6,3,3,1,3,1,4,7,6,
        19,31,21,0,2,9,5,6,27,4,9,8,1,76,18,12,1,4,0,3,3,6,3,12,2,8,30,16,2,25,1,5,5,4,3,0,6,10,2,3,1,0,5,1,19,3,0,8,1,5,2,6,0,0,0,19,1,2,0,5,1,2,5,
        1,3,7,0,4,12,7,3,10,22,0,9,5,1,0,2,20,1,1,3,23,30,3,9,9,1,4,191,14,3,15,6,8,50,0,1,0,0,4,0,0,1,0,2,4,2,0,2,3,0,2,0,2,2,8,7,0,1,1,1,3,3,17,11,
        91,1,9,3,2,13,4,24,15,41,3,13,3,1,20,4,125,29,30,1,0,4,12,2,21,4,5,5,19,11,0,13,11,86,2,18,0,7,1,8,8,2,2,22,1,2,6,5,2,0,1,2,8,0,2,0,5,2,1,0,
        2,10,2,0,5,9,2,1,2,0,1,0,4,0,0,10,2,5,3,0,6,1,0,1,4,4,33,3,13,17,3,18,6,4,7,1,5,78,0,4,1,13,7,1,8,1,0,35,27,15,3,0,0,0,1,11,5,41,38,15,22,6,
        14,14,2,1,11,6,20,63,5,8,27,7,11,2,2,40,58,23,50,54,56,293,8,8,1,5,1,14,0,1,12,37,89,8,8,8,2,10,6,0,0,0,4,5,2,1,0,1,1,2,7,0,3,3,0,4,6,0,3,2,
        19,3,8,0,0,0,4,4,16,0,4,1,5,1,3,0,3,4,6,2,17,10,10,31,6,4,3,6,10,126,7,3,2,2,0,9,0,0,5,20,13,0,15,0,6,0,2,5,8,64,50,3,2,12,2,9,0,0,11,8,20,
        109,2,18,23,0,0,9,61,3,0,28,41,77,27,19,17,81,5,2,14,5,83,57,252,14,154,263,14,20,8,13,6,57,39,38,
    };
    static ImWchar base_ranges[] =
    {
        0x0020, 0x00FF, // Basic Latin + Latin Supplement
        0x3000, 0x30FF, // Punctuations, Hiragana, Katakana
        0x31F0, 0x31FF, // Katakana Phonetic Extensions
        0xFF00, 0xFFEF, // Half-width characters
    };
    static bool full_ranges_unpacked = false;
    static ImWchar full_ranges[IM_ARRAYSIZE(base_ranges) + IM_ARRAYSIZE(offsets_from_0x4E00)*2 + 1];
    if (!full_ranges_unpacked)
    {
        // Unpack
        int codepoint = 0x4e00;
        memcpy(full_ranges, base_ranges, sizeof(base_ranges));
        ImWchar* dst = full_ranges + IM_ARRAYSIZE(base_ranges);;
        for (int n = 0; n < IM_ARRAYSIZE(offsets_from_0x4E00); n++, dst += 2)
            dst[0] = dst[1] = (ImWchar)(codepoint += (offsets_from_0x4E00[n] + 1));
        dst[0] = 0;
        full_ranges_unpacked = true;
    }
    return &full_ranges[0];
}

const ImWchar*  ImFontAtlas::GetGlyphRangesCyrillic()
{
    static const ImWchar ranges[] =
    {
        0x0020, 0x00FF, // Basic Latin + Latin Supplement
        0x0400, 0x052F, // Cyrillic + Cyrillic Supplement
        0x2DE0, 0x2DFF, // Cyrillic Extended-A
        0xA640, 0xA69F, // Cyrillic Extended-B
        0,
    };
    return &ranges[0];
}

const ImWchar*  ImFontAtlas::GetGlyphRangesThai()
{
    static const ImWchar ranges[] =
    {
        0x0020, 0x00FF, // Basic Latin
        0x2010, 0x205E, // Punctuations
        0x0E00, 0x0E7F, // Thai
        0,
    };
    return &ranges[0];
}

//-----------------------------------------------------------------------------
// ImFontAtlas::GlyphRangesBuilder
//-----------------------------------------------------------------------------

void ImFontAtlas::GlyphRangesBuilder::AddText(const char* text, const char* text_end)
{
    while (text_end ? (text < text_end) : *text)
    {
        unsigned int c = 0;
        int c_len = ImTextCharFromUtf8(&c, text, text_end);
        text += c_len;
        if (c_len == 0)
            break;
        if (c < 0x10000)
            AddChar((ImWchar)c);
    }
}

void ImFontAtlas::GlyphRangesBuilder::AddRanges(const ImWchar* ranges)
{
    for (; ranges[0]; ranges += 2)
        for (ImWchar c = ranges[0]; c <= ranges[1]; c++)
            AddChar(c);
}

void ImFontAtlas::GlyphRangesBuilder::BuildRanges(ImVector<ImWchar>* out_ranges)
{
    for (int n = 0; n < 0x10000; n++)
        if (GetBit(n))
        {
            out_ranges->push_back((ImWchar)n);
            while (n < 0x10000 && GetBit(n + 1))
                n++;
            out_ranges->push_back((ImWchar)n);
        }
    out_ranges->push_back(0);
}

//-----------------------------------------------------------------------------
// ImFont
//-----------------------------------------------------------------------------

ImFont::ImFont()
{
    Scale = 1.0f;
    FallbackChar = (ImWchar)'?';
    DisplayOffset = ImVec2(0.0f, 1.0f);
    ClearOutputData();
}

ImFont::~ImFont()
{
    // Invalidate active font so that the user gets a clear crash instead of a dangling pointer.
    // If you want to delete fonts you need to do it between Render() and NewFrame().
    // FIXME-CLEANUP
    /*
    ImGuiContext& g = *GImGui;
    if (g.Font == this)
        g.Font = NULL;
    */
    ClearOutputData();
}

void    ImFont::ClearOutputData()
{
    FontSize = 0.0f;
    Glyphs.clear();
    IndexAdvanceX.clear();
    IndexLookup.clear();
    FallbackGlyph = NULL;
    FallbackAdvanceX = 0.0f;
    ConfigDataCount = 0;
    ConfigData = NULL;
    ContainerAtlas = NULL;
    Ascent = Descent = 0.0f;
    MetricsTotalSurface = 0;
}

void ImFont::BuildLookupTable()
{
    int max_codepoint = 0;
    for (int i = 0; i != Glyphs.Size; i++)
        max_codepoint = ImMax(max_codepoint, (int)Glyphs[i].Codepoint);

    IM_ASSERT(Glyphs.Size < 0xFFFF); // -1 is reserved
    IndexAdvanceX.clear();
    IndexLookup.clear();
    GrowIndex(max_codepoint + 1);
    for (int i = 0; i < Glyphs.Size; i++)
    {
        int codepoint = (int)Glyphs[i].Codepoint;
        IndexAdvanceX[codepoint] = Glyphs[i].AdvanceX;
        IndexLookup[codepoint] = (unsigned short)i;
    }

    // Create a glyph to handle TAB
    // FIXME: Needs proper TAB handling but it needs to be contextualized (or we could arbitrary say that each string starts at "column 0" ?)
    if (FindGlyph((unsigned short)' '))
    {
        if (Glyphs.back().Codepoint != '\t')   // So we can call this function multiple times
            Glyphs.resize(Glyphs.Size + 1);
        ImFontGlyph& tab_glyph = Glyphs.back();
        tab_glyph = *FindGlyph((unsigned short)' ');
        tab_glyph.Codepoint = '\t';
        tab_glyph.AdvanceX *= 4;
        IndexAdvanceX[(int)tab_glyph.Codepoint] = (float)tab_glyph.AdvanceX;
        IndexLookup[(int)tab_glyph.Codepoint] = (unsigned short)(Glyphs.Size-1);
    }

    FallbackGlyph = NULL;
    FallbackGlyph = FindGlyph(FallbackChar);
    FallbackAdvanceX = FallbackGlyph ? FallbackGlyph->AdvanceX : 0.0f;
    for (int i = 0; i < max_codepoint + 1; i++)
        if (IndexAdvanceX[i] < 0.0f)
            IndexAdvanceX[i] = FallbackAdvanceX;
}

void ImFont::SetFallbackChar(ImWchar c)
{
    FallbackChar = c;
    BuildLookupTable();
}

void ImFont::GrowIndex(int new_size)
{
    IM_ASSERT(IndexAdvanceX.Size == IndexLookup.Size);
    if (new_size <= IndexLookup.Size)
        return;
    IndexAdvanceX.resize(new_size, -1.0f);
    IndexLookup.resize(new_size, (unsigned short)-1);
}

void ImFont::AddGlyph(ImWchar codepoint, float x0, float y0, float x1, float y1, float u0, float v0, float u1, float v1, float advance_x)
{
    Glyphs.resize(Glyphs.Size + 1);
    ImFontGlyph& glyph = Glyphs.back();
    glyph.Codepoint = (ImWchar)codepoint;
    glyph.X0 = x0; 
    glyph.Y0 = y0; 
    glyph.X1 = x1; 
    glyph.Y1 = y1;
    glyph.U0 = u0; 
    glyph.V0 = v0; 
    glyph.U1 = u1; 
    glyph.V1 = v1;
    glyph.AdvanceX = advance_x + ConfigData->GlyphExtraSpacing.x;  // Bake spacing into AdvanceX

    if (ConfigData->PixelSnapH)
        glyph.AdvanceX = (float)(int)(glyph.AdvanceX + 0.5f);
    
    // Compute rough surface usage metrics (+1 to account for average padding, +0.99 to round)
    MetricsTotalSurface += (int)((glyph.U1 - glyph.U0) * ContainerAtlas->TexWidth + 1.99f) * (int)((glyph.V1 - glyph.V0) * ContainerAtlas->TexHeight + 1.99f);
}

void ImFont::AddRemapChar(ImWchar dst, ImWchar src, bool overwrite_dst)
{
    IM_ASSERT(IndexLookup.Size > 0);    // Currently this can only be called AFTER the font has been built, aka after calling ImFontAtlas::GetTexDataAs*() function.
    int index_size = IndexLookup.Size;

    if (dst < index_size && IndexLookup.Data[dst] == (unsigned short)-1 && !overwrite_dst) // 'dst' already exists
        return;
    if (src >= index_size && dst >= index_size) // both 'dst' and 'src' don't exist -> no-op
        return;

    GrowIndex(dst + 1);
    IndexLookup[dst] = (src < index_size) ? IndexLookup.Data[src] : (unsigned short)-1;
    IndexAdvanceX[dst] = (src < index_size) ? IndexAdvanceX.Data[src] : 1.0f;
}

const ImFontGlyph* ImFont::FindGlyph(ImWchar c) const
{
    if (c < IndexLookup.Size)
    {
        const unsigned short i = IndexLookup[c];
        if (i != (unsigned short)-1)
            return &Glyphs.Data[i];
    }
    return FallbackGlyph;
}

const char* ImFont::CalcWordWrapPositionA(float scale, const char* text, const char* text_end, float wrap_width) const
{
    // Simple word-wrapping for English, not full-featured. Please submit failing cases!
    // FIXME: Much possible improvements (don't cut things like "word !", "word!!!" but cut within "word,,,,", more sensible support for punctuations, support for Unicode punctuations, etc.)

    // For references, possible wrap point marked with ^
    //  "aaa bbb, ccc,ddd. eee   fff. ggg!"
    //      ^    ^    ^   ^   ^__    ^    ^

    // List of hardcoded separators: .,;!?'"

    // Skip extra blanks after a line returns (that includes not counting them in width computation)
    // e.g. "Hello    world" --> "Hello" "World"

    // Cut words that cannot possibly fit within one line.
    // e.g.: "The tropical fish" with ~5 characters worth of width --> "The tr" "opical" "fish"

    float line_width = 0.0f;
    float word_width = 0.0f;
    float blank_width = 0.0f;
    wrap_width /= scale; // We work with unscaled widths to avoid scaling every characters

    const char* word_end = text;
    const char* prev_word_end = NULL;
    bool inside_word = true;

    const char* s = text;
    while (s < text_end)
    {
        unsigned int c = (unsigned int)*s;
        const char* next_s;
        if (c < 0x80)
            next_s = s + 1;
        else
            next_s = s + ImTextCharFromUtf8(&c, s, text_end);
        if (c == 0)
            break;

        if (c < 32)
        {
            if (c == '\n')
            {
                line_width = word_width = blank_width = 0.0f;
                inside_word = true;
                s = next_s;
                continue;
            }
            if (c == '\r')
            {
                s = next_s;
                continue;
            }
        }

        const float char_width = ((int)c < IndexAdvanceX.Size ? IndexAdvanceX[(int)c] : FallbackAdvanceX);
        if (ImCharIsSpace(c))
        {
            if (inside_word)
            {
                line_width += blank_width;
                blank_width = 0.0f;
                word_end = s;
            }
            blank_width += char_width;
            inside_word = false;
        }
        else
        {
            word_width += char_width;
            if (inside_word)
            {
                word_end = next_s;
            }
            else
            {
                prev_word_end = word_end;
                line_width += word_width + blank_width;
                word_width = blank_width = 0.0f;
            }

            // Allow wrapping after punctuation.
            inside_word = !(c == '.' || c == ',' || c == ';' || c == '!' || c == '?' || c == '\"');
        }

        // We ignore blank width at the end of the line (they can be skipped)
        if (line_width + word_width >= wrap_width)
        {
            // Words that cannot possibly fit within an entire line will be cut anywhere.
            if (word_width < wrap_width)
                s = prev_word_end ? prev_word_end : word_end;
            break;
        }

        s = next_s;
    }

    return s;
}

ImVec2 ImFont::CalcTextSizeA(float size, float max_width, float wrap_width, const char* text_begin, const char* text_end, const char** remaining) const
{
    if (!text_end)
        text_end = text_begin + strlen(text_begin); // FIXME-OPT: Need to avoid this.

    const float line_height = size;
    const float scale = size / FontSize;

    ImVec2 text_size = ImVec2(0,0);
    float line_width = 0.0f;

    const bool word_wrap_enabled = (wrap_width > 0.0f);
    const char* word_wrap_eol = NULL;

    const char* s = text_begin;
    while (s < text_end)
    {
        if (word_wrap_enabled)
        {
            // Calculate how far we can render. Requires two passes on the string data but keeps the code simple and not intrusive for what's essentially an uncommon feature.
            if (!word_wrap_eol)
            {
                word_wrap_eol = CalcWordWrapPositionA(scale, s, text_end, wrap_width - line_width);
                if (word_wrap_eol == s) // Wrap_width is too small to fit anything. Force displaying 1 character to minimize the height discontinuity.
                    word_wrap_eol++;    // +1 may not be a character start point in UTF-8 but it's ok because we use s >= word_wrap_eol below
            }

            if (s >= word_wrap_eol)
            {
                if (text_size.x < line_width)
                    text_size.x = line_width;
                text_size.y += line_height;
                line_width = 0.0f;
                word_wrap_eol = NULL;

                // Wrapping skips upcoming blanks
                while (s < text_end)
                {
                    const char c = *s;
                    if (ImCharIsSpace(c)) { s++; } else if (c == '\n') { s++; break; } else { break; }
                }
                continue;
            }
        }

        // Decode and advance source
        const char* prev_s = s;
        unsigned int c = (unsigned int)*s;
        if (c < 0x80)
        {
            s += 1;
        }
        else
        {
            s += ImTextCharFromUtf8(&c, s, text_end);
            if (c == 0) // Malformed UTF-8?
                break;
        }

        if (c < 32)
        {
            if (c == '\n')
            {
                text_size.x = ImMax(text_size.x, line_width);
                text_size.y += line_height;
                line_width = 0.0f;
                continue;
            }
            if (c == '\r')
                continue;
        }

        const float char_width = ((int)c < IndexAdvanceX.Size ? IndexAdvanceX[(int)c] : FallbackAdvanceX) * scale;
        if (line_width + char_width >= max_width)
        {
            s = prev_s;
            break;
        }

        line_width += char_width;
    }

    if (text_size.x < line_width)
        text_size.x = line_width;

    if (line_width > 0 || text_size.y == 0.0f)
        text_size.y += line_height;

    if (remaining)
        *remaining = s;

    return text_size;
}

void ImFont::RenderChar(ImDrawList* draw_list, float size, ImVec2 pos, ImU32 col, unsigned short c) const
{
    if (c == ' ' || c == '\t' || c == '\n' || c == '\r') // Match behavior of RenderText(), those 4 codepoints are hard-coded.
        return;
    if (const ImFontGlyph* glyph = FindGlyph(c))
    {
        float scale = (size >= 0.0f) ? (size / FontSize) : 1.0f;
        pos.x = (float)(int)pos.x + DisplayOffset.x;
        pos.y = (float)(int)pos.y + DisplayOffset.y;
        draw_list->PrimReserve(6, 4);
        draw_list->PrimRectUV(ImVec2(pos.x + glyph->X0 * scale, pos.y + glyph->Y0 * scale), ImVec2(pos.x + glyph->X1 * scale, pos.y + glyph->Y1 * scale), ImVec2(glyph->U0, glyph->V0), ImVec2(glyph->U1, glyph->V1), col);
    }
}

void ImFont::RenderText(ImDrawList* draw_list, float size, ImVec2 pos, ImU32 col, const ImVec4& clip_rect, const char* text_begin, const char* text_end, float wrap_width, bool cpu_fine_clip) const
{
    if (!text_end)
        text_end = text_begin + strlen(text_begin); // ImGui functions generally already provides a valid text_end, so this is merely to handle direct calls.

    // Align to be pixel perfect
    pos.x = (float)(int)pos.x + DisplayOffset.x;
    pos.y = (float)(int)pos.y + DisplayOffset.y;
    float x = pos.x;
    float y = pos.y;
    if (y > clip_rect.w)
        return;

    const float scale = size / FontSize;
    const float line_height = FontSize * scale;
    const bool word_wrap_enabled = (wrap_width > 0.0f);
    const char* word_wrap_eol = NULL;

    // Skip non-visible lines
    const char* s = text_begin;
    if (!word_wrap_enabled && y + line_height < clip_rect.y)
        while (s < text_end && *s != '\n')  // Fast-forward to next line
            s++;

    // Reserve vertices for remaining worse case (over-reserving is useful and easily amortized)
    const int vtx_count_max = (int)(text_end - s) * 4;
    const int idx_count_max = (int)(text_end - s) * 6;
    const int idx_expected_size = draw_list->IdxBuffer.Size + idx_count_max;
    draw_list->PrimReserve(idx_count_max, vtx_count_max);

    ImDrawVert* vtx_write = draw_list->_VtxWritePtr;
    ImDrawIdx* idx_write = draw_list->_IdxWritePtr;
    unsigned int vtx_current_idx = draw_list->_VtxCurrentIdx;

    while (s < text_end)
    {
        if (word_wrap_enabled)
        {
            // Calculate how far we can render. Requires two passes on the string data but keeps the code simple and not intrusive for what's essentially an uncommon feature.
            if (!word_wrap_eol)
            {
                word_wrap_eol = CalcWordWrapPositionA(scale, s, text_end, wrap_width - (x - pos.x));
                if (word_wrap_eol == s) // Wrap_width is too small to fit anything. Force displaying 1 character to minimize the height discontinuity.
                    word_wrap_eol++;    // +1 may not be a character start point in UTF-8 but it's ok because we use s >= word_wrap_eol below
            }

            if (s >= word_wrap_eol)
            {
                x = pos.x;
                y += line_height;
                word_wrap_eol = NULL;

                // Wrapping skips upcoming blanks
                while (s < text_end)
                {
                    const char c = *s;
                    if (ImCharIsSpace(c)) { s++; } else if (c == '\n') { s++; break; } else { break; }
                }
                continue;
            }
        }

        // Decode and advance source
        unsigned int c = (unsigned int)*s;
        if (c < 0x80)
        {
            s += 1;
        }
        else
        {
            s += ImTextCharFromUtf8(&c, s, text_end);
            if (c == 0) // Malformed UTF-8?
                break;
        }

        if (c < 32)
        {
            if (c == '\n')
            {
                x = pos.x;
                y += line_height;

                if (y > clip_rect.w)
                    break;
                if (!word_wrap_enabled && y + line_height < clip_rect.y)
                    while (s < text_end && *s != '\n')  // Fast-forward to next line
                        s++;
                continue;
            }
            if (c == '\r')
                continue;
        }

        float char_width = 0.0f;
        if (const ImFontGlyph* glyph = FindGlyph((unsigned short)c))
        {
            char_width = glyph->AdvanceX * scale;

            // Arbitrarily assume that both space and tabs are empty glyphs as an optimization
            if (c != ' ' && c != '\t')
            {
                // We don't do a second finer clipping test on the Y axis as we've already skipped anything before clip_rect.y and exit once we pass clip_rect.w
                float x1 = x + glyph->X0 * scale;
                float x2 = x + glyph->X1 * scale;
                float y1 = y + glyph->Y0 * scale;
                float y2 = y + glyph->Y1 * scale;
                if (x1 <= clip_rect.z && x2 >= clip_rect.x)
                {
                    // Render a character
                    float u1 = glyph->U0;
                    float v1 = glyph->V0;
                    float u2 = glyph->U1;
                    float v2 = glyph->V1;

                    // CPU side clipping used to fit text in their frame when the frame is too small. Only does clipping for axis aligned quads.
                    if (cpu_fine_clip)
                    {
                        if (x1 < clip_rect.x)
                        {
                            u1 = u1 + (1.0f - (x2 - clip_rect.x) / (x2 - x1)) * (u2 - u1);
                            x1 = clip_rect.x;
                        }
                        if (y1 < clip_rect.y)
                        {
                            v1 = v1 + (1.0f - (y2 - clip_rect.y) / (y2 - y1)) * (v2 - v1);
                            y1 = clip_rect.y;
                        }
                        if (x2 > clip_rect.z)
                        {
                            u2 = u1 + ((clip_rect.z - x1) / (x2 - x1)) * (u2 - u1);
                            x2 = clip_rect.z;
                        }
                        if (y2 > clip_rect.w)
                        {
                            v2 = v1 + ((clip_rect.w - y1) / (y2 - y1)) * (v2 - v1);
                            y2 = clip_rect.w;
                        }
                        if (y1 >= y2)
                        {
                            x += char_width;
                            continue;
                        }
                    }

                    // We are NOT calling PrimRectUV() here because non-inlined causes too much overhead in a debug builds. Inlined here:
                    {
                        idx_write[0] = (ImDrawIdx)(vtx_current_idx); idx_write[1] = (ImDrawIdx)(vtx_current_idx+1); idx_write[2] = (ImDrawIdx)(vtx_current_idx+2);
                        idx_write[3] = (ImDrawIdx)(vtx_current_idx); idx_write[4] = (ImDrawIdx)(vtx_current_idx+2); idx_write[5] = (ImDrawIdx)(vtx_current_idx+3);
                        vtx_write[0].pos.x = x1; vtx_write[0].pos.y = y1; vtx_write[0].col = col; vtx_write[0].uv.x = u1; vtx_write[0].uv.y = v1;
                        vtx_write[1].pos.x = x2; vtx_write[1].pos.y = y1; vtx_write[1].col = col; vtx_write[1].uv.x = u2; vtx_write[1].uv.y = v1;
                        vtx_write[2].pos.x = x2; vtx_write[2].pos.y = y2; vtx_write[2].col = col; vtx_write[2].uv.x = u2; vtx_write[2].uv.y = v2;
                        vtx_write[3].pos.x = x1; vtx_write[3].pos.y = y2; vtx_write[3].col = col; vtx_write[3].uv.x = u1; vtx_write[3].uv.y = v2;
                        vtx_write += 4;
                        vtx_current_idx += 4;
                        idx_write += 6;
                    }
                }
            }
        }

        x += char_width;
    }

    // Give back unused vertices
    draw_list->VtxBuffer.resize((int)(vtx_write - draw_list->VtxBuffer.Data));
    draw_list->IdxBuffer.resize((int)(idx_write - draw_list->IdxBuffer.Data));
    draw_list->CmdBuffer[draw_list->CmdBuffer.Size-1].ElemCount -= (idx_expected_size - draw_list->IdxBuffer.Size);
    draw_list->_VtxWritePtr = vtx_write;
    draw_list->_IdxWritePtr = idx_write;
    draw_list->_VtxCurrentIdx = (unsigned int)draw_list->VtxBuffer.Size;
}

//-----------------------------------------------------------------------------
// Internals Drawing Helpers
//-----------------------------------------------------------------------------

static inline float ImAcos01(float x)
{
    if (x <= 0.0f) return IM_PI * 0.5f;
    if (x >= 1.0f) return 0.0f;
    return acosf(x);
    //return (-0.69813170079773212f * x * x - 0.87266462599716477f) * x + 1.5707963267948966f; // Cheap approximation, may be enough for what we do.
}

// FIXME: Cleanup and move code to ImDrawList.
void ImGui::RenderRectFilledRangeH(ImDrawList* draw_list, const ImRect& rect, ImU32 col, float x_start_norm, float x_end_norm, float rounding)
{
    if (x_end_norm == x_start_norm)
        return;
    if (x_start_norm > x_end_norm)
        ImSwap(x_start_norm, x_end_norm);

    ImVec2 p0 = ImVec2(ImLerp(rect.Min.x, rect.Max.x, x_start_norm), rect.Min.y);
    ImVec2 p1 = ImVec2(ImLerp(rect.Min.x, rect.Max.x, x_end_norm), rect.Max.y);
    if (rounding == 0.0f)
    {
        draw_list->AddRectFilled(p0, p1, col, 0.0f);
        return;
    }

    rounding = ImClamp(ImMin((rect.Max.x - rect.Min.x) * 0.5f, (rect.Max.y - rect.Min.y) * 0.5f) - 1.0f, 0.0f, rounding);
    const float inv_rounding = 1.0f / rounding;
    const float arc0_b = ImAcos01(1.0f - (p0.x - rect.Min.x) * inv_rounding);
    const float arc0_e = ImAcos01(1.0f - (p1.x - rect.Min.x) * inv_rounding);
    const float x0 = ImMax(p0.x, rect.Min.x + rounding);
    if (arc0_b == arc0_e)
    {
        draw_list->PathLineTo(ImVec2(x0, p1.y));
        draw_list->PathLineTo(ImVec2(x0, p0.y));
    }
    else if (arc0_b == 0.0f && arc0_e == IM_PI*0.5f)
    {
        draw_list->PathArcToFast(ImVec2(x0, p1.y - rounding), rounding, 3, 6); // BL
        draw_list->PathArcToFast(ImVec2(x0, p0.y + rounding), rounding, 6, 9); // TR
    }
    else
    {
        draw_list->PathArcTo(ImVec2(x0, p1.y - rounding), rounding, IM_PI - arc0_e, IM_PI - arc0_b, 3); // BL
        draw_list->PathArcTo(ImVec2(x0, p0.y + rounding), rounding, IM_PI + arc0_b, IM_PI + arc0_e, 3); // TR
    }
    if (p1.x > rect.Min.x + rounding)
    {
        const float arc1_b = ImAcos01(1.0f - (rect.Max.x - p1.x) * inv_rounding);
        const float arc1_e = ImAcos01(1.0f - (rect.Max.x - p0.x) * inv_rounding);
        const float x1 = ImMin(p1.x, rect.Max.x - rounding);
        if (arc1_b == arc1_e)
        {
            draw_list->PathLineTo(ImVec2(x1, p0.y));
            draw_list->PathLineTo(ImVec2(x1, p1.y));
        }
        else if (arc1_b == 0.0f && arc1_e == IM_PI*0.5f)
        {
            draw_list->PathArcToFast(ImVec2(x1, p0.y + rounding), rounding, 9, 12); // TR
            draw_list->PathArcToFast(ImVec2(x1, p1.y - rounding), rounding, 0, 3);  // BR
        }
        else
        {
            draw_list->PathArcTo(ImVec2(x1, p0.y + rounding), rounding, -arc1_e, -arc1_b, 3); // TR
            draw_list->PathArcTo(ImVec2(x1, p1.y - rounding), rounding, +arc1_b, +arc1_e, 3); // BR
        }
    }
    draw_list->PathFillConvex(col);
}

//-----------------------------------------------------------------------------
// DEFAULT FONT DATA
//-----------------------------------------------------------------------------
// Compressed with stb_compress() then converted to a C array.
// Use the program in extra_fonts/binary_to_compressed_c.cpp to create the array from a TTF file.
// Decompression from stb.h (public domain) by Sean Barrett https://github.com/nothings/stb/blob/master/stb.h
//-----------------------------------------------------------------------------

static unsigned int stb_decompress_length(unsigned char *input)
{
    return (input[8] << 24) + (input[9] << 16) + (input[10] << 8) + input[11];
}

static unsigned char *stb__barrier, *stb__barrier2, *stb__barrier3, *stb__barrier4;
static unsigned char *stb__dout;
static void stb__match(unsigned char *data, unsigned int length)
{
    // INVERSE of memmove... write each byte before copying the next...
    IM_ASSERT (stb__dout + length <= stb__barrier);
    if (stb__dout + length > stb__barrier) { stb__dout += length; return; }
    if (data < stb__barrier4) { stb__dout = stb__barrier+1; return; }
    while (length--) *stb__dout++ = *data++;
}

static void stb__lit(unsigned char *data, unsigned int length)
{
    IM_ASSERT (stb__dout + length <= stb__barrier);
    if (stb__dout + length > stb__barrier) { stb__dout += length; return; }
    if (data < stb__barrier2) { stb__dout = stb__barrier+1; return; }
    memcpy(stb__dout, data, length);
    stb__dout += length;
}

#define stb__in2(x)   ((i[x] << 8) + i[(x)+1])
#define stb__in3(x)   ((i[x] << 16) + stb__in2((x)+1))
#define stb__in4(x)   ((i[x] << 24) + stb__in3((x)+1))

static unsigned char *stb_decompress_token(unsigned char *i)
{
    if (*i >= 0x20) { // use fewer if's for cases that expand small
        if (*i >= 0x80)       stb__match(stb__dout-i[1]-1, i[0] - 0x80 + 1), i += 2;
        else if (*i >= 0x40)  stb__match(stb__dout-(stb__in2(0) - 0x4000 + 1), i[2]+1), i += 3;
        else /* *i >= 0x20 */ stb__lit(i+1, i[0] - 0x20 + 1), i += 1 + (i[0] - 0x20 + 1);
    } else { // more ifs for cases that expand large, since overhead is amortized
        if (*i >= 0x18)       stb__match(stb__dout-(stb__in3(0) - 0x180000 + 1), i[3]+1), i += 4;
        else if (*i >= 0x10)  stb__match(stb__dout-(stb__in3(0) - 0x100000 + 1), stb__in2(3)+1), i += 5;
        else if (*i >= 0x08)  stb__lit(i+2, stb__in2(0) - 0x0800 + 1), i += 2 + (stb__in2(0) - 0x0800 + 1);
        else if (*i == 0x07)  stb__lit(i+3, stb__in2(1) + 1), i += 3 + (stb__in2(1) + 1);
        else if (*i == 0x06)  stb__match(stb__dout-(stb__in3(1)+1), i[4]+1), i += 5;
        else if (*i == 0x04)  stb__match(stb__dout-(stb__in3(1)+1), stb__in2(4)+1), i += 6;
    }
    return i;
}

static unsigned int stb_adler32(unsigned int adler32, unsigned char *buffer, unsigned int buflen)
{
    const unsigned long ADLER_MOD = 65521;
    unsigned long s1 = adler32 & 0xffff, s2 = adler32 >> 16;
    unsigned long blocklen, i;

    blocklen = buflen % 5552;
    while (buflen) {
        for (i=0; i + 7 < blocklen; i += 8) {
            s1 += buffer[0], s2 += s1;
            s1 += buffer[1], s2 += s1;
            s1 += buffer[2], s2 += s1;
            s1 += buffer[3], s2 += s1;
            s1 += buffer[4], s2 += s1;
            s1 += buffer[5], s2 += s1;
            s1 += buffer[6], s2 += s1;
            s1 += buffer[7], s2 += s1;

            buffer += 8;
        }

        for (; i < blocklen; ++i)
            s1 += *buffer++, s2 += s1;

        s1 %= ADLER_MOD, s2 %= ADLER_MOD;
        buflen -= blocklen;
        blocklen = 5552;
    }
    return (unsigned int)(s2 << 16) + (unsigned int)s1;
}

static unsigned int stb_decompress(unsigned char *output, unsigned char *i, unsigned int length)
{
    unsigned int olen;
    if (stb__in4(0) != 0x57bC0000) return 0;
    if (stb__in4(4) != 0)          return 0; // error! stream is > 4GB
    olen = stb_decompress_length(i);
    stb__barrier2 = i;
    stb__barrier3 = i+length;
    stb__barrier = output + olen;
    stb__barrier4 = output;
    i += 16;

    stb__dout = output;
    for (;;) {
        unsigned char *old_i = i;
        i = stb_decompress_token(i);
        if (i == old_i) {
            if (*i == 0x05 && i[1] == 0xfa) {
                IM_ASSERT(stb__dout == output + olen);
                if (stb__dout != output + olen) return 0;
                if (stb_adler32(1, output, olen) != (unsigned int) stb__in4(2))
                    return 0;
                return olen;
            } else {
                IM_ASSERT(0); /* NOTREACHED */
                return 0;
            }
        }
        IM_ASSERT(stb__dout <= output + olen);
        if (stb__dout > output + olen)
            return 0;
    }
}

//-----------------------------------------------------------------------------
// ProggyClean.ttf
// Copyright (c) 2004, 2005 Tristan Grimmer
// MIT license (see License.txt in http://www.upperbounds.net/download/ProggyClean.ttf.zip)
// Download and more information at http://upperbounds.net
//-----------------------------------------------------------------------------
// File: 'ProggyClean.ttf' (41208 bytes)
// Exported using binary_to_compressed_c.cpp
//-----------------------------------------------------------------------------
static const char proggy_clean_ttf_compressed_data_base85[11980+1] =
    "7])#######hV0qs'/###[),##/l:$#Q6>##5[n42>c-TH`->>#/e>11NNV=Bv(*:.F?uu#(gRU.o0XGH`$vhLG1hxt9?W`#,5LsCp#-i>.r$<$6pD>Lb';9Crc6tgXmKVeU2cD4Eo3R/"
    "2*>]b(MC;$jPfY.;h^`IWM9<Lh2TlS+f-s$o6Q<BWH`YiU.xfLq$N;$0iR/GX:U(jcW2p/W*q?-qmnUCI;jHSAiFWM.R*kU@C=GH?a9wp8f$e.-4^Qg1)Q-GL(lf(r/7GrRgwV%MS=C#"
    "`8ND>Qo#t'X#(v#Y9w0#1D$CIf;W'#pWUPXOuxXuU(H9M(1<q-UE31#^-V'8IRUo7Qf./L>=Ke$$'5F%)]0^#0X@U.a<r:QLtFsLcL6##lOj)#.Y5<-R&KgLwqJfLgN&;Q?gI^#DY2uL"
    "i@^rMl9t=cWq6##weg>$FBjVQTSDgEKnIS7EM9>ZY9w0#L;>>#Mx&4Mvt//L[MkA#W@lK.N'[0#7RL_&#w+F%HtG9M#XL`N&.,GM4Pg;-<nLENhvx>-VsM.M0rJfLH2eTM`*oJMHRC`N"
    "kfimM2J,W-jXS:)r0wK#@Fge$U>`w'N7G#$#fB#$E^$#:9:hk+eOe--6x)F7*E%?76%^GMHePW-Z5l'&GiF#$956:rS?dA#fiK:)Yr+`&#0j@'DbG&#^$PG.Ll+DNa<XCMKEV*N)LN/N"
    "*b=%Q6pia-Xg8I$<MR&,VdJe$<(7G;Ckl'&hF;;$<_=X(b.RS%%)###MPBuuE1V:v&cX&#2m#(&cV]`k9OhLMbn%s$G2,B$BfD3X*sp5#l,$R#]x_X1xKX%b5U*[r5iMfUo9U`N99hG)"
    "tm+/Us9pG)XPu`<0s-)WTt(gCRxIg(%6sfh=ktMKn3j)<6<b5Sk_/0(^]AaN#(p/L>&VZ>1i%h1S9u5o@YaaW$e+b<TWFn/Z:Oh(Cx2$lNEoN^e)#CFY@@I;BOQ*sRwZtZxRcU7uW6CX"
    "ow0i(?$Q[cjOd[P4d)]>ROPOpxTO7Stwi1::iB1q)C_=dV26J;2,]7op$]uQr@_V7$q^%lQwtuHY]=DX,n3L#0PHDO4f9>dC@O>HBuKPpP*E,N+b3L#lpR/MrTEH.IAQk.a>D[.e;mc."
    "x]Ip.PH^'/aqUO/$1WxLoW0[iLA<QT;5HKD+@qQ'NQ(3_PLhE48R.qAPSwQ0/WK?Z,[x?-J;jQTWA0X@KJ(_Y8N-:/M74:/-ZpKrUss?d#dZq]DAbkU*JqkL+nwX@@47`5>w=4h(9.`G"
    "CRUxHPeR`5Mjol(dUWxZa(>STrPkrJiWx`5U7F#.g*jrohGg`cg:lSTvEY/EV_7H4Q9[Z%cnv;JQYZ5q.l7Zeas:HOIZOB?G<Nald$qs]@]L<J7bR*>gv:[7MI2k).'2($5FNP&EQ(,)"
    "U]W]+fh18.vsai00);D3@4ku5P?DP8aJt+;qUM]=+b'8@;mViBKx0DE[-auGl8:PJ&Dj+M6OC]O^((##]`0i)drT;-7X`=-H3[igUnPG-NZlo.#k@h#=Ork$m>a>$-?Tm$UV(?#P6YY#"
    "'/###xe7q.73rI3*pP/$1>s9)W,JrM7SN]'/4C#v$U`0#V.[0>xQsH$fEmPMgY2u7Kh(G%siIfLSoS+MK2eTM$=5,M8p`A.;_R%#u[K#$x4AG8.kK/HSB==-'Ie/QTtG?-.*^N-4B/ZM"
    "_3YlQC7(p7q)&](`6_c)$/*JL(L-^(]$wIM`dPtOdGA,U3:w2M-0<q-]L_?^)1vw'.,MRsqVr.L;aN&#/EgJ)PBc[-f>+WomX2u7lqM2iEumMTcsF?-aT=Z-97UEnXglEn1K-bnEO`gu"
    "Ft(c%=;Am_Qs@jLooI&NX;]0#j4#F14;gl8-GQpgwhrq8'=l_f-b49'UOqkLu7-##oDY2L(te+Mch&gLYtJ,MEtJfLh'x'M=$CS-ZZ%P]8bZ>#S?YY#%Q&q'3^Fw&?D)UDNrocM3A76/"
    "/oL?#h7gl85[qW/NDOk%16ij;+:1a'iNIdb-ou8.P*w,v5#EI$TWS>Pot-R*H'-SEpA:g)f+O$%%`kA#G=8RMmG1&O`>to8bC]T&$,n.LoO>29sp3dt-52U%VM#q7'DHpg+#Z9%H[K<L"
    "%a2E-grWVM3@2=-k22tL]4$##6We'8UJCKE[d_=%wI;'6X-GsLX4j^SgJ$##R*w,vP3wK#iiW&#*h^D&R?jp7+/u&#(AP##XU8c$fSYW-J95_-Dp[g9wcO&#M-h1OcJlc-*vpw0xUX&#"
    "OQFKNX@QI'IoPp7nb,QU//MQ&ZDkKP)X<WSVL(68uVl&#c'[0#(s1X&xm$Y%B7*K:eDA323j998GXbA#pwMs-jgD$9QISB-A_(aN4xoFM^@C58D0+Q+q3n0#3U1InDjF682-SjMXJK)("
    "h$hxua_K]ul92%'BOU&#BRRh-slg8KDlr:%L71Ka:.A;%YULjDPmL<LYs8i#XwJOYaKPKc1h:'9Ke,g)b),78=I39B;xiY$bgGw-&.Zi9InXDuYa%G*f2Bq7mn9^#p1vv%#(Wi-;/Z5h"
    "o;#2:;%d&#x9v68C5g?ntX0X)pT`;%pB3q7mgGN)3%(P8nTd5L7GeA-GL@+%J3u2:(Yf>et`e;)f#Km8&+DC$I46>#Kr]]u-[=99tts1.qb#q72g1WJO81q+eN'03'eM>&1XxY-caEnO"
    "j%2n8)),?ILR5^.Ibn<-X-Mq7[a82Lq:F&#ce+S9wsCK*x`569E8ew'He]h:sI[2LM$[guka3ZRd6:t%IG:;$%YiJ:Nq=?eAw;/:nnDq0(CYcMpG)qLN4$##&J<j$UpK<Q4a1]MupW^-"
    "sj_$%[HK%'F####QRZJ::Y3EGl4'@%FkiAOg#p[##O`gukTfBHagL<LHw%q&OV0##F=6/:chIm0@eCP8X]:kFI%hl8hgO@RcBhS-@Qb$%+m=hPDLg*%K8ln(wcf3/'DW-$.lR?n[nCH-"
    "eXOONTJlh:.RYF%3'p6sq:UIMA945&^HFS87@$EP2iG<-lCO$%c`uKGD3rC$x0BL8aFn--`ke%#HMP'vh1/R&O_J9'um,.<tx[@%wsJk&bUT2`0uMv7gg#qp/ij.L56'hl;.s5CUrxjO"
    "M7-##.l+Au'A&O:-T72L]P`&=;ctp'XScX*rU.>-XTt,%OVU4)S1+R-#dg0/Nn?Ku1^0f$B*P:Rowwm-`0PKjYDDM'3]d39VZHEl4,.j']Pk-M.h^&:0FACm$maq-&sgw0t7/6(^xtk%"
    "LuH88Fj-ekm>GA#_>568x6(OFRl-IZp`&b,_P'$M<Jnq79VsJW/mWS*PUiq76;]/NM_>hLbxfc$mj`,O;&%W2m`Zh:/)Uetw:aJ%]K9h:TcF]u_-Sj9,VK3M.*'&0D[Ca]J9gp8,kAW]"
    "%(?A%R$f<->Zts'^kn=-^@c4%-pY6qI%J%1IGxfLU9CP8cbPlXv);C=b),<2mOvP8up,UVf3839acAWAW-W?#ao/^#%KYo8fRULNd2.>%m]UK:n%r$'sw]J;5pAoO_#2mO3n,'=H5(et"
    "Hg*`+RLgv>=4U8guD$I%D:W>-r5V*%j*W:Kvej.Lp$<M-SGZ':+Q_k+uvOSLiEo(<aD/K<CCc`'Lx>'?;++O'>()jLR-^u68PHm8ZFWe+ej8h:9r6L*0//c&iH&R8pRbA#Kjm%upV1g:"
    "a_#Ur7FuA#(tRh#.Y5K+@?3<-8m0$PEn;J:rh6?I6uG<-`wMU'ircp0LaE_OtlMb&1#6T.#FDKu#1Lw%u%+GM+X'e?YLfjM[VO0MbuFp7;>Q&#WIo)0@F%q7c#4XAXN-U&VB<HFF*qL("
    "$/V,;(kXZejWO`<[5?\?ewY(*9=%wDc;,u<'9t3W-(H1th3+G]ucQ]kLs7df($/*JL]@*t7Bu_G3_7mp7<iaQjO@.kLg;x3B0lqp7Hf,^Ze7-##@/c58Mo(3;knp0%)A7?-W+eI'o8)b<"
    "nKnw'Ho8C=Y>pqB>0ie&jhZ[?iLR@@_AvA-iQC(=ksRZRVp7`.=+NpBC%rh&3]R:8XDmE5^V8O(x<<aG/1N$#FX$0V5Y6x'aErI3I$7x%E`v<-BY,)%-?Psf*l?%C3.mM(=/M0:JxG'?"
    "7WhH%o'a<-80g0NBxoO(GH<dM]n.+%q@jH?f.UsJ2Ggs&4<-e47&Kl+f//9@`b+?.TeN_&B8Ss?v;^Trk;f#YvJkl&w$]>-+k?'(<S:68tq*WoDfZu';mM?8X[ma8W%*`-=;D.(nc7/;"
    ")g:T1=^J$&BRV(-lTmNB6xqB[@0*o.erM*<SWF]u2=st-*(6v>^](H.aREZSi,#1:[IXaZFOm<-ui#qUq2$##Ri;u75OK#(RtaW-K-F`S+cF]uN`-KMQ%rP/Xri.LRcB##=YL3BgM/3M"
    "D?@f&1'BW-)Ju<L25gl8uhVm1hL$##*8###'A3/LkKW+(^rWX?5W_8g)a(m&K8P>#bmmWCMkk&#TR`C,5d>g)F;t,4:@_l8G/5h4vUd%&%950:VXD'QdWoY-F$BtUwmfe$YqL'8(PWX("
    "P?^@Po3$##`MSs?DWBZ/S>+4%>fX,VWv/w'KD`LP5IbH;rTV>n3cEK8U#bX]l-/V+^lj3;vlMb&[5YQ8#pekX9JP3XUC72L,,?+Ni&co7ApnO*5NK,((W-i:$,kp'UDAO(G0Sq7MVjJs"
    "bIu)'Z,*[>br5fX^:FPAWr-m2KgL<LUN098kTF&#lvo58=/vjDo;.;)Ka*hLR#/k=rKbxuV`>Q_nN6'8uTG&#1T5g)uLv:873UpTLgH+#FgpH'_o1780Ph8KmxQJ8#H72L4@768@Tm&Q"
    "h4CB/5OvmA&,Q&QbUoi$a_%3M01H)4x7I^&KQVgtFnV+;[Pc>[m4k//,]1?#`VY[Jr*3&&slRfLiVZJ:]?=K3Sw=[$=uRB?3xk48@aeg<Z'<$#4H)6,>e0jT6'N#(q%.O=?2S]u*(m<-"
    "V8J'(1)G][68hW$5'q[GC&5j`TE?m'esFGNRM)j,ffZ?-qx8;->g4t*:CIP/[Qap7/9'#(1sao7w-.qNUdkJ)tCF&#B^;xGvn2r9FEPFFFcL@.iFNkTve$m%#QvQS8U@)2Z+3K:AKM5i"
    "sZ88+dKQ)W6>J%CL<KE>`.d*(B`-n8D9oK<Up]c$X$(,)M8Zt7/[rdkqTgl-0cuGMv'?>-XV1q['-5k'cAZ69e;D_?$ZPP&s^+7])$*$#@QYi9,5P&#9r+$%CE=68>K8r0=dSC%%(@p7"
    ".m7jilQ02'0-VWAg<a/''3u.=4L$Y)6k/K:_[3=&jvL<L0C/2'v:^;-DIBW,B4E68:kZ;%?8(Q8BH=kO65BW?xSG&#@uU,DS*,?.+(o(#1vCS8#CHF>TlGW'b)Tq7VT9q^*^$$.:&N@@"
    "$&)WHtPm*5_rO0&e%K&#-30j(E4#'Zb.o/(Tpm$>K'f@[PvFl,hfINTNU6u'0pao7%XUp9]5.>%h`8_=VYbxuel.NTSsJfLacFu3B'lQSu/m6-Oqem8T+oE--$0a/k]uj9EwsG>%veR*"
    "hv^BFpQj:K'#SJ,sB-'#](j.Lg92rTw-*n%@/;39rrJF,l#qV%OrtBeC6/,;qB3ebNW[?,Hqj2L.1NP&GjUR=1D8QaS3Up&@*9wP?+lo7b?@%'k4`p0Z$22%K3+iCZj?XJN4Nm&+YF]u"
    "@-W$U%VEQ/,,>>#)D<h#`)h0:<Q6909ua+&VU%n2:cG3FJ-%@Bj-DgLr`Hw&HAKjKjseK</xKT*)B,N9X3]krc12t'pgTV(Lv-tL[xg_%=M_q7a^x?7Ubd>#%8cY#YZ?=,`Wdxu/ae&#"
    "w6)R89tI#6@s'(6Bf7a&?S=^ZI_kS&ai`&=tE72L_D,;^R)7[$s<Eh#c&)q.MXI%#v9ROa5FZO%sF7q7Nwb&#ptUJ:aqJe$Sl68%.D###EC><?-aF&#RNQv>o8lKN%5/$(vdfq7+ebA#"
    "u1p]ovUKW&Y%q]'>$1@-[xfn$7ZTp7mM,G,Ko7a&Gu%G[RMxJs[0MM%wci.LFDK)(<c`Q8N)jEIF*+?P2a8g%)$q]o2aH8C&<SibC/q,(e:v;-b#6[$NtDZ84Je2KNvB#$P5?tQ3nt(0"
    "d=j.LQf./Ll33+(;q3L-w=8dX$#WF&uIJ@-bfI>%:_i2B5CsR8&9Z&#=mPEnm0f`<&c)QL5uJ#%u%lJj+D-r;BoF&#4DoS97h5g)E#o:&S4weDF,9^Hoe`h*L+_a*NrLW-1pG_&2UdB8"
    "6e%B/:=>)N4xeW.*wft-;$'58-ESqr<b?UI(_%@[P46>#U`'6AQ]m&6/`Z>#S?YY#Vc;r7U2&326d=w&H####?TZ`*4?&.MK?LP8Vxg>$[QXc%QJv92.(Db*B)gb*BM9dM*hJMAo*c&#"
    "b0v=Pjer]$gG&JXDf->'StvU7505l9$AFvgYRI^&<^b68?j#q9QX4SM'RO#&sL1IM.rJfLUAj221]d##DW=m83u5;'bYx,*Sl0hL(W;;$doB&O/TQ:(Z^xBdLjL<Lni;''X.`$#8+1GD"
    ":k$YUWsbn8ogh6rxZ2Z9]%nd+>V#*8U_72Lh+2Q8Cj0i:6hp&$C/:p(HK>T8Y[gHQ4`4)'$Ab(Nof%V'8hL&#<NEdtg(n'=S1A(Q1/I&4([%dM`,Iu'1:_hL>SfD07&6D<fp8dHM7/g+"
    "tlPN9J*rKaPct&?'uBCem^jn%9_K)<,C5K3s=5g&GmJb*[SYq7K;TRLGCsM-$$;S%:Y@r7AK0pprpL<Lrh,q7e/%KWK:50I^+m'vi`3?%Zp+<-d+$L-Sv:@.o19n$s0&39;kn;S%BSq*"
    "$3WoJSCLweV[aZ'MQIjO<7;X-X;&+dMLvu#^UsGEC9WEc[X(wI7#2.(F0jV*eZf<-Qv3J-c+J5AlrB#$p(H68LvEA'q3n0#m,[`*8Ft)FcYgEud]CWfm68,(aLA$@EFTgLXoBq/UPlp7"
    ":d[/;r_ix=:TF`S5H-b<LI&HY(K=h#)]Lk$K14lVfm:x$H<3^Ql<M`$OhapBnkup'D#L$Pb_`N*g]2e;X/Dtg,bsj&K#2[-:iYr'_wgH)NUIR8a1n#S?Yej'h8^58UbZd+^FKD*T@;6A"
    "7aQC[K8d-(v6GI$x:T<&'Gp5Uf>@M.*J:;$-rv29'M]8qMv-tLp,'886iaC=Hb*YJoKJ,(j%K=H`K.v9HggqBIiZu'QvBT.#=)0ukruV&.)3=(^1`o*Pj4<-<aN((^7('#Z0wK#5GX@7"
    "u][`*S^43933A4rl][`*O4CgLEl]v$1Q3AeF37dbXk,.)vj#x'd`;qgbQR%FW,2(?LO=s%Sc68%NP'##Aotl8x=BE#j1UD([3$M(]UI2LX3RpKN@;/#f'f/&_mt&F)XdF<9t4)Qa.*kT"
    "LwQ'(TTB9.xH'>#MJ+gLq9-##@HuZPN0]u:h7.T..G:;$/Usj(T7`Q8tT72LnYl<-qx8;-HV7Q-&Xdx%1a,hC=0u+HlsV>nuIQL-5<N?)NBS)QN*_I,?&)2'IM%L3I)X((e/dl2&8'<M"
    ":^#M*Q+[T.Xri.LYS3v%fF`68h;b-X[/En'CR.q7E)p'/kle2HM,u;^%OKC-N+Ll%F9CF<Nf'^#t2L,;27W:0O@6##U6W7:$rJfLWHj$#)woqBefIZ.PK<b*t7ed;p*_m;4ExK#h@&]>"
    "_>@kXQtMacfD.m-VAb8;IReM3$wf0''hra*so568'Ip&vRs849'MRYSp%:t:h5qSgwpEr$B>Q,;s(C#$)`svQuF$##-D,##,g68@2[T;.XSdN9Qe)rpt._K-#5wF)sP'##p#C0c%-Gb%"
    "hd+<-j'Ai*x&&HMkT]C'OSl##5RG[JXaHN;d'uA#x._U;.`PU@(Z3dt4r152@:v,'R.Sj'w#0<-;kPI)FfJ&#AYJ&#//)>-k=m=*XnK$>=)72L]0I%>.G690a:$##<,);?;72#?x9+d;"
    "^V'9;jY@;)br#q^YQpx:X#Te$Z^'=-=bGhLf:D6&bNwZ9-ZD#n^9HhLMr5G;']d&6'wYmTFmL<LD)F^%[tC'8;+9E#C$g%#5Y>q9wI>P(9mI[>kC-ekLC/R&CH+s'B;K-M6$EB%is00:"
    "+A4[7xks.LrNk0&E)wILYF@2L'0Nb$+pv<(2.768/FrY&h$^3i&@+G%JT'<-,v`3;_)I9M^AE]CN?Cl2AZg+%4iTpT3<n-&%H%b<FDj2M<hH=&Eh<2Len$b*aTX=-8QxN)k11IM1c^j%"
    "9s<L<NFSo)B?+<-(GxsF,^-Eh@$4dXhN$+#rxK8'je'D7k`e;)2pYwPA'_p9&@^18ml1^[@g4t*[JOa*[=Qp7(qJ_oOL^('7fB&Hq-:sf,sNj8xq^>$U4O]GKx'm9)b@p7YsvK3w^YR-"
    "CdQ*:Ir<($u&)#(&?L9Rg3H)4fiEp^iI9O8KnTj,]H?D*r7'M;PwZ9K0E^k&-cpI;.p/6_vwoFMV<->#%Xi.LxVnrU(4&8/P+:hLSKj$#U%]49t'I:rgMi'FL@a:0Y-uA[39',(vbma*"
    "hU%<-SRF`Tt:542R_VV$p@[p8DV[A,?1839FWdF<TddF<9Ah-6&9tWoDlh]&1SpGMq>Ti1O*H&#(AL8[_P%.M>v^-))qOT*F5Cq0`Ye%+$B6i:7@0IX<N+T+0MlMBPQ*Vj>SsD<U4JHY"
    "8kD2)2fU/M#$e.)T4,_=8hLim[&);?UkK'-x?'(:siIfL<$pFM`i<?%W(mGDHM%>iWP,##P`%/L<eXi:@Z9C.7o=@(pXdAO/NLQ8lPl+HPOQa8wD8=^GlPa8TKI1CjhsCTSLJM'/Wl>-"
    "S(qw%sf/@%#B6;/U7K]uZbi^Oc^2n<bhPmUkMw>%t<)'mEVE''n`WnJra$^TKvX5B>;_aSEK',(hwa0:i4G?.Bci.(X[?b*($,=-n<.Q%`(X=?+@Am*Js0&=3bh8K]mL<LoNs'6,'85`"
    "0?t/'_U59@]ddF<#LdF<eWdF<OuN/45rY<-L@&#+fm>69=Lb,OcZV/);TTm8VI;?%OtJ<(b4mq7M6:u?KRdF<gR@2L=FNU-<b[(9c/ML3m;Z[$oF3g)GAWqpARc=<ROu7cL5l;-[A]%/"
    "+fsd;l#SafT/f*W]0=O'$(Tb<[)*@e775R-:Yob%g*>l*:xP?Yb.5)%w_I?7uk5JC+FS(m#i'k.'a0i)9<7b'fs'59hq$*5Uhv##pi^8+hIEBF`nvo`;'l0.^S1<-wUK2/Coh58KKhLj"
    "M=SO*rfO`+qC`W-On.=AJ56>>i2@2LH6A:&5q`?9I3@@'04&p2/LVa*T-4<-i3;M9UvZd+N7>b*eIwg:CC)c<>nO&#<IGe;__.thjZl<%w(Wk2xmp4Q@I#I9,DF]u7-P=.-_:YJ]aS@V"
    "?6*C()dOp7:WL,b&3Rg/.cmM9&r^>$(>.Z-I&J(Q0Hd5Q%7Co-b`-c<N(6r@ip+AurK<m86QIth*#v;-OBqi+L7wDE-Ir8K['m+DDSLwK&/.?-V%U_%3:qKNu$_b*B-kp7NaD'QdWQPK"
    "Yq[@>P)hI;*_F]u`Rb[.j8_Q/<&>uu+VsH$sM9TA%?)(vmJ80),P7E>)tjD%2L=-t#fK[%`v=Q8<FfNkgg^oIbah*#8/Qt$F&:K*-(N/'+1vMB,u()-a.VUU*#[e%gAAO(S>WlA2);Sa"
    ">gXm8YB`1d@K#n]76-a$U,mF<fX]idqd)<3,]J7JmW4`6]uks=4-72L(jEk+:bJ0M^q-8Dm_Z?0olP1C9Sa&H[d&c$ooQUj]Exd*3ZM@-WGW2%s',B-_M%>%Ul:#/'xoFM9QX-$.QN'>"
    "[%$Z$uF6pA6Ki2O5:8w*vP1<-1`[G,)-m#>0`P&#eb#.3i)rtB61(o'$?X3B</R90;eZ]%Ncq;-Tl]#F>2Qft^ae_5tKL9MUe9b*sLEQ95C&`=G?@Mj=wh*'3E>=-<)Gt*Iw)'QG:`@I"
    "wOf7&]1i'S01B+Ev/Nac#9S;=;YQpg_6U`*kVY39xK,[/6Aj7:'1Bm-_1EYfa1+o&o4hp7KN_Q(OlIo@S%;jVdn0'1<Vc52=u`3^o-n1'g4v58Hj&6_t7$##?M)c<$bgQ_'SY((-xkA#"
    "Y(,p'H9rIVY-b,'%bCPF7.J<Up^,(dU1VY*5#WkTU>h19w,WQhLI)3S#f$2(eb,jr*b;3Vw]*7NH%$c4Vs,eD9>XW8?N]o+(*pgC%/72LV-u<Hp,3@e^9UB1J+ak9-TN/mhKPg+AJYd$"
    "MlvAF_jCK*.O-^(63adMT->W%iewS8W6m2rtCpo'RS1R84=@paTKt)>=%&1[)*vp'u+x,VrwN;&]kuO9JDbg=pO$J*.jVe;u'm0dr9l,<*wMK*Oe=g8lV_KEBFkO'oU]^=[-792#ok,)"
    "i]lR8qQ2oA8wcRCZ^7w/Njh;?.stX?Q1>S1q4Bn$)K1<-rGdO'$Wr.Lc.CG)$/*JL4tNR/,SVO3,aUw'DJN:)Ss;wGn9A32ijw%FL+Z0Fn.U9;reSq)bmI32U==5ALuG&#Vf1398/pVo"
    "1*c-(aY168o<`JsSbk-,1N;$>0:OUas(3:8Z972LSfF8eb=c-;>SPw7.6hn3m`9^Xkn(r.qS[0;T%&Qc=+STRxX'q1BNk3&*eu2;&8q$&x>Q#Q7^Tf+6<(d%ZVmj2bDi%.3L2n+4W'$P"
    "iDDG)g,r%+?,$@?uou5tSe2aN_AQU*<h`e-GI7)?OK2A.d7_c)?wQ5AS@DL3r#7fSkgl6-++D:'A,uq7SvlB$pcpH'q3n0#_%dY#xCpr-l<F0NR@-##FEV6NTF6##$l84N1w?AO>'IAO"
    "URQ##V^Fv-XFbGM7Fl(N<3DhLGF%q.1rC$#:T__&Pi68%0xi_&[qFJ(77j_&JWoF.V735&T,[R*:xFR*K5>>#`bW-?4Ne_&6Ne_&6Ne_&n`kr-#GJcM6X;uM6X;uM(.a..^2TkL%oR(#"
    ";u.T%fAr%4tJ8&><1=GHZ_+m9/#H1F^R#SC#*N=BA9(D?v[UiFY>>^8p,KKF.W]L29uLkLlu/+4T<XoIB&hx=T1PcDaB&;HH+-AFr?(m9HZV)FKS8JCw;SD=6[^/DZUL`EUDf]GGlG&>"
    "w$)F./^n3+rlo+DB;5sIYGNk+i1t-69Jg--0pao7Sm#K)pdHW&;LuDNH@H>#/X-TI(;P>#,Gc>#0Su>#4`1?#8lC?#<xU?#@.i?#D:%@#HF7@#LRI@#P_[@#Tkn@#Xw*A#]-=A#a9OA#"
    "d<F&#*;G##.GY##2Sl##6`($#:l:$#>xL$#B.`$#F:r$#JF.%#NR@%#R_R%#Vke%#Zww%#_-4&#3^Rh%Sflr-k'MS.o?.5/sWel/wpEM0%3'/1)K^f1-d>G21&v(35>V`39V7A4=onx4"
    "A1OY5EI0;6Ibgr6M$HS7Q<)58C5w,;WoA*#[%T*#`1g*#d=#+#hI5+#lUG+#pbY+#tnl+#x$),#&1;,#*=M,#.I`,#2Ur,#6b.-#;w[H#iQtA#m^0B#qjBB#uvTB##-hB#'9$C#+E6C#"
    "/QHC#3^ZC#7jmC#;v)D#?,<D#C8ND#GDaD#KPsD#O]/E#g1A5#KA*1#gC17#MGd;#8(02#L-d3#rWM4#Hga1#,<w0#T.j<#O#'2#CYN1#qa^:#_4m3#o@/=#eG8=#t8J5#`+78#4uI-#"
    "m3B2#SB[8#Q0@8#i[*9#iOn8#1Nm;#^sN9#qh<9#:=x-#P;K2#$%X9#bC+.#Rg;<#mN=.#MTF.#RZO.#2?)4#Y#(/#[)1/#b;L/#dAU/#0Sv;#lY$0#n`-0#sf60#(F24#wrH0#%/e0#"
    "TmD<#%JSMFove:CTBEXI:<eh2g)B,3h2^G3i;#d3jD>)4kMYD4lVu`4m`:&5niUA5@(A5BA1]PBB:xlBCC=2CDLXMCEUtiCf&0g2'tN?PGT4CPGT4CPGT4CPGT4CPGT4CPGT4CPGT4CP"
    "GT4CPGT4CPGT4CPGT4CPGT4CPGT4CP-qekC`.9kEg^+F$kwViFJTB&5KTB&5KTB&5KTB&5KTB&5KTB&5KTB&5KTB&5KTB&5KTB&5KTB&5KTB&5KTB&5KTB&5KTB&5o,^<-28ZI'O?;xp"
    "O?;xpO?;xpO?;xpO?;xpO?;xpO?;xpO?;xpO?;xpO?;xpO?;xpO?;xpO?;xpO?;xp;7q-#lLYI:xvD=#";

static const char* GetDefaultCompressedFontDataTTFBase85()
{
    return proggy_clean_ttf_compressed_data_base85;
}<|MERGE_RESOLUTION|>--- conflicted
+++ resolved
@@ -171,12 +171,9 @@
     colors[ImGuiCol_PlotHistogramHovered]   = ImVec4(1.00f, 0.60f, 0.00f, 1.00f);
     colors[ImGuiCol_TextSelectedBg]         = ImVec4(0.00f, 0.00f, 1.00f, 0.35f);
     colors[ImGuiCol_ModalWindowDarkening]   = ImVec4(0.20f, 0.20f, 0.20f, 0.35f);
-<<<<<<< HEAD
+    colors[ImGuiCol_DragDropTarget]         = ImVec4(1.00f, 1.00f, 0.00f, 0.90f);
     colors[ImGuiCol_NavHighlight]           = colors[ImGuiCol_HeaderHovered];
     colors[ImGuiCol_NavWindowingHighlight]  = ImVec4(1.00f, 1.00f, 1.00f, 0.12f);
-=======
-    colors[ImGuiCol_DragDropTarget]         = ImVec4(1.00f, 1.00f, 0.00f, 0.90f);
->>>>>>> d0a1be0d
 }
 
 void ImGui::StyleColorsDark(ImGuiStyle* dst)
@@ -226,12 +223,9 @@
     colors[ImGuiCol_PlotHistogramHovered]   = ImVec4(1.00f, 0.60f, 0.00f, 1.00f);
     colors[ImGuiCol_TextSelectedBg]         = ImVec4(0.26f, 0.59f, 0.98f, 0.35f);
     colors[ImGuiCol_ModalWindowDarkening]   = ImVec4(0.80f, 0.80f, 0.80f, 0.35f);
-<<<<<<< HEAD
+    colors[ImGuiCol_DragDropTarget]         = ImVec4(1.00f, 1.00f, 0.00f, 0.90f);
     colors[ImGuiCol_NavHighlight]           = ImVec4(0.26f, 0.59f, 0.98f, 1.00f);
     colors[ImGuiCol_NavWindowingHighlight]  = ImVec4(1.00f, 1.00f, 1.00f, 0.12f);
-=======
-    colors[ImGuiCol_DragDropTarget]         = ImVec4(1.00f, 1.00f, 0.00f, 0.90f);
->>>>>>> d0a1be0d
 }
 
 void ImGui::StyleColorsLight(ImGuiStyle* dst)
@@ -283,12 +277,9 @@
     colors[ImGuiCol_PlotHistogramHovered]   = ImVec4(1.00f, 0.45f, 0.00f, 1.00f);
     colors[ImGuiCol_TextSelectedBg]         = ImVec4(0.26f, 0.59f, 0.98f, 0.35f);
     colors[ImGuiCol_ModalWindowDarkening]   = ImVec4(0.20f, 0.20f, 0.20f, 0.35f);
-<<<<<<< HEAD
+    colors[ImGuiCol_DragDropTarget]         = ImVec4(0.26f, 0.59f, 0.98f, 0.95f);
     colors[ImGuiCol_NavHighlight]           = colors[ImGuiCol_HeaderHovered];
     colors[ImGuiCol_NavWindowingHighlight]  = ImVec4(0.40f, 0.40f, 0.40f, 0.12f);
-=======
-    colors[ImGuiCol_DragDropTarget]         = ImVec4(0.26f, 0.59f, 0.98f, 0.95f);
->>>>>>> d0a1be0d
 }
 
 //-----------------------------------------------------------------------------
