// dear imgui, v1.52 WIP
// (internals)

// You may use this file to debug, understand or extend ImGui features but we don't provide any guarantee of forward compatibility!
// Implement maths operators for ImVec2 (disabled by default to not collide with using IM_VEC2_CLASS_EXTRA along with your own math types+operators)
//   #define IMGUI_DEFINE_MATH_OPERATORS
// Define IM_PLACEMENT_NEW() macro helper.
//   #define IMGUI_DEFINE_PLACEMENT_NEW

#pragma once

#ifndef IMGUI_VERSION
#error Must include imgui.h before imgui_internal.h
#endif

#include <stdio.h>      // FILE*
#include <math.h>       // sqrtf, fabsf, fmodf, powf, floorf, ceilf, cosf, sinf
#include <limits.h>     // INT_MIN, INT_MAX

#ifdef _MSC_VER
#pragma warning (push)
#pragma warning (disable: 4251) // class 'xxx' needs to have dll-interface to be used by clients of struct 'xxx' // when IMGUI_API is set to__declspec(dllexport)
#endif

#ifdef __clang__
#pragma clang diagnostic push
#pragma clang diagnostic ignored "-Wunused-function"        // for stb_textedit.h
#pragma clang diagnostic ignored "-Wmissing-prototypes"     // for stb_textedit.h
#pragma clang diagnostic ignored "-Wold-style-cast"
#endif

//-----------------------------------------------------------------------------
// Forward Declarations
//-----------------------------------------------------------------------------

struct ImRect;
struct ImGuiColMod;
struct ImGuiStyleMod;
struct ImGuiGroupData;
struct ImGuiSimpleColumns;
struct ImGuiDrawContext;
struct ImGuiTextEditState;
struct ImGuiIniData;
struct ImGuiMouseCursorData;
struct ImGuiPopupRef;
struct ImGuiWindow;

typedef int ImGuiLayoutType;      // enum ImGuiLayoutType_
typedef int ImGuiButtonFlags;     // enum ImGuiButtonFlags_
typedef int ImGuiTreeNodeFlags;   // enum ImGuiTreeNodeFlags_
typedef int ImGuiSliderFlags;     // enum ImGuiSliderFlags_
typedef int ImGuiSeparatorFlags;  // enum ImGuiSeparatorFlags_
typedef int ImGuiItemFlags;       // enum ImGuiItemFlags_

//-------------------------------------------------------------------------
// STB libraries
//-------------------------------------------------------------------------

namespace ImGuiStb
{

#undef STB_TEXTEDIT_STRING
#undef STB_TEXTEDIT_CHARTYPE
#define STB_TEXTEDIT_STRING             ImGuiTextEditState
#define STB_TEXTEDIT_CHARTYPE           ImWchar
#define STB_TEXTEDIT_GETWIDTH_NEWLINE   -1.0f
#include "stb_textedit.h"

} // namespace ImGuiStb

//-----------------------------------------------------------------------------
// Context
//-----------------------------------------------------------------------------

#ifndef GImGui
extern IMGUI_API ImGuiContext* GImGui;  // Current implicit ImGui context pointer
#endif

//-----------------------------------------------------------------------------
// Helpers
//-----------------------------------------------------------------------------

#define IM_ARRAYSIZE(_ARR)      ((int)(sizeof(_ARR)/sizeof(*_ARR)))
#define IM_PI                   3.14159265358979323846f
#define IM_OFFSETOF(_TYPE,_ELM) ((size_t)&(((_TYPE*)0)->_ELM))

// Helpers: UTF-8 <> wchar
IMGUI_API int           ImTextStrToUtf8(char* buf, int buf_size, const ImWchar* in_text, const ImWchar* in_text_end);      // return output UTF-8 bytes count
IMGUI_API int           ImTextCharFromUtf8(unsigned int* out_char, const char* in_text, const char* in_text_end);          // return input UTF-8 bytes count
IMGUI_API int           ImTextStrFromUtf8(ImWchar* buf, int buf_size, const char* in_text, const char* in_text_end, const char** in_remaining = NULL);   // return input UTF-8 bytes count
IMGUI_API int           ImTextCountCharsFromUtf8(const char* in_text, const char* in_text_end);                            // return number of UTF-8 code-points (NOT bytes count)
IMGUI_API int           ImTextCountUtf8BytesFromStr(const ImWchar* in_text, const ImWchar* in_text_end);                   // return number of bytes to express string as UTF-8 code-points

// Helpers: Misc
IMGUI_API ImU32         ImHash(const void* data, int data_size, ImU32 seed = 0);    // Pass data_size==0 for zero-terminated strings
IMGUI_API void*         ImFileLoadToMemory(const char* filename, const char* file_open_mode, int* out_file_size = NULL, int padding_bytes = 0);
IMGUI_API FILE*         ImFileOpen(const char* filename, const char* file_open_mode);
static inline bool      ImCharIsSpace(int c)            { return c == ' ' || c == '\t' || c == 0x3000; }
static inline bool      ImIsPowerOfTwo(int v)           { return v != 0 && (v & (v - 1)) == 0; }
static inline int       ImUpperPowerOfTwo(int v)        { v--; v |= v >> 1; v |= v >> 2; v |= v >> 4; v |= v >> 8; v |= v >> 16; v++; return v; }

// Helpers: Geometry
IMGUI_API ImVec2        ImLineClosestPoint(const ImVec2& a, const ImVec2& b, const ImVec2& p);
IMGUI_API bool          ImTriangleContainsPoint(const ImVec2& a, const ImVec2& b, const ImVec2& c, const ImVec2& p);
IMGUI_API ImVec2        ImTriangleClosestPoint(const ImVec2& a, const ImVec2& b, const ImVec2& c, const ImVec2& p);
IMGUI_API void          ImTriangleBarycentricCoords(const ImVec2& a, const ImVec2& b, const ImVec2& c, const ImVec2& p, float& out_u, float& out_v, float& out_w);

// Helpers: String
IMGUI_API int           ImStricmp(const char* str1, const char* str2);
IMGUI_API int           ImStrnicmp(const char* str1, const char* str2, int count);
IMGUI_API char*         ImStrdup(const char* str);
IMGUI_API int           ImStrlenW(const ImWchar* str);
IMGUI_API const ImWchar*ImStrbolW(const ImWchar* buf_mid_line, const ImWchar* buf_begin); // Find beginning-of-line
IMGUI_API const char*   ImStristr(const char* haystack, const char* haystack_end, const char* needle, const char* needle_end);
IMGUI_API int           ImFormatString(char* buf, int buf_size, const char* fmt, ...) IM_FMTARGS(3);
IMGUI_API int           ImFormatStringV(char* buf, int buf_size, const char* fmt, va_list args) IM_FMTLIST(3);

// Helpers: Math
// We are keeping those not leaking to the user by default, in the case the user has implicit cast operators between ImVec2 and its own types (when IM_VEC2_CLASS_EXTRA is defined)
#ifdef IMGUI_DEFINE_MATH_OPERATORS
static inline ImVec2 operator*(const ImVec2& lhs, const float rhs)              { return ImVec2(lhs.x*rhs, lhs.y*rhs); }
static inline ImVec2 operator/(const ImVec2& lhs, const float rhs)              { return ImVec2(lhs.x/rhs, lhs.y/rhs); }
static inline ImVec2 operator+(const ImVec2& lhs, const ImVec2& rhs)            { return ImVec2(lhs.x+rhs.x, lhs.y+rhs.y); }
static inline ImVec2 operator-(const ImVec2& lhs, const ImVec2& rhs)            { return ImVec2(lhs.x-rhs.x, lhs.y-rhs.y); }
static inline ImVec2 operator*(const ImVec2& lhs, const ImVec2& rhs)            { return ImVec2(lhs.x*rhs.x, lhs.y*rhs.y); }
static inline ImVec2 operator/(const ImVec2& lhs, const ImVec2& rhs)            { return ImVec2(lhs.x/rhs.x, lhs.y/rhs.y); }
static inline ImVec2& operator+=(ImVec2& lhs, const ImVec2& rhs)                { lhs.x += rhs.x; lhs.y += rhs.y; return lhs; }
static inline ImVec2& operator-=(ImVec2& lhs, const ImVec2& rhs)                { lhs.x -= rhs.x; lhs.y -= rhs.y; return lhs; }
static inline ImVec2& operator*=(ImVec2& lhs, const float rhs)                  { lhs.x *= rhs; lhs.y *= rhs; return lhs; }
static inline ImVec2& operator/=(ImVec2& lhs, const float rhs)                  { lhs.x /= rhs; lhs.y /= rhs; return lhs; }
static inline ImVec4 operator-(const ImVec4& lhs, const ImVec4& rhs)            { return ImVec4(lhs.x-rhs.x, lhs.y-rhs.y, lhs.z-rhs.z, lhs.w-rhs.w); }
#endif

static inline int    ImMin(int lhs, int rhs)                                    { return lhs < rhs ? lhs : rhs; }
static inline int    ImMax(int lhs, int rhs)                                    { return lhs >= rhs ? lhs : rhs; }
static inline float  ImMin(float lhs, float rhs)                                { return lhs < rhs ? lhs : rhs; }
static inline float  ImMax(float lhs, float rhs)                                { return lhs >= rhs ? lhs : rhs; }
static inline ImVec2 ImMin(const ImVec2& lhs, const ImVec2& rhs)                { return ImVec2(ImMin(lhs.x,rhs.x), ImMin(lhs.y,rhs.y)); }
static inline ImVec2 ImMax(const ImVec2& lhs, const ImVec2& rhs)                { return ImVec2(ImMax(lhs.x,rhs.x), ImMax(lhs.y,rhs.y)); }
static inline int    ImClamp(int v, int mn, int mx)                             { return (v < mn) ? mn : (v > mx) ? mx : v; }
static inline float  ImClamp(float v, float mn, float mx)                       { return (v < mn) ? mn : (v > mx) ? mx : v; }
static inline ImVec2 ImClamp(const ImVec2& f, const ImVec2& mn, ImVec2 mx)      { return ImVec2(ImClamp(f.x,mn.x,mx.x), ImClamp(f.y,mn.y,mx.y)); }
static inline float  ImSaturate(float f)                                        { return (f < 0.0f) ? 0.0f : (f > 1.0f) ? 1.0f : f; }
static inline void   ImSwap(float& a, float& b)                                 { float tmp = a; a = b; b = tmp; }
static inline int    ImLerp(int a, int b, float t)                              { return (int)(a + (b - a) * t); }
static inline float  ImLerp(float a, float b, float t)                          { return a + (b - a) * t; }
static inline ImVec2 ImLerp(const ImVec2& a, const ImVec2& b, float t)          { return ImVec2(a.x + (b.x - a.x) * t, a.y + (b.y - a.y) * t); }
static inline ImVec2 ImLerp(const ImVec2& a, const ImVec2& b, const ImVec2& t)  { return ImVec2(a.x + (b.x - a.x) * t.x, a.y + (b.y - a.y) * t.y); }
static inline float  ImLengthSqr(const ImVec2& lhs)                             { return lhs.x*lhs.x + lhs.y*lhs.y; }
static inline float  ImLengthSqr(const ImVec4& lhs)                             { return lhs.x*lhs.x + lhs.y*lhs.y + lhs.z*lhs.z + lhs.w*lhs.w; }
static inline float  ImInvLength(const ImVec2& lhs, float fail_value)           { float d = lhs.x*lhs.x + lhs.y*lhs.y; if (d > 0.0f) return 1.0f / sqrtf(d); return fail_value; }
static inline float  ImFloor(float f)                                           { return (float)(int)f; }
static inline ImVec2 ImFloor(const ImVec2& v)                                   { return ImVec2((float)(int)v.x, (float)(int)v.y); }
static inline float  ImDot(const ImVec2& a, const ImVec2& b)                    { return a.x * b.x + a.y * b.y; }
static inline ImVec2 ImRotate(const ImVec2& v, float cos_a, float sin_a)        { return ImVec2(v.x * cos_a - v.y * sin_a, v.x * sin_a + v.y * cos_a); }

// We call C++ constructor on own allocated memory via the placement "new(ptr) Type()" syntax.
// Defining a custom placement new() with a dummy parameter allows us to bypass including <new> which on some platforms complains when user has disabled exceptions.
#ifdef IMGUI_DEFINE_PLACEMENT_NEW
struct ImPlacementNewDummy {};
inline void* operator new(size_t, ImPlacementNewDummy, void* ptr) { return ptr; }
inline void operator delete(void*, ImPlacementNewDummy, void*) {}
#define IM_PLACEMENT_NEW(_PTR)  new(ImPlacementNewDummy(), _PTR)
#endif

//-----------------------------------------------------------------------------
// Types
//-----------------------------------------------------------------------------

enum ImGuiButtonFlags_
{
    ImGuiButtonFlags_Repeat                 = 1 << 0,   // hold to repeat
    ImGuiButtonFlags_PressedOnClickRelease  = 1 << 1,   // (default) return pressed on click+release on same item (default if no PressedOn** flag is set)
    ImGuiButtonFlags_PressedOnClick         = 1 << 2,   // return pressed on click (default requires click+release)
    ImGuiButtonFlags_PressedOnRelease       = 1 << 3,   // return pressed on release (default requires click+release)
    ImGuiButtonFlags_PressedOnDoubleClick   = 1 << 4,   // return pressed on double-click (default requires click+release)
    ImGuiButtonFlags_FlattenChilds          = 1 << 5,   // allow interaction even if a child window is overlapping
    ImGuiButtonFlags_DontClosePopups        = 1 << 6,   // disable automatically closing parent popup on press
    ImGuiButtonFlags_Disabled               = 1 << 7,   // disable interaction
    ImGuiButtonFlags_AlignTextBaseLine      = 1 << 8,   // vertically align button to match text baseline - ButtonEx() only
    ImGuiButtonFlags_NoKeyModifiers         = 1 << 9,   // disable interaction if a key modifier is held
    ImGuiButtonFlags_AllowOverlapMode       = 1 << 10,  // require previous frame HoveredId to either match id or be null before being usable
    ImGuiButtonFlags_NoNavOverride          = 1 << 11   // don't override navigation id when activated
};

enum ImGuiSliderFlags_
{
    ImGuiSliderFlags_Vertical               = 1 << 0
};

enum ImGuiColumnsFlags_
{
    // Default: 0
    ImGuiColumnsFlags_NoBorder              = 1 << 0,   // Disable column dividers
    ImGuiColumnsFlags_NoResize              = 1 << 1,   // Disable resizing columns when clicking on the dividers
    ImGuiColumnsFlags_NoPreserveWidths      = 1 << 2,   // Disable column width preservation when adjusting columns
    ImGuiColumnsFlags_NoForceWithinWindow   = 1 << 3    // Disable forcing columns to fit within window
};

enum ImGuiSelectableFlagsPrivate_
{
    // NB: need to be in sync with last value of ImGuiSelectableFlags_
    ImGuiSelectableFlags_Menu               = 1 << 3,
    ImGuiSelectableFlags_MenuItem           = 1 << 4,
    ImGuiSelectableFlags_Disabled           = 1 << 5,
    ImGuiSelectableFlags_DrawFillAvailWidth = 1 << 6
};

enum ImGuiSeparatorFlags_
{
    ImGuiSeparatorFlags_Horizontal          = 1 << 0,   // Axis default to current layout type, so generally Horizontal unless e.g. in a menu bar
    ImGuiSeparatorFlags_Vertical            = 1 << 1
};

// FIXME: this is in development, not exposed/functional as a generic feature yet.
enum ImGuiLayoutType_
{
    ImGuiLayoutType_Vertical,
    ImGuiLayoutType_Horizontal
};

enum ImGuiPlotType
{
    ImGuiPlotType_Lines,
    ImGuiPlotType_Histogram
};

enum ImGuiDataType
{
    ImGuiDataType_Int,
    ImGuiDataType_Float,
    ImGuiDataType_Float2
};

enum ImGuiInputSource
{
    ImGuiInputSource_None = 0,
    ImGuiInputSource_Mouse,
    ImGuiInputSource_Nav,
    ImGuiInputSource_Count_,
};

enum ImGuiDir
{
    ImGuiDir_None    = -1,
    ImGuiDir_Left    = 0,
    ImGuiDir_Right   = 1,
    ImGuiDir_Up      = 2,
    ImGuiDir_Down    = 3
};

enum ImGuiCorner
{
    ImGuiCorner_TopLeft     = 1 << 0, // 1
    ImGuiCorner_TopRight    = 1 << 1, // 2
    ImGuiCorner_BotRight    = 1 << 2, // 4
    ImGuiCorner_BotLeft     = 1 << 3, // 8
    ImGuiCorner_All         = 0x0F
};

// 2D axis aligned bounding-box
// NB: we can't rely on ImVec2 math operators being available here
struct IMGUI_API ImRect
{
    ImVec2      Min;    // Upper-left
    ImVec2      Max;    // Lower-right

    ImRect()                                        : Min(FLT_MAX,FLT_MAX), Max(-FLT_MAX,-FLT_MAX)  {}
    ImRect(const ImVec2& min, const ImVec2& max)    : Min(min), Max(max)                            {}
    ImRect(const ImVec4& v)                         : Min(v.x, v.y), Max(v.z, v.w)                  {}
    ImRect(float x1, float y1, float x2, float y2)  : Min(x1, y1), Max(x2, y2)                      {}

    ImVec2      GetCenter() const               { return ImVec2((Min.x+Max.x)*0.5f, (Min.y+Max.y)*0.5f); }
    ImVec2      GetSize() const                 { return ImVec2(Max.x-Min.x, Max.y-Min.y); }
    float       GetWidth() const                { return Max.x-Min.x; }
    float       GetHeight() const               { return Max.y-Min.y; }
    ImVec2      GetTL() const                   { return Min; }                   // Top-left
    ImVec2      GetTR() const                   { return ImVec2(Max.x, Min.y); }  // Top-right
    ImVec2      GetBL() const                   { return ImVec2(Min.x, Max.y); }  // Bottom-left
    ImVec2      GetBR() const                   { return Max; }                   // Bottom-right
    bool        Contains(const ImVec2& p) const { return p.x >= Min.x     && p.y >= Min.y     && p.x < Max.x     && p.y < Max.y; }
    bool        Contains(const ImRect& r) const { return r.Min.x >= Min.x && r.Min.y >= Min.y && r.Max.x < Max.x && r.Max.y < Max.y; }
    bool        Overlaps(const ImRect& r) const { return r.Min.y < Max.y  && r.Max.y > Min.y  && r.Min.x < Max.x && r.Max.x > Min.x; }
    void        Add(const ImVec2& rhs)          { if (Min.x > rhs.x)     Min.x = rhs.x;     if (Min.y > rhs.y) Min.y = rhs.y;         if (Max.x < rhs.x) Max.x = rhs.x;         if (Max.y < rhs.y) Max.y = rhs.y; }
    void        Add(const ImRect& rhs)          { if (Min.x > rhs.Min.x) Min.x = rhs.Min.x; if (Min.y > rhs.Min.y) Min.y = rhs.Min.y; if (Max.x < rhs.Max.x) Max.x = rhs.Max.x; if (Max.y < rhs.Max.y) Max.y = rhs.Max.y; }
    void        Expand(const float amount)      { Min.x -= amount;   Min.y -= amount;   Max.x += amount;   Max.y += amount; }
    void        Expand(const ImVec2& amount)    { Min.x -= amount.x; Min.y -= amount.y; Max.x += amount.x; Max.y += amount.y; }
    void        Translate(const ImVec2& v)      { Min.x += v.x; Min.y += v.y; Max.x += v.x; Max.y += v.y; }
    void        ClipWith(const ImRect& clip)    { if (Min.x < clip.Min.x) Min.x = clip.Min.x; if (Min.y < clip.Min.y) Min.y = clip.Min.y; if (Max.x > clip.Max.x) Max.x = clip.Max.x; if (Max.y > clip.Max.y) Max.y = clip.Max.y; }
    void        Floor()                         { Min.x = (float)(int)Min.x; Min.y = (float)(int)Min.y; Max.x = (float)(int)Max.x; Max.y = (float)(int)Max.y; }
    ImVec2      GetClosestPoint(ImVec2 p, bool on_edge) const
    {
        if (!on_edge && Contains(p))
            return p;
        if (p.x > Max.x) p.x = Max.x;
        else if (p.x < Min.x) p.x = Min.x;
        if (p.y > Max.y) p.y = Max.y;
        else if (p.y < Min.y) p.y = Min.y;
        return p;
    }
};

// Stacked color modifier, backup of modified data so we can restore it
struct ImGuiColMod
{
    ImGuiCol    Col;
    ImVec4      BackupValue;
};

// Stacked style modifier, backup of modified data so we can restore it. Data type inferred from the variable.
struct ImGuiStyleMod
{
    ImGuiStyleVar   VarIdx;
    union           { int BackupInt[2]; float BackupFloat[2]; };
    ImGuiStyleMod(ImGuiStyleVar idx, int v)     { VarIdx = idx; BackupInt[0] = v; }
    ImGuiStyleMod(ImGuiStyleVar idx, float v)   { VarIdx = idx; BackupFloat[0] = v; }
    ImGuiStyleMod(ImGuiStyleVar idx, ImVec2 v)  { VarIdx = idx; BackupFloat[0] = v.x; BackupFloat[1] = v.y; }
};

// Stacked data for BeginGroup()/EndGroup()
struct ImGuiGroupData
{
    ImVec2      BackupCursorPos;
    ImVec2      BackupCursorMaxPos;
    float       BackupIndentX;
    float       BackupGroupOffsetX;
    float       BackupCurrentLineHeight;
    float       BackupCurrentLineTextBaseOffset;
    float       BackupLogLinePosY;
    bool        BackupActiveIdIsAlive;
    bool        AdvanceCursor;
};

// Per column data for Columns()
struct ImGuiColumnData
{
    float       OffsetNorm; // Column start offset, normalized 0.0 (far left) -> 1.0 (far right)
    ImRect      ClipRect;
    //float     IndentX;
};

// Simple column measurement currently used for MenuItem() only. This is very short-sighted/throw-away code and NOT a generic helper.
struct IMGUI_API ImGuiSimpleColumns
{
    int         Count;
    float       Spacing;
    float       Width, NextWidth;
    float       Pos[8], NextWidths[8];

    ImGuiSimpleColumns();
    void        Update(int count, float spacing, bool clear);
    float       DeclColumns(float w0, float w1, float w2);
    float       CalcExtraSpace(float avail_w);
};

// Internal state of the currently focused/edited text input box
struct IMGUI_API ImGuiTextEditState
{
    ImGuiID             Id;                         // widget id owning the text state
    ImVector<ImWchar>   Text;                       // edit buffer, we need to persist but can't guarantee the persistence of the user-provided buffer. so we copy into own buffer.
    ImVector<char>      InitialText;                // backup of end-user buffer at the time of focus (in UTF-8, unaltered)
    ImVector<char>      TempTextBuffer;
    int                 CurLenA, CurLenW;           // we need to maintain our buffer length in both UTF-8 and wchar format.
    int                 BufSizeA;                   // end-user buffer size
    float               ScrollX;
    ImGuiStb::STB_TexteditState   StbState;
    float               CursorAnim;
    bool                CursorFollow;
    bool                SelectedAllMouseLock;

    ImGuiTextEditState()                            { memset(this, 0, sizeof(*this)); }
    void                CursorAnimReset()           { CursorAnim = -0.30f; }                                   // After a user-input the cursor stays on for a while without blinking
    void                CursorClamp()               { StbState.cursor = ImMin(StbState.cursor, CurLenW); StbState.select_start = ImMin(StbState.select_start, CurLenW); StbState.select_end = ImMin(StbState.select_end, CurLenW); }
    bool                HasSelection() const        { return StbState.select_start != StbState.select_end; }
    void                ClearSelection()            { StbState.select_start = StbState.select_end = StbState.cursor; }
    void                SelectAll()                 { StbState.select_start = 0; StbState.select_end = CurLenW; StbState.cursor = StbState.select_end; StbState.has_preferred_x = false; }
    void                OnKeyPressed(int key);
};

// Data saved in imgui.ini file
struct ImGuiIniData
{
    char*       Name;
    ImGuiID     Id;
    ImVec2      Pos;
    ImVec2      Size;
    bool        Collapsed;
};

// Mouse cursor data (used when io.MouseDrawCursor is set)
struct ImGuiMouseCursorData
{
    ImGuiMouseCursor    Type;
    ImVec2              HotOffset;
    ImVec2              Size;
    ImVec2              TexUvMin[2];
    ImVec2              TexUvMax[2];
};

// Storage for current popup stack
struct ImGuiPopupRef
{
    ImGuiID         PopupId;        // Set on OpenPopup()
    ImGuiWindow*    Window;         // Resolved on BeginPopup() - may stay unresolved if user never calls OpenPopup()
    ImGuiWindow*    ParentWindow;   // Set on OpenPopup()
    ImGuiID         ParentMenuSet;  // Set on OpenPopup()
    ImVec2          PopupPosOnOpen; // Preferred popup position (typically == MousePosOnOpen when using mouse)
    ImVec2          MousePosOnOpen; // Copy of mouse position at the time of opening popup

    ImGuiPopupRef(ImGuiID id, ImGuiWindow* parent_window, ImGuiID parent_menu_set, const ImVec2& popup_pos, const ImVec2& mouse_pos) { PopupId = id; Window = NULL; ParentWindow = parent_window; ParentMenuSet = parent_menu_set; PopupPosOnOpen = popup_pos; MousePosOnOpen = mouse_pos; }
};

// Main state for ImGui
struct ImGuiContext
{
    bool                    Initialized;
    ImGuiIO                 IO;
    ImGuiStyle              Style;
    ImFont*                 Font;                               // (Shortcut) == FontStack.empty() ? IO.Font : FontStack.back()
    float                   FontSize;                           // (Shortcut) == FontBaseSize * g.CurrentWindow->FontWindowScale == window->FontSize(). Text height for current window.
    float                   FontBaseSize;                       // (Shortcut) == IO.FontGlobalScale * Font->Scale * Font->FontSize. Base text height.
    ImVec2                  FontTexUvWhitePixel;                // (Shortcut) == Font->TexUvWhitePixel

    float                   Time;
    int                     FrameCount;
    int                     FrameCountEnded;
    int                     FrameCountRendered;
    ImVector<ImGuiWindow*>  Windows;
    ImVector<ImGuiWindow*>  WindowsSortBuffer;
    ImVector<ImGuiWindow*>  CurrentWindowStack;
    ImGuiWindow*            CurrentWindow;                      // Being drawn into
    ImGuiWindow*            HoveredWindow;                      // Will catch mouse inputs
    ImGuiWindow*            HoveredRootWindow;                  // Will catch mouse inputs (for focus/move only)
    ImGuiID                 HoveredId;                          // Hovered widget
    bool                    HoveredIdAllowOverlap;
    ImGuiID                 HoveredIdPreviousFrame;
    ImGuiID                 ActiveId;                           // Active widget
    ImGuiID                 ActiveIdPreviousFrame;
    bool                    ActiveIdIsAlive;                    // Active widget has been seen this frame
    bool                    ActiveIdIsJustActivated;            // Set at the time of activation for one frame
    bool                    ActiveIdAllowOverlap;               // Active widget allows another widget to steal active id (generally for overlapping widgets, but not always)
    int                     ActiveIdAllowNavDirFlags;           // Active widget allows using directional navigation (e.g. can activate a button and move away from it)
    ImVec2                  ActiveIdClickOffset;                // Clicked offset from upper-left corner, if applicable (currently only set by ButtonBehavior)
    ImGuiWindow*            ActiveIdWindow;
    ImGuiInputSource        ActiveIdSource;                     // Activating with mouse or nav (gamepad/keyboard)
    ImGuiWindow*            MovedWindow;                        // Track the child window we clicked on to move a window (only apply to moving with mouse)
    ImGuiID                 MovedWindowMoveId;                  // == MovedWindow->RootWindow->MoveId
    ImVector<ImGuiIniData>  Settings;                           // .ini Settings
    float                   SettingsDirtyTimer;                 // Save .ini Settings on disk when time reaches zero
    ImVector<ImGuiColMod>   ColorModifiers;                     // Stack for PushStyleColor()/PopStyleColor()
    ImVector<ImGuiStyleMod> StyleModifiers;                     // Stack for PushStyleVar()/PopStyleVar()
    ImVector<ImFont*>       FontStack;                          // Stack for PushFont()/PopFont()
    ImVector<ImGuiPopupRef> OpenPopupStack;                     // Which popups are open (persistent)
    ImVector<ImGuiPopupRef> CurrentPopupStack;                  // Which level of BeginPopup() we are in (reset every frame)

    // Navigation data (for gamepad/keyboard)
    ImGuiWindow*            NavWindow;                          // Nav/focused window for navigation
    ImGuiID                 NavId;                              // Nav/focused item for navigation
    ImGuiID                 NavActivateId, NavInputId;          // ~~ IsKeyPressedMap(ImGuiKey_NavActive) ? NavId : 0, etc. (to make widget code terser)
    ImGuiID                 NavTabbedId;                        // 
    ImRect                  NavRefRectRel, NavScoringRectScreen;// Reference rectangle, in window space. Modified rectangle for directional navigation scoring, in screen space.
    ImGuiWindow*            NavWindowingTarget;
    float                   NavWindowingDisplayAlpha;
    bool                    NavWindowingToggleLayer;
    int                     NavLayer;                           // Layer we are navigating on. For now the system is hard-coded for 0=main contents and 1=menu/title bar, may expose layers later.
    int                     NavIdTabCounter;                    // == NavWindow->DC.FocusIdxTabCounter at time of NavId processing
    bool                    NavIdIsAlive;                       // Nav widget has been seen this frame ~~ NavRefRectRel is valid
    bool                    NavMousePosDirty;
    bool                    NavDisableHighlight;                // When user starts using mouse, we hide gamepad/keyboard highlight (nb: but they are still available, which is why NavDisableHighlight isn't always != NavDisableMouseHover)
    bool                    NavDisableMouseHover;               // When user starts using gamepad/keyboard, we hide mouse hovering highlight until mouse is touched again.
    bool                    NavInitDefaultRequest;              // Init request for appearing window to select first item
    ImGuiID                 NavInitDefaultResultId;
    ImRect                  NavInitDefaultResultRectRel;
    bool                    NavInitDefaultResultExplicit;       // Whether the result was explicitly requested with SetItemDefaultFocus()
    bool                    NavMoveRequest;                     // Move request for this frame
    bool                    NavMoveFromClampedRefRect;          // Set by manual scrolling, if we scroll to a point where NavId isn't visible we reset navigation from visible items
    ImGuiDir                NavMoveDir;                         // West/East/North/South
    ImGuiID                 NavMoveResultId;                    // Best move request candidate
    float                   NavMoveResultDistBox;               // Best move request candidate box distance to current NavId
    float                   NavMoveResultDistCenter;            // Best move request candidate center distance to current NavId
    float                   NavMoveResultDistAxial;
    ImRect                  NavMoveResultRectRel;               // Best move request candidate bounding box in window relative space

    // Storage for SetNexWindow** and SetNextTreeNode*** functions
    ImVec2                  SetNextWindowPosVal;
    ImVec2                  SetNextWindowPosPivot;
    ImVec2                  SetNextWindowSizeVal;
    ImVec2                  SetNextWindowContentSizeVal;
    bool                    SetNextWindowCollapsedVal;
    ImGuiCond               SetNextWindowPosCond;
    ImGuiCond               SetNextWindowSizeCond;
    ImGuiCond               SetNextWindowContentSizeCond;
    ImGuiCond               SetNextWindowCollapsedCond;
    ImRect                  SetNextWindowSizeConstraintRect;           // Valid if 'SetNextWindowSizeConstraint' is true
    ImGuiSizeConstraintCallback SetNextWindowSizeConstraintCallback;
    void*                   SetNextWindowSizeConstraintCallbackUserData;
    bool                    SetNextWindowSizeConstraint;
    bool                    SetNextWindowFocus;
    bool                    SetNextTreeNodeOpenVal;
    ImGuiCond               SetNextTreeNodeOpenCond;

    // Render
    ImDrawData              RenderDrawData;                     // Main ImDrawData instance to pass render information to the user
    ImVector<ImDrawList*>   RenderDrawLists[3];
    float                   ModalWindowDarkeningRatio;
    ImDrawList              OverlayDrawList;                    // Optional software render of mouse cursors, if io.MouseDrawCursor is set + a few debug overlays
    ImGuiMouseCursor        MouseCursor;
    ImGuiMouseCursorData    MouseCursorData[ImGuiMouseCursor_Count_];

    // Widget state
    ImGuiTextEditState      InputTextState;
    ImFont                  InputTextPasswordFont;
    ImGuiID                 ScalarAsInputTextId;                // Temporary text input when CTRL+clicking on a slider, etc.
    ImGuiColorEditFlags     ColorEditOptions;                   // Store user options for color edit widgets
    ImVec4                  ColorPickerRef;
    float                   DragCurrentValue;                   // Currently dragged value, always float, not rounded by end-user precision settings
    ImVec2                  DragLastMouseDelta;
    float                   DragSpeedDefaultRatio;              // If speed == 0.0f, uses (max-min) * DragSpeedDefaultRatio
    float                   DragSpeedScaleSlow;
    float                   DragSpeedScaleFast;
    ImVec2                  ScrollbarClickDeltaToGrabCenter;    // Distance between mouse and center of grab box, normalized in parent space. Use storage?
    int                     TooltipOverrideCount;
    ImVector<char>          PrivateClipboard;                   // If no custom clipboard handler is defined
    ImVec2                  OsImePosRequest, OsImePosSet;       // Cursor position request & last passed to the OS Input Method Editor

    // Logging
    bool                    LogEnabled;
    FILE*                   LogFile;                            // If != NULL log to stdout/ file
    ImGuiTextBuffer*        LogClipboard;                       // Else log to clipboard. This is pointer so our GImGui static constructor doesn't call heap allocators.
    int                     LogStartDepth;
    int                     LogAutoExpandMaxDepth;

    // Misc
    float                   FramerateSecPerFrame[120];          // calculate estimate of framerate for user
    int                     FramerateSecPerFrameIdx;
    float                   FramerateSecPerFrameAccum;
    int                     WantCaptureMouseNextFrame;          // explicit capture via CaptureInputs() sets those flags
    int                     WantCaptureKeyboardNextFrame;
    int                     WantTextInputNextFrame;
    char                    TempBuffer[1024*3+1];               // temporary text buffer

    ImGuiContext()
    {
        Initialized = false;
        Font = NULL;
        FontSize = FontBaseSize = 0.0f;
        FontTexUvWhitePixel = ImVec2(0.0f, 0.0f);

        Time = 0.0f;
        FrameCount = 0;
        FrameCountEnded = FrameCountRendered = -1;
        CurrentWindow = NULL;
        HoveredWindow = NULL;
        HoveredRootWindow = NULL;
        HoveredId = 0;
        HoveredIdAllowOverlap = false;
        HoveredIdPreviousFrame = 0;
        ActiveId = 0;
        ActiveIdPreviousFrame = 0;
        ActiveIdIsAlive = false;
        ActiveIdIsJustActivated = false;
        ActiveIdAllowOverlap = false;
        ActiveIdClickOffset = ImVec2(-1,-1);
        ActiveIdWindow = NULL;
        ActiveIdSource = ImGuiInputSource_None;
        MovedWindow = NULL;
        MovedWindowMoveId = 0;
        SettingsDirtyTimer = 0.0f;

        NavWindow = NULL;
        NavId = NavActivateId = NavInputId = NavTabbedId = 0;
        NavRefRectRel = NavScoringRectScreen = ImRect();
        NavWindowingTarget = NULL;
        NavWindowingDisplayAlpha = 0.0f;
        NavWindowingToggleLayer = false;
        NavIdTabCounter = INT_MAX;
        NavIdIsAlive = false;
        NavMousePosDirty = false;
        NavDisableHighlight = true;
        NavDisableMouseHover = false;
        NavInitDefaultRequest = false;
        NavInitDefaultResultId = 0;
        NavInitDefaultResultExplicit = false;
        NavMoveRequest = false;
        NavMoveDir = ImGuiDir_None;
        NavMoveResultId = 0;
        NavMoveResultDistBox = NavMoveResultDistCenter = NavMoveResultDistAxial = 0.0f;

        SetNextWindowPosVal = ImVec2(0.0f, 0.0f);
        SetNextWindowSizeVal = ImVec2(0.0f, 0.0f);
        SetNextWindowCollapsedVal = false;
        SetNextWindowPosCond = 0;
        SetNextWindowSizeCond = 0;
        SetNextWindowContentSizeCond = 0;
        SetNextWindowCollapsedCond = 0;
        SetNextWindowSizeConstraintRect = ImRect();
        SetNextWindowSizeConstraintCallback = NULL;
        SetNextWindowSizeConstraintCallbackUserData = NULL;
        SetNextWindowSizeConstraint = false;
        SetNextWindowFocus = false;
        SetNextTreeNodeOpenVal = false;
        SetNextTreeNodeOpenCond = 0;

        ScalarAsInputTextId = 0;
        ColorEditOptions = ImGuiColorEditFlags__OptionsDefault;
        DragCurrentValue = 0.0f;
        DragLastMouseDelta = ImVec2(0.0f, 0.0f);
        DragSpeedDefaultRatio = 1.0f / 100.0f;
        DragSpeedScaleSlow = 1.0f / 100.0f;
        DragSpeedScaleFast = 10.0f;
        ScrollbarClickDeltaToGrabCenter = ImVec2(0.0f, 0.0f);
        TooltipOverrideCount = 0;
        OsImePosRequest = OsImePosSet = ImVec2(-1.0f, -1.0f);

        ModalWindowDarkeningRatio = 0.0f;
        OverlayDrawList._OwnerName = "##Overlay"; // Give it a name for debugging
        MouseCursor = ImGuiMouseCursor_Arrow;
        memset(MouseCursorData, 0, sizeof(MouseCursorData));

        LogEnabled = false;
        LogFile = NULL;
        LogClipboard = NULL;
        LogStartDepth = 0;
        LogAutoExpandMaxDepth = 2;

        memset(FramerateSecPerFrame, 0, sizeof(FramerateSecPerFrame));
        FramerateSecPerFrameIdx = 0;
        FramerateSecPerFrameAccum = 0.0f;
        WantCaptureMouseNextFrame = WantCaptureKeyboardNextFrame = WantTextInputNextFrame = -1;
        memset(TempBuffer, 0, sizeof(TempBuffer));
    }
};

// Transient per-window flags, reset at the beginning of the frame. For child window, inherited from parent on first Begin().
enum ImGuiItemFlags_
{
    ImGuiItemFlags_AllowKeyboardFocus           = 1 << 0,  // true
    ImGuiItemFlags_ButtonRepeat                 = 1 << 1,  // false    // Button() will return true multiple times based on io.KeyRepeatDelay and io.KeyRepeatRate settings.
    //ImGuiItemFlags_Disabled                   = 1 << 2,  // false    // All widgets appears are disabled
    ImGuiItemFlags_AllowNavDefaultFocus         = 1 << 3,  // true
    ImGuiItemFlags_SelectableDontClosePopup     = 1 << 4,  // false    // MenuItem/Selectable() automatically closes current Popup window
    ImGuiItemFlags_Default_                     = ImGuiItemFlags_AllowKeyboardFocus|ImGuiItemFlags_AllowNavDefaultFocus
};

// Transient per-window data, reset at the beginning of the frame
// FIXME: That's theory, in practice the delimitation between ImGuiWindow and ImGuiDrawContext is quite tenuous and could be reconsidered.
struct IMGUI_API ImGuiDrawContext
{
    ImVec2                  CursorPos;
    ImVec2                  CursorPosPrevLine;
    ImVec2                  CursorStartPos;
    ImVec2                  CursorMaxPos;           // Implicitly calculate the size of our contents, always extending. Saved into window->SizeContents at the end of the frame
    float                   CurrentLineHeight;
    float                   CurrentLineTextBaseOffset;
    float                   PrevLineHeight;
    float                   PrevLineTextBaseOffset;
    float                   LogLinePosY;
    int                     TreeDepth;
    ImGuiID                 LastItemId;
    ImRect                  LastItemRect;
<<<<<<< HEAD
    bool                    NavHasScroll;                   // Set when scrolling can be used (ScrollMax > 0.0f)
    int                     NavLayerCurrent;                // Current layer, 0..31 (we currently only use 0..1)
    int                     NavLayerActiveFlags, NavLayerActiveFlagsNext;   // Which layer have been written to.
=======
    bool                    LastItemRectHoveredRect;
>>>>>>> 0106dcbd
    bool                    MenuBarAppending;
    float                   MenuBarOffsetX;
    ImVector<ImGuiWindow*>  ChildWindows;
    ImGuiStorage*           StateStorage;
    ImGuiLayoutType         LayoutType;

    // We store the current settings outside of the vectors to increase memory locality (reduce cache misses). The vectors are rarely modified. Also it allows us to not heap allocate for short-lived windows which are not using those settings.
    ImGuiItemFlags          ItemFlags;              // == ItemFlagsStack.back() [empty == ImGuiItemFlags_Default]
    float                   ItemWidth;              // == ItemWidthStack.back(). 0.0: default, >0.0: width in pixels, <0.0: align xx pixels to the right of window
    float                   TextWrapPos;            // == TextWrapPosStack.back() [empty == -1.0f]
    ImVector<ImGuiItemFlags>ItemFlagsStack;
    ImVector<float>         ItemWidthStack;
    ImVector<float>         TextWrapPosStack;
    ImVector<ImGuiGroupData>GroupStack;
    int                     StackSizesBackup[6];    // Store size of various stacks for asserting

    float                   IndentX;                // Indentation / start position from left of window (increased by TreePush/TreePop, etc.)
    float                   GroupOffsetX;
    float                   ColumnsOffsetX;         // Offset to the current column (if ColumnsCurrent > 0). FIXME: This and the above should be a stack to allow use cases like Tree->Column->Tree. Need revamp columns API.
    int                     ColumnsCurrent;
    int                     ColumnsCount;
    float                   ColumnsMinX;
    float                   ColumnsMaxX;
    float                   ColumnsStartPosY;
    float                   ColumnsStartMaxPosX;   // Backup of CursorMaxPos
    float                   ColumnsCellMinY;
    float                   ColumnsCellMaxY;
    ImGuiColumnsFlags       ColumnsFlags;
    ImGuiID                 ColumnsSetId;
    ImVector<ImGuiColumnData> ColumnsData;

    ImGuiDrawContext()
    {
        CursorPos = CursorPosPrevLine = CursorStartPos = CursorMaxPos = ImVec2(0.0f, 0.0f);
        CurrentLineHeight = PrevLineHeight = 0.0f;
        CurrentLineTextBaseOffset = PrevLineTextBaseOffset = 0.0f;
        LogLinePosY = -1.0f;
        TreeDepth = 0;
        LastItemId = 0;
<<<<<<< HEAD
        LastItemRect = ImRect(0.0f,0.0f,0.0f,0.0f);
        NavHasScroll = false;
        NavLayerActiveFlags = NavLayerActiveFlagsNext = 0x00;
        NavLayerCurrent = 0;
=======
        LastItemRect = ImRect();
        LastItemRectHoveredRect = false;
>>>>>>> 0106dcbd
        MenuBarAppending = false;
        MenuBarOffsetX = 0.0f;
        StateStorage = NULL;
        LayoutType = ImGuiLayoutType_Vertical;
        ItemWidth = 0.0f;
        ItemFlags = ImGuiItemFlags_Default_;
        TextWrapPos = -1.0f;
        memset(StackSizesBackup, 0, sizeof(StackSizesBackup));

        IndentX = 0.0f;
        GroupOffsetX = 0.0f;
        ColumnsOffsetX = 0.0f;
        ColumnsCurrent = 0;
        ColumnsCount = 1;
        ColumnsMinX = ColumnsMaxX = 0.0f;
        ColumnsStartPosY = 0.0f;
        ColumnsStartMaxPosX = 0.0f;
        ColumnsCellMinY = ColumnsCellMaxY = 0.0f;
        ColumnsFlags = 0;
        ColumnsSetId = 0;
    }
};

// Windows data
struct IMGUI_API ImGuiWindow
{
    char*                   Name;
    ImGuiID                 ID;                                 // == ImHash(Name)
    ImGuiWindowFlags        Flags;                              // See enum ImGuiWindowFlags_
    int                     OrderWithinParent;                  // Order within immediate parent window, if we are a child window. Otherwise 0.
    ImVec2                  PosFloat;
    ImVec2                  Pos;                                // Position rounded-up to nearest pixel
    ImVec2                  Size;                               // Current size (==SizeFull or collapsed title bar size)
    ImVec2                  SizeFull;                           // Size when non collapsed
    ImVec2                  SizeContents;                       // Size of contents (== extents reach of the drawing cursor) from previous frame
    ImVec2                  SizeContentsExplicit;               // Size of contents explicitly set by the user via SetNextWindowContentSize()
    ImRect                  ContentsRegionRect;                 // Maximum visible content position in window coordinates. ~~ (SizeContentsExplicit ? SizeContentsExplicit : Size - ScrollbarSizes) - CursorStartPos, per axis
    ImVec2                  WindowPadding;                      // Window padding at the time of begin. We need to lock it, in particular manipulation of the ShowBorder would have an effect
    ImGuiID                 MoveId;                             // == window->GetID("#MOVE")
    ImGuiID                 ChildId;                            // Id of corresponding item in parent window (for child windows)
    ImVec2                  Scroll;
    ImVec2                  ScrollTarget;                       // target scroll position. stored as cursor position with scrolling canceled out, so the highest point is always 0.0f. (FLT_MAX for no change)
    ImVec2                  ScrollTargetCenterRatio;            // 0.0f = scroll so that target position is at top, 0.5f = scroll so that target position is centered
    bool                    ScrollbarX, ScrollbarY;
    ImVec2                  ScrollbarSizes;
    float                   BorderSize;
    bool                    Active;                             // Set to true on Begin()
    bool                    WasActive;
    bool                    Accessed;                           // Set to true when any widget access the current window
    bool                    Collapsed;                          // Set when collapsing window to become only title-bar
    bool                    CollapseToggleWanted;
    bool                    SkipItems;                          // Set when items can safely be all clipped (e.g. window not visible or collapsed)
    bool                    Appearing;                          // Set during the frame where the window is appearing (or re-appearing)
    int                     BeginCount;                         // Number of Begin() during the current frame (generally 0 or 1, 1+ if appending via multiple Begin/End pairs)
    ImGuiID                 PopupId;                            // ID in the popup stack when this window is used as a popup/menu (because we use generic Name/ID for recycling)
    ImGuiID                 NavLastId;                          // Last known NavId for this window, for nav layer 0 only.
    int                     AutoFitFramesX, AutoFitFramesY;
    bool                    AutoFitOnlyGrows;
    int                     AutoFitChildAxises;
    int                     AutoPosLastDirection;
    int                     HiddenFrames;
    ImGuiCond               SetWindowPosAllowFlags;             // store condition flags for next SetWindowPos() call.
    ImGuiCond               SetWindowSizeAllowFlags;            // store condition flags for next SetWindowSize() call.
    ImGuiCond               SetWindowCollapsedAllowFlags;       // store condition flags for next SetWindowCollapsed() call.
    ImVec2                  SetWindowPosVal;                    // store window position when using a non-zero Pivot (position set needs to be processed when we know the window size)
    ImVec2                  SetWindowPosPivot;                  // store window pivot for positioning. ImVec2(0,0) when positioning from top-left corner; ImVec2(0.5f,0.5f) for centering; ImVec2(1,1) for bottom right.

    ImGuiDrawContext        DC;                                 // Temporary per-window data, reset at the beginning of the frame
    ImVector<ImGuiID>       IDStack;                            // ID stack. ID are hashes seeded with the value at the top of the stack
    ImRect                  ClipRect;                           // = DrawList->clip_rect_stack.back(). Scissoring / clipping rectangle. x1, y1, x2, y2.
    ImRect                  WindowRectClipped;                  // = WindowRect just after setup in Begin(). == window->Rect() for root window.
    ImRect                  InnerRect;
    int                     LastFrameActive;
    float                   ItemWidthDefault;
    ImGuiSimpleColumns      MenuColumns;                        // Simplified columns storage for menu items
    ImGuiStorage            StateStorage;
    float                   FontWindowScale;                    // Scale multiplier per-window
    ImDrawList*             DrawList;
    ImGuiWindow*            ParentWindow;                       // Immediate parent in the window stack *regardless* of whether this window is a child window or not)
    ImGuiWindow*            RootWindow;                         // Generally point to ourself. If we are a child window, this is pointing to the first non-child parent window.
    ImGuiWindow*            RootNonPopupWindow;                 // Generally point to ourself. Used to display TitleBgActive color and for selecting which window to use for NavWindowing
    ImGuiWindow*            RootNavWindow;                      // Generally point to ourself. If we are a child window with the ImGuiWindowFlags_NavFlattenedChild flag, point to parent. Used to display TitleBgActive color and for selecting which window to use for NavWindowing.

    // Navigation / Focus
    // FIXME-NAVIGATION: Merge all this with the new Nav system, at least the request variables should be moved to ImGuiContext
    int                     FocusIdxAllCounter;                 // Start at -1 and increase as assigned via FocusItemRegister()
    int                     FocusIdxTabCounter;                 // (same, but only count widgets which you can Tab through)
    int                     FocusIdxAllRequestCurrent;          // Item being requested for focus
    int                     FocusIdxTabRequestCurrent;          // Tab-able item being requested for focus
    int                     FocusIdxAllRequestNext;             // Item being requested for focus, for next update (relies on layout to be stable between the frame pressing TAB and the next frame)
    int                     FocusIdxTabRequestNext;             // "

public:
    ImGuiWindow(const char* name);
    ~ImGuiWindow();

    ImGuiID     GetID(const char* str, const char* str_end = NULL);
    ImGuiID     GetID(const void* ptr);
    ImGuiID     GetIDNoKeepAlive(const char* str, const char* str_end = NULL);

    ImRect      Rect() const                            { return ImRect(Pos.x, Pos.y, Pos.x+Size.x, Pos.y+Size.y); }
    float       CalcFontSize() const                    { return GImGui->FontBaseSize * FontWindowScale; }
    float       TitleBarHeight() const                  { return (Flags & ImGuiWindowFlags_NoTitleBar) ? 0.0f : CalcFontSize() + GImGui->Style.FramePadding.y * 2.0f; }
    ImRect      TitleBarRect() const                    { return ImRect(Pos, ImVec2(Pos.x + SizeFull.x, Pos.y + TitleBarHeight())); }
    float       MenuBarHeight() const                   { return (Flags & ImGuiWindowFlags_MenuBar) ? CalcFontSize() + GImGui->Style.FramePadding.y * 2.0f : 0.0f; }
    ImRect      MenuBarRect() const                     { float y1 = Pos.y + TitleBarHeight(); return ImRect(Pos.x, y1, Pos.x + SizeFull.x, y1 + MenuBarHeight()); }
};

//-----------------------------------------------------------------------------
// Internal API
// No guarantee of forward compatibility here.
//-----------------------------------------------------------------------------

namespace ImGui
{
    // We should always have a CurrentWindow in the stack (there is an implicit "Debug" window)
    // If this ever crash because g.CurrentWindow is NULL it means that either
    // - ImGui::NewFrame() has never been called, which is illegal.
    // - You are calling ImGui functions after ImGui::Render() and before the next ImGui::NewFrame(), which is also illegal.
    inline    ImGuiWindow*  GetCurrentWindowRead()      { ImGuiContext& g = *GImGui; return g.CurrentWindow; }
    inline    ImGuiWindow*  GetCurrentWindow()          { ImGuiContext& g = *GImGui; g.CurrentWindow->Accessed = true; return g.CurrentWindow; }
    IMGUI_API ImGuiWindow*  GetParentWindow();
    IMGUI_API ImGuiWindow*  FindWindowByName(const char* name);
    IMGUI_API void          FocusWindow(ImGuiWindow* window);

    IMGUI_API void          Initialize();
    IMGUI_API void          EndFrame();                 // Ends the ImGui frame. Automatically called by Render()! you most likely don't need to ever call that yourself directly. If you don't need to render you can call EndFrame() but you'll have wasted CPU already. If you don't need to render, don't create any windows instead!

    IMGUI_API void          SetActiveID(ImGuiID id, ImGuiWindow* window);
    IMGUI_API void          SetActiveIDNoNav(ImGuiID id, ImGuiWindow* window);
    IMGUI_API void          ClearActiveID();
    IMGUI_API void          SetHoveredID(ImGuiID id);
    IMGUI_API void          KeepAliveID(ImGuiID id);

    IMGUI_API void          ItemSize(const ImVec2& size, float text_offset_y = 0.0f);
    IMGUI_API void          ItemSize(const ImRect& bb, float text_offset_y = 0.0f);
    IMGUI_API bool          ItemAdd(const ImRect& bb, const ImGuiID* id, const ImRect* nav_bb = NULL);
    IMGUI_API bool          IsClippedEx(const ImRect& bb, const ImGuiID* id, bool clip_even_when_logged);
    IMGUI_API bool          ItemHoverable(const ImRect& bb, ImGuiID id);
    IMGUI_API bool          FocusableItemRegister(ImGuiWindow* window, ImGuiID id, bool tab_stop = true);      // Return true if focus is requested
    IMGUI_API void          FocusableItemUnregister(ImGuiWindow* window);
    IMGUI_API ImVec2        CalcItemSize(ImVec2 size, float default_x, float default_y);
    IMGUI_API float         CalcWrapWidthForPos(const ImVec2& pos, float wrap_pos_x);
    IMGUI_API void          PushMultiItemsWidths(int components, float width_full = 0.0f);
    IMGUI_API void          PushItemFlag(ImGuiItemFlags option, bool enabled);
    IMGUI_API void          PopItemFlag();

    IMGUI_API void          OpenPopupEx(ImGuiID id, bool reopen_existing);
    IMGUI_API void          ClosePopup(ImGuiID id);
    IMGUI_API bool          IsPopupOpen(ImGuiID id);
    IMGUI_API bool          BeginPopupEx(ImGuiID id, ImGuiWindowFlags extra_flags);

    IMGUI_API int           CalcTypematicPressedRepeatAmount(float t, float t_prev, float repeat_delay, float repeat_rate);

    // FIXME-WIP: New Columns API
    IMGUI_API void          BeginColumns(const char* id, int count, ImGuiColumnsFlags flags = 0); // setup number of columns. use an identifier to distinguish multiple column sets. close with EndColumns().
    IMGUI_API void          EndColumns();                                                         // close columns
    IMGUI_API void          PushColumnClipRect(int column_index = -1);

    // FIXME-WIP: New Combo API
    IMGUI_API bool          BeginCombo(const char* label, const char* preview_value, ImVec2 popup_size = ImVec2(0.0f,0.0f));
    IMGUI_API void          EndCombo();

    // NB: All position are in absolute pixels coordinates (never using window coordinates internally)
    // AVOID USING OUTSIDE OF IMGUI.CPP! NOT FOR PUBLIC CONSUMPTION. THOSE FUNCTIONS ARE A MESS. THEIR SIGNATURE AND BEHAVIOR WILL CHANGE, THEY NEED TO BE REFACTORED INTO SOMETHING DECENT.
    IMGUI_API void          RenderText(ImVec2 pos, const char* text, const char* text_end = NULL, bool hide_text_after_hash = true);
    IMGUI_API void          RenderTextWrapped(ImVec2 pos, const char* text, const char* text_end, float wrap_width);
    IMGUI_API void          RenderTextClipped(const ImVec2& pos_min, const ImVec2& pos_max, const char* text, const char* text_end, const ImVec2* text_size_if_known, const ImVec2& align = ImVec2(0,0), const ImRect* clip_rect = NULL);
    IMGUI_API void          RenderFrame(ImVec2 p_min, ImVec2 p_max, ImU32 fill_col, bool border = true, float rounding = 0.0f);
    IMGUI_API void          RenderFrameBorder(ImVec2 p_min, ImVec2 p_max, float rounding = 0.0f);
    IMGUI_API void          RenderColorRectWithAlphaCheckerboard(ImVec2 p_min, ImVec2 p_max, ImU32 fill_col, float grid_step, ImVec2 grid_off, float rounding = 0.0f, int rounding_corners_flags = ~0);
    IMGUI_API void          RenderCollapseTriangle(ImVec2 pos, bool is_open, float scale = 1.0f);
    IMGUI_API void          RenderBullet(ImVec2 pos);
    IMGUI_API void          RenderCheckMark(ImVec2 pos, ImU32 col);
    IMGUI_API void          RenderNavHighlight(const ImRect& bb, ImGuiID id);                   // Navigation highlight
    IMGUI_API void          RenderRectFilledRangeH(ImDrawList* draw_list, const ImRect& rect, ImU32 col, float x_start_norm, float x_end_norm, float rounding);
    IMGUI_API const char*   FindRenderedTextEnd(const char* text, const char* text_end = NULL); // Find the optional ## from which we stop displaying text.

    IMGUI_API bool          ButtonBehavior(const ImRect& bb, ImGuiID id, bool* out_hovered, bool* out_held, ImGuiButtonFlags flags = 0);
    IMGUI_API bool          ButtonEx(const char* label, const ImVec2& size_arg = ImVec2(0,0), ImGuiButtonFlags flags = 0);
    IMGUI_API bool          CloseButton(ImGuiID id, const ImVec2& pos, float radius);

    IMGUI_API bool          SliderBehavior(const ImRect& frame_bb, ImGuiID id, float* v, float v_min, float v_max, float power, int decimal_precision, ImGuiSliderFlags flags = 0);
    IMGUI_API bool          SliderFloatN(const char* label, float* v, int components, float v_min, float v_max, const char* display_format, float power);
    IMGUI_API bool          SliderIntN(const char* label, int* v, int components, int v_min, int v_max, const char* display_format);

    IMGUI_API bool          DragBehavior(const ImRect& frame_bb, ImGuiID id, float* v, float v_speed, float v_min, float v_max, int decimal_precision, float power);
    IMGUI_API bool          DragFloatN(const char* label, float* v, int components, float v_speed, float v_min, float v_max, const char* display_format, float power);
    IMGUI_API bool          DragIntN(const char* label, int* v, int components, float v_speed, int v_min, int v_max, const char* display_format);

    IMGUI_API bool          InputTextEx(const char* label, char* buf, int buf_size, const ImVec2& size_arg, ImGuiInputTextFlags flags, ImGuiTextEditCallback callback = NULL, void* user_data = NULL);
    IMGUI_API bool          InputFloatN(const char* label, float* v, int components, int decimal_precision, ImGuiInputTextFlags extra_flags);
    IMGUI_API bool          InputIntN(const char* label, int* v, int components, ImGuiInputTextFlags extra_flags);
    IMGUI_API bool          InputScalarEx(const char* label, ImGuiDataType data_type, void* data_ptr, void* step_ptr, void* step_fast_ptr, const char* scalar_format, ImGuiInputTextFlags extra_flags);
    IMGUI_API bool          InputScalarAsWidgetReplacement(const ImRect& aabb, const char* label, ImGuiDataType data_type, void* data_ptr, ImGuiID id, int decimal_precision);

    IMGUI_API void          ColorTooltip(const char* text, const float* col, ImGuiColorEditFlags flags);
    IMGUI_API void          ColorEditOptionsPopup(const float* col, ImGuiColorEditFlags flags);

    IMGUI_API bool          TreeNodeBehavior(ImGuiID id, ImGuiTreeNodeFlags flags, const char* label, const char* label_end = NULL);
    IMGUI_API bool          TreeNodeBehaviorIsOpen(ImGuiID id, ImGuiTreeNodeFlags flags = 0);                     // Consume previous SetNextTreeNodeOpened() data, if any. May return true when logging
    IMGUI_API void          TreePushRawID(ImGuiID id);

    IMGUI_API void          PlotEx(ImGuiPlotType plot_type, const char* label, float (*values_getter)(void* data, int idx), void* data, int values_count, int values_offset, const char* overlay_text, float scale_min, float scale_max, ImVec2 graph_size);

    IMGUI_API int           ParseFormatPrecision(const char* fmt, int default_value);
    IMGUI_API float         RoundScalar(float value, int decimal_precision);

} // namespace ImGui

// ImFontAtlas internals
IMGUI_API bool              ImFontAtlasBuildWithStbTruetype(ImFontAtlas* atlas);
IMGUI_API void              ImFontAtlasBuildRegisterDefaultCustomRects(ImFontAtlas* atlas);
IMGUI_API void              ImFontAtlasBuildSetupFont(ImFontAtlas* atlas, ImFont* font, ImFontConfig* font_config, float ascent, float descent); 
IMGUI_API void              ImFontAtlasBuildPackCustomRects(ImFontAtlas* atlas, void* spc);
IMGUI_API void              ImFontAtlasBuildFinish(ImFontAtlas* atlas);
IMGUI_API void              ImFontAtlasBuildMultiplyCalcLookupTable(unsigned char out_table[256], float in_multiply_factor);
IMGUI_API void              ImFontAtlasBuildMultiplyRectAlpha8(const unsigned char table[256], unsigned char* pixels, int x, int y, int w, int h, int stride);

#ifdef __clang__
#pragma clang diagnostic pop
#endif

#ifdef _MSC_VER
#pragma warning (pop)
#endif<|MERGE_RESOLUTION|>--- conflicted
+++ resolved
@@ -658,13 +658,10 @@
     int                     TreeDepth;
     ImGuiID                 LastItemId;
     ImRect                  LastItemRect;
-<<<<<<< HEAD
+    bool                    LastItemRectHoveredRect;
     bool                    NavHasScroll;                   // Set when scrolling can be used (ScrollMax > 0.0f)
     int                     NavLayerCurrent;                // Current layer, 0..31 (we currently only use 0..1)
     int                     NavLayerActiveFlags, NavLayerActiveFlagsNext;   // Which layer have been written to.
-=======
-    bool                    LastItemRectHoveredRect;
->>>>>>> 0106dcbd
     bool                    MenuBarAppending;
     float                   MenuBarOffsetX;
     ImVector<ImGuiWindow*>  ChildWindows;
@@ -704,15 +701,11 @@
         LogLinePosY = -1.0f;
         TreeDepth = 0;
         LastItemId = 0;
-<<<<<<< HEAD
-        LastItemRect = ImRect(0.0f,0.0f,0.0f,0.0f);
+        LastItemRect = ImRect();
+        LastItemRectHoveredRect = false;
         NavHasScroll = false;
         NavLayerActiveFlags = NavLayerActiveFlagsNext = 0x00;
         NavLayerCurrent = 0;
-=======
-        LastItemRect = ImRect();
-        LastItemRectHoveredRect = false;
->>>>>>> 0106dcbd
         MenuBarAppending = false;
         MenuBarOffsetX = 0.0f;
         StateStorage = NULL;
