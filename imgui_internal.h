--- conflicted
+++ resolved
@@ -178,11 +178,7 @@
     ImGuiButtonFlags_FlattenChilds          = 1 << 5,   // allow interactions even if a child window is overlapping
     ImGuiButtonFlags_DontClosePopups        = 1 << 6,   // disable automatically closing parent popup on press // [UNUSED]
     ImGuiButtonFlags_Disabled               = 1 << 7,   // disable interactions
-<<<<<<< HEAD
-    ImGuiButtonFlags_AlignTextBaseLine      = 1 << 8,   // vertically align button to match text baseline - ButtonEx() only // FIXME: Should be removed and handled SmallButton(), not possible currently because of DC.CursorPosPrevLine
-=======
-    ImGuiButtonFlags_AlignTextBaseLine      = 1 << 8,   // vertically align button to match text baseline - ButtonEx() only
->>>>>>> fba9353c
+    ImGuiButtonFlags_AlignTextBaseLine      = 1 << 8,   // vertically align button to match text baseline - ButtonEx() only // FIXME: Should be removed and handled by SmallButton(), not possible currently because of DC.CursorPosPrevLine
     ImGuiButtonFlags_NoKeyModifiers         = 1 << 9,   // disable interaction if a key modifier is held
     ImGuiButtonFlags_AllowOverlapMode       = 1 << 10,  // require previous frame HoveredId to either match id or be null before being usable
     ImGuiButtonFlags_NoNavOverride          = 1 << 11   // don't override navigation id when activated
