--- conflicted
+++ resolved
@@ -868,12 +868,7 @@
 
     IMGUI_API void          ItemSize(const ImVec2& size, float text_offset_y = 0.0f);
     IMGUI_API void          ItemSize(const ImRect& bb, float text_offset_y = 0.0f);
-<<<<<<< HEAD
-    IMGUI_API bool          ItemAdd(const ImRect& bb, const ImGuiID* id, const ImRect* nav_bb = NULL);
-    IMGUI_API bool          IsClippedEx(const ImRect& bb, const ImGuiID* id, bool clip_even_when_logged);
-=======
-    IMGUI_API bool          ItemAdd(const ImRect& bb, ImGuiID id);
->>>>>>> 042153d2
+    IMGUI_API bool          ItemAdd(const ImRect& bb, ImGuiID id, const ImRect* nav_bb = NULL);
     IMGUI_API bool          ItemHoverable(const ImRect& bb, ImGuiID id);
     IMGUI_API bool          IsClippedEx(const ImRect& bb, ImGuiID id, bool clip_even_when_logged);
     IMGUI_API bool          FocusableItemRegister(ImGuiWindow* window, ImGuiID id, bool tab_stop = true);      // Return true if focus is requested
