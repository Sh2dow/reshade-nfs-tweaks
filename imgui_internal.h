// dear imgui, v1.54 WIP
// (internals)

// You may use this file to debug, understand or extend ImGui features but we don't provide any guarantee of forward compatibility!
// Set:
//   #define IMGUI_DEFINE_MATH_OPERATORS
// To implement maths operators for ImVec2 (disabled by default to not collide with using IM_VEC2_CLASS_EXTRA along with your own math types+operators)

#pragma once

#ifndef IMGUI_VERSION
#error Must include imgui.h before imgui_internal.h
#endif

#include <stdio.h>      // FILE*
#include <math.h>       // sqrtf, fabsf, fmodf, powf, floorf, ceilf, cosf, sinf
#include <limits.h>     // INT_MIN, INT_MAX

#ifdef _MSC_VER
#pragma warning (push)
#pragma warning (disable: 4251) // class 'xxx' needs to have dll-interface to be used by clients of struct 'xxx' // when IMGUI_API is set to__declspec(dllexport)
#endif

#ifdef __clang__
#pragma clang diagnostic push
#pragma clang diagnostic ignored "-Wunused-function"        // for stb_textedit.h
#pragma clang diagnostic ignored "-Wmissing-prototypes"     // for stb_textedit.h
#pragma clang diagnostic ignored "-Wold-style-cast"
#endif

//-----------------------------------------------------------------------------
// Forward Declarations
//-----------------------------------------------------------------------------

struct ImRect;
struct ImGuiColMod;
struct ImGuiStyleMod;
struct ImGuiGroupData;
struct ImGuiMenuColumns;
struct ImGuiDrawContext;
struct ImGuiTextEditState;
struct ImGuiMouseCursorData;
struct ImGuiPopupRef;
struct ImGuiWindow;
struct ImGuiWindowSettings;

typedef int ImGuiLayoutType;        // enum: horizontal or vertical             // enum ImGuiLayoutType_
typedef int ImGuiButtonFlags;       // flags: for ButtonEx(), ButtonBehavior()  // enum ImGuiButtonFlags_
typedef int ImGuiItemFlags;         // flags: for PushItemFlag()                // enum ImGuiItemFlags_
typedef int ImGuiNavHighlightFlags; // flags: for RenderNavHighlight()          // enum ImGuiNavHighlightFlags_
typedef int ImGuiSeparatorFlags;    // flags: for Separator() - internal        // enum ImGuiSeparatorFlags_
typedef int ImGuiSliderFlags;       // flags: for SliderBehavior()              // enum ImGuiSliderFlags_

//-------------------------------------------------------------------------
// STB libraries
//-------------------------------------------------------------------------

namespace ImGuiStb
{

#undef STB_TEXTEDIT_STRING
#undef STB_TEXTEDIT_CHARTYPE
#define STB_TEXTEDIT_STRING             ImGuiTextEditState
#define STB_TEXTEDIT_CHARTYPE           ImWchar
#define STB_TEXTEDIT_GETWIDTH_NEWLINE   -1.0f
#include "stb_textedit.h"

} // namespace ImGuiStb

//-----------------------------------------------------------------------------
// Context
//-----------------------------------------------------------------------------

#ifndef GImGui
extern IMGUI_API ImGuiContext* GImGui;  // Current implicit ImGui context pointer
#endif

//-----------------------------------------------------------------------------
// Helpers
//-----------------------------------------------------------------------------

#define IM_PI           3.14159265358979323846f

// Helpers: UTF-8 <> wchar
IMGUI_API int           ImTextStrToUtf8(char* buf, int buf_size, const ImWchar* in_text, const ImWchar* in_text_end);      // return output UTF-8 bytes count
IMGUI_API int           ImTextCharFromUtf8(unsigned int* out_char, const char* in_text, const char* in_text_end);          // return input UTF-8 bytes count
IMGUI_API int           ImTextStrFromUtf8(ImWchar* buf, int buf_size, const char* in_text, const char* in_text_end, const char** in_remaining = NULL);   // return input UTF-8 bytes count
IMGUI_API int           ImTextCountCharsFromUtf8(const char* in_text, const char* in_text_end);                            // return number of UTF-8 code-points (NOT bytes count)
IMGUI_API int           ImTextCountUtf8BytesFromStr(const ImWchar* in_text, const ImWchar* in_text_end);                   // return number of bytes to express string as UTF-8 code-points

// Helpers: Misc
IMGUI_API ImU32         ImHash(const void* data, int data_size, ImU32 seed = 0);    // Pass data_size==0 for zero-terminated strings
IMGUI_API void*         ImFileLoadToMemory(const char* filename, const char* file_open_mode, int* out_file_size = NULL, int padding_bytes = 0);
IMGUI_API FILE*         ImFileOpen(const char* filename, const char* file_open_mode);
static inline bool      ImCharIsSpace(int c)            { return c == ' ' || c == '\t' || c == 0x3000; }
static inline bool      ImIsPowerOfTwo(int v)           { return v != 0 && (v & (v - 1)) == 0; }
static inline int       ImUpperPowerOfTwo(int v)        { v--; v |= v >> 1; v |= v >> 2; v |= v >> 4; v |= v >> 8; v |= v >> 16; v++; return v; }

// Helpers: Geometry
IMGUI_API ImVec2        ImLineClosestPoint(const ImVec2& a, const ImVec2& b, const ImVec2& p);
IMGUI_API bool          ImTriangleContainsPoint(const ImVec2& a, const ImVec2& b, const ImVec2& c, const ImVec2& p);
IMGUI_API ImVec2        ImTriangleClosestPoint(const ImVec2& a, const ImVec2& b, const ImVec2& c, const ImVec2& p);
IMGUI_API void          ImTriangleBarycentricCoords(const ImVec2& a, const ImVec2& b, const ImVec2& c, const ImVec2& p, float& out_u, float& out_v, float& out_w);

// Helpers: String
IMGUI_API int           ImStricmp(const char* str1, const char* str2);
IMGUI_API int           ImStrnicmp(const char* str1, const char* str2, size_t count);
IMGUI_API void          ImStrncpy(char* dst, const char* src, size_t count);
IMGUI_API char*         ImStrdup(const char* str);
IMGUI_API char*         ImStrchrRange(const char* str_begin, const char* str_end, char c);
IMGUI_API int           ImStrlenW(const ImWchar* str);
IMGUI_API const ImWchar*ImStrbolW(const ImWchar* buf_mid_line, const ImWchar* buf_begin); // Find beginning-of-line
IMGUI_API const char*   ImStristr(const char* haystack, const char* haystack_end, const char* needle, const char* needle_end);
IMGUI_API int           ImFormatString(char* buf, size_t buf_size, const char* fmt, ...) IM_FMTARGS(3);
IMGUI_API int           ImFormatStringV(char* buf, size_t buf_size, const char* fmt, va_list args) IM_FMTLIST(3);

// Helpers: Math
// We are keeping those not leaking to the user by default, in the case the user has implicit cast operators between ImVec2 and its own types (when IM_VEC2_CLASS_EXTRA is defined)
#ifdef IMGUI_DEFINE_MATH_OPERATORS
static inline ImVec2 operator*(const ImVec2& lhs, const float rhs)              { return ImVec2(lhs.x*rhs, lhs.y*rhs); }
static inline ImVec2 operator/(const ImVec2& lhs, const float rhs)              { return ImVec2(lhs.x/rhs, lhs.y/rhs); }
static inline ImVec2 operator+(const ImVec2& lhs, const ImVec2& rhs)            { return ImVec2(lhs.x+rhs.x, lhs.y+rhs.y); }
static inline ImVec2 operator-(const ImVec2& lhs, const ImVec2& rhs)            { return ImVec2(lhs.x-rhs.x, lhs.y-rhs.y); }
static inline ImVec2 operator*(const ImVec2& lhs, const ImVec2& rhs)            { return ImVec2(lhs.x*rhs.x, lhs.y*rhs.y); }
static inline ImVec2 operator/(const ImVec2& lhs, const ImVec2& rhs)            { return ImVec2(lhs.x/rhs.x, lhs.y/rhs.y); }
static inline ImVec2& operator+=(ImVec2& lhs, const ImVec2& rhs)                { lhs.x += rhs.x; lhs.y += rhs.y; return lhs; }
static inline ImVec2& operator-=(ImVec2& lhs, const ImVec2& rhs)                { lhs.x -= rhs.x; lhs.y -= rhs.y; return lhs; }
static inline ImVec2& operator*=(ImVec2& lhs, const float rhs)                  { lhs.x *= rhs; lhs.y *= rhs; return lhs; }
static inline ImVec2& operator/=(ImVec2& lhs, const float rhs)                  { lhs.x /= rhs; lhs.y /= rhs; return lhs; }
static inline ImVec4 operator+(const ImVec4& lhs, const ImVec4& rhs)            { return ImVec4(lhs.x+rhs.x, lhs.y+rhs.y, lhs.z+rhs.z, lhs.w+rhs.w); }
static inline ImVec4 operator-(const ImVec4& lhs, const ImVec4& rhs)            { return ImVec4(lhs.x-rhs.x, lhs.y-rhs.y, lhs.z-rhs.z, lhs.w-rhs.w); }
static inline ImVec4 operator*(const ImVec4& lhs, const ImVec4& rhs)            { return ImVec4(lhs.x*rhs.x, lhs.y*rhs.y, lhs.z*rhs.z, lhs.w*rhs.w); }
#endif

static inline int    ImMin(int lhs, int rhs)                                    { return lhs < rhs ? lhs : rhs; }
static inline int    ImMax(int lhs, int rhs)                                    { return lhs >= rhs ? lhs : rhs; }
static inline float  ImMin(float lhs, float rhs)                                { return lhs < rhs ? lhs : rhs; }
static inline float  ImMax(float lhs, float rhs)                                { return lhs >= rhs ? lhs : rhs; }
static inline ImVec2 ImMin(const ImVec2& lhs, const ImVec2& rhs)                { return ImVec2(lhs.x < rhs.x ? lhs.x : rhs.x, lhs.y < rhs.y ? lhs.y : rhs.y); }
static inline ImVec2 ImMax(const ImVec2& lhs, const ImVec2& rhs)                { return ImVec2(lhs.x >= rhs.x ? lhs.x : rhs.x, lhs.y >= rhs.y ? lhs.y : rhs.y); }
static inline int    ImClamp(int v, int mn, int mx)                             { return (v < mn) ? mn : (v > mx) ? mx : v; }
static inline float  ImClamp(float v, float mn, float mx)                       { return (v < mn) ? mn : (v > mx) ? mx : v; }
static inline ImVec2 ImClamp(const ImVec2& f, const ImVec2& mn, ImVec2 mx)      { return ImVec2(ImClamp(f.x,mn.x,mx.x), ImClamp(f.y,mn.y,mx.y)); }
static inline float  ImSaturate(float f)                                        { return (f < 0.0f) ? 0.0f : (f > 1.0f) ? 1.0f : f; }
static inline void   ImSwap(int& a, int& b)                                     { int tmp = a; a = b; b = tmp; }
static inline void   ImSwap(float& a, float& b)                                 { float tmp = a; a = b; b = tmp; }
static inline int    ImLerp(int a, int b, float t)                              { return (int)(a + (b - a) * t); }
static inline float  ImLerp(float a, float b, float t)                          { return a + (b - a) * t; }
static inline ImVec2 ImLerp(const ImVec2& a, const ImVec2& b, float t)          { return ImVec2(a.x + (b.x - a.x) * t, a.y + (b.y - a.y) * t); }
static inline ImVec2 ImLerp(const ImVec2& a, const ImVec2& b, const ImVec2& t)  { return ImVec2(a.x + (b.x - a.x) * t.x, a.y + (b.y - a.y) * t.y); }
static inline ImVec4 ImLerp(const ImVec4& a, const ImVec4& b, float t)          { return ImVec4(a.x + (b.x - a.x) * t, a.y + (b.y - a.y) * t, a.z + (b.z - a.z) * t, a.w + (b.w - a.w) * t); }
static inline float  ImLengthSqr(const ImVec2& lhs)                             { return lhs.x*lhs.x + lhs.y*lhs.y; }
static inline float  ImLengthSqr(const ImVec4& lhs)                             { return lhs.x*lhs.x + lhs.y*lhs.y + lhs.z*lhs.z + lhs.w*lhs.w; }
static inline float  ImInvLength(const ImVec2& lhs, float fail_value)           { float d = lhs.x*lhs.x + lhs.y*lhs.y; if (d > 0.0f) return 1.0f / sqrtf(d); return fail_value; }
static inline float  ImFloor(float f)                                           { return (float)(int)f; }
static inline ImVec2 ImFloor(const ImVec2& v)                                   { return ImVec2((float)(int)v.x, (float)(int)v.y); }
static inline float  ImDot(const ImVec2& a, const ImVec2& b)                    { return a.x * b.x + a.y * b.y; }
static inline ImVec2 ImRotate(const ImVec2& v, float cos_a, float sin_a)        { return ImVec2(v.x * cos_a - v.y * sin_a, v.x * sin_a + v.y * cos_a); }
static inline float  ImLinearSweep(float current, float target, float speed)    { if (current < target) return ImMin(current + speed, target); if (current > target) return ImMax(current - speed, target); return current; }
static inline ImVec2 ImMul(const ImVec2& lhs, const ImVec2& rhs)                { return ImVec2(lhs.x * rhs.x, lhs.y * rhs.y); }

// We call C++ constructor on own allocated memory via the placement "new(ptr) Type()" syntax.
// Defining a custom placement new() with a dummy parameter allows us to bypass including <new> which on some platforms complains when user has disabled exceptions.
struct ImNewPlacementDummy {};
inline void* operator   new(size_t, ImNewPlacementDummy, void* ptr) { return ptr; }
inline void  operator   delete(void*, ImNewPlacementDummy, void*)   {} // This is only required so we can use the symetrical new()
#define IM_PLACEMENT_NEW(_PTR)              new(ImNewPlacementDummy(), _PTR)
#define IM_NEW(_TYPE)                       new(ImNewPlacementDummy(), ImGui::MemAlloc(sizeof(_TYPE))) _TYPE
template <typename T> void IM_DELETE(T*& p) { if (p) { p->~T(); ImGui::MemFree(p); p = NULL; } }

//-----------------------------------------------------------------------------
// Types
//-----------------------------------------------------------------------------

// Internal Drag and Drop payload types. String starting with '_' are reserved for Dear ImGui.
#define IMGUI_PAYLOAD_TYPE_DOCKABLE         "_IMDOCK"   // ImGuiWindow* // [Internal] Docking/tabs

enum ImGuiButtonFlags_
{
    ImGuiButtonFlags_Repeat                 = 1 << 0,   // hold to repeat
    ImGuiButtonFlags_PressedOnClickRelease  = 1 << 1,   // return true on click + release on same item [DEFAULT if no PressedOn* flag is set]
    ImGuiButtonFlags_PressedOnClick         = 1 << 2,   // return true on click (default requires click+release)
    ImGuiButtonFlags_PressedOnRelease       = 1 << 3,   // return true on release (default requires click+release)
    ImGuiButtonFlags_PressedOnDoubleClick   = 1 << 4,   // return true on double-click (default requires click+release)
    ImGuiButtonFlags_FlattenChildren        = 1 << 5,   // allow interactions even if a child window is overlapping
    ImGuiButtonFlags_AllowItemOverlap       = 1 << 6,   // require previous frame HoveredId to either match id or be null before being usable, use along with SetItemAllowOverlap()
    ImGuiButtonFlags_DontClosePopups        = 1 << 7,   // disable automatically closing parent popup on press // [UNUSED]
    ImGuiButtonFlags_Disabled               = 1 << 8,   // disable interactions
    ImGuiButtonFlags_AlignTextBaseLine      = 1 << 9,   // vertically align button to match text baseline - ButtonEx() only // FIXME: Should be removed and handled by SmallButton(), not possible currently because of DC.CursorPosPrevLine
    ImGuiButtonFlags_NoKeyModifiers         = 1 << 10,  // disable interaction if a key modifier is held
    ImGuiButtonFlags_NoHoldingActiveID      = 1 << 11,  // don't set ActiveId while holding the mouse (ImGuiButtonFlags_PressedOnClick only)
    ImGuiButtonFlags_PressedOnDragDropHold  = 1 << 12,  // press when held into while we are drag and dropping another item (used by e.g. tree nodes, collapsing headers)
    ImGuiButtonFlags_NoNavFocus             = 1 << 13   // don't override navigation focus when activated
};

enum ImGuiSliderFlags_
{
    ImGuiSliderFlags_Vertical               = 1 << 0
};

enum ImGuiColumnsFlags_
{
    // Default: 0
    ImGuiColumnsFlags_NoBorder              = 1 << 0,   // Disable column dividers
    ImGuiColumnsFlags_NoResize              = 1 << 1,   // Disable resizing columns when clicking on the dividers
    ImGuiColumnsFlags_NoPreserveWidths      = 1 << 2,   // Disable column width preservation when adjusting columns
    ImGuiColumnsFlags_NoForceWithinWindow   = 1 << 3,   // Disable forcing columns to fit within window
    ImGuiColumnsFlags_GrowParentContentsSize= 1 << 4    // (WIP) Restore pre-1.51 behavior of extending the parent window contents size but _without affecting the columns width at all_. Will eventually remove.
};

enum ImGuiSelectableFlagsPrivate_
{
    // NB: need to be in sync with last value of ImGuiSelectableFlags_
    ImGuiSelectableFlags_Menu               = 1 << 3,   // -> PressedOnClick
    ImGuiSelectableFlags_MenuItem           = 1 << 4,   // -> PressedOnRelease
    ImGuiSelectableFlags_Disabled           = 1 << 5,
    ImGuiSelectableFlags_DrawFillAvailWidth = 1 << 6
};

enum ImGuiSeparatorFlags_
{
    ImGuiSeparatorFlags_Horizontal          = 1 << 0,   // Axis default to current layout type, so generally Horizontal unless e.g. in a menu bar
    ImGuiSeparatorFlags_Vertical            = 1 << 1
};

// FIXME: this is in development, not exposed/functional as a generic feature yet.
enum ImGuiLayoutType_
{
    ImGuiLayoutType_Vertical,
    ImGuiLayoutType_Horizontal
};

enum ImGuiAxis
{
    ImGuiAxis_None = -1,
    ImGuiAxis_X = 0,
    ImGuiAxis_Y = 1
};

enum ImGuiPlotType
{
    ImGuiPlotType_Lines,
    ImGuiPlotType_Histogram
};

enum ImGuiDataType
{
    ImGuiDataType_Int,
    ImGuiDataType_Float,
    ImGuiDataType_Float2
};

enum ImGuiInputSource
{
    ImGuiInputSource_None = 0,
    ImGuiInputSource_Mouse,
    ImGuiInputSource_Nav,
    ImGuiInputSource_Count_,
};

enum ImGuiDir
{
    ImGuiDir_None    = -1,
    ImGuiDir_Left    = 0,
    ImGuiDir_Right   = 1,
    ImGuiDir_Up      = 2,
    ImGuiDir_Down    = 3,
    ImGuiDir_Count_
};

enum ImGuiNavHighlightFlags_
{
    ImGuiNavHighlightFlags_TypeDefault  = 1 << 0,
    ImGuiNavHighlightFlags_TypeThin     = 1 << 1,
    ImGuiNavHighlightFlags_AlwaysDraw   = 1 << 2
};

// 2D axis aligned bounding-box
// NB: we can't rely on ImVec2 math operators being available here
struct IMGUI_API ImRect
{
    ImVec2      Min;    // Upper-left
    ImVec2      Max;    // Lower-right

    ImRect()                                        : Min(FLT_MAX,FLT_MAX), Max(-FLT_MAX,-FLT_MAX)  {}
    ImRect(const ImVec2& min, const ImVec2& max)    : Min(min), Max(max)                            {}
    ImRect(const ImVec4& v)                         : Min(v.x, v.y), Max(v.z, v.w)                  {}
    ImRect(float x1, float y1, float x2, float y2)  : Min(x1, y1), Max(x2, y2)                      {}

    ImVec2      GetCenter() const                   { return ImVec2((Min.x + Max.x) * 0.5f, (Min.y + Max.y) * 0.5f); }
    ImVec2      GetSize() const                     { return ImVec2(Max.x - Min.x, Max.y - Min.y); }
    float       GetWidth() const                    { return Max.x - Min.x; }
    float       GetHeight() const                   { return Max.y - Min.y; }
    ImVec2      GetTL() const                       { return Min; }                   // Top-left
    ImVec2      GetTR() const                       { return ImVec2(Max.x, Min.y); }  // Top-right
    ImVec2      GetBL() const                       { return ImVec2(Min.x, Max.y); }  // Bottom-left
    ImVec2      GetBR() const                       { return Max; }                   // Bottom-right
    bool        Contains(const ImVec2& p) const     { return p.x     >= Min.x && p.y     >= Min.y && p.x     < Max.x && p.y     < Max.y; }
    bool        Contains(const ImRect& r) const     { return r.Min.x >= Min.x && r.Min.y >= Min.y && r.Max.x < Max.x && r.Max.y < Max.y; }
    bool        Overlaps(const ImRect& r) const     { return r.Min.y <  Max.y && r.Max.y >  Min.y && r.Min.x < Max.x && r.Max.x > Min.x; }
    void        Add(const ImVec2& p)                { if (Min.x > p.x)     Min.x = p.x;     if (Min.y > p.y)     Min.y = p.y;     if (Max.x < p.x)     Max.x = p.x;     if (Max.y < p.y)     Max.y = p.y; }
    void        Add(const ImRect& r)                { if (Min.x > r.Min.x) Min.x = r.Min.x; if (Min.y > r.Min.y) Min.y = r.Min.y; if (Max.x < r.Max.x) Max.x = r.Max.x; if (Max.y < r.Max.y) Max.y = r.Max.y; }
    void        Expand(const float amount)          { Min.x -= amount;   Min.y -= amount;   Max.x += amount;   Max.y += amount; }
    void        Expand(const ImVec2& amount)        { Min.x -= amount.x; Min.y -= amount.y; Max.x += amount.x; Max.y += amount.y; }
    void        Translate(const ImVec2& v)          { Min.x += v.x; Min.y += v.y; Max.x += v.x; Max.y += v.y; }
    void        ClipWith(const ImRect& r)           { Min = ImMax(Min, r.Min); Max = ImMin(Max, r.Max); }                   // Simple version, may lead to an inverted rectangle, which is fine for Contains/Overlaps test but not for display.
    void        ClipWithFull(const ImRect& r)       { Min = ImClamp(Min, r.Min, r.Max); Max = ImClamp(Max, r.Min, r.Max); } // Full version, ensure both points are fully clipped.
    void        Floor()                             { Min.x = (float)(int)Min.x; Min.y = (float)(int)Min.y; Max.x = (float)(int)Max.x; Max.y = (float)(int)Max.y; }
    void        FixInverted()                       { if (Min.x > Max.x) ImSwap(Min.x, Max.x); if (Min.y > Max.y) ImSwap(Min.y, Max.y); }
    bool        IsFinite() const                    { return Min.x != FLT_MAX; }
};

// Stacked color modifier, backup of modified data so we can restore it
struct ImGuiColMod
{
    ImGuiCol    Col;
    ImVec4      BackupValue;
};

// Stacked style modifier, backup of modified data so we can restore it. Data type inferred from the variable.
struct ImGuiStyleMod
{
    ImGuiStyleVar   VarIdx;
    union           { int BackupInt[2]; float BackupFloat[2]; };
    ImGuiStyleMod(ImGuiStyleVar idx, int v)     { VarIdx = idx; BackupInt[0] = v; }
    ImGuiStyleMod(ImGuiStyleVar idx, float v)   { VarIdx = idx; BackupFloat[0] = v; }
    ImGuiStyleMod(ImGuiStyleVar idx, ImVec2 v)  { VarIdx = idx; BackupFloat[0] = v.x; BackupFloat[1] = v.y; }
};

// Stacked data for BeginGroup()/EndGroup()
struct ImGuiGroupData
{
    ImVec2      BackupCursorPos;
    ImVec2      BackupCursorMaxPos;
    float       BackupIndentX;
    float       BackupGroupOffsetX;
    float       BackupCurrentLineHeight;
    float       BackupCurrentLineTextBaseOffset;
    float       BackupLogLinePosY;
    bool        BackupActiveIdIsAlive;
    bool        AdvanceCursor;
};

// Simple column measurement currently used for MenuItem() only. This is very short-sighted/throw-away code and NOT a generic helper.
struct IMGUI_API ImGuiMenuColumns
{
    int         Count;
    float       Spacing;
    float       Width, NextWidth;
    float       Pos[4], NextWidths[4];

    ImGuiMenuColumns();
    void        Update(int count, float spacing, bool clear);
    float       DeclColumns(float w0, float w1, float w2);
    float       CalcExtraSpace(float avail_w);
};

// Internal state of the currently focused/edited text input box
struct IMGUI_API ImGuiTextEditState
{
    ImGuiID             Id;                         // widget id owning the text state
    ImVector<ImWchar>   Text;                       // edit buffer, we need to persist but can't guarantee the persistence of the user-provided buffer. so we copy into own buffer.
    ImVector<char>      InitialText;                // backup of end-user buffer at the time of focus (in UTF-8, unaltered)
    ImVector<char>      TempTextBuffer;
    int                 CurLenA, CurLenW;           // we need to maintain our buffer length in both UTF-8 and wchar format.
    int                 BufSizeA;                   // end-user buffer size
    float               ScrollX;
    ImGuiStb::STB_TexteditState   StbState;
    float               CursorAnim;
    bool                CursorFollow;
    bool                SelectedAllMouseLock;

    ImGuiTextEditState()                            { memset(this, 0, sizeof(*this)); }
    void                CursorAnimReset()           { CursorAnim = -0.30f; }                                   // After a user-input the cursor stays on for a while without blinking
    void                CursorClamp()               { StbState.cursor = ImMin(StbState.cursor, CurLenW); StbState.select_start = ImMin(StbState.select_start, CurLenW); StbState.select_end = ImMin(StbState.select_end, CurLenW); }
    bool                HasSelection() const        { return StbState.select_start != StbState.select_end; }
    void                ClearSelection()            { StbState.select_start = StbState.select_end = StbState.cursor; }
    void                SelectAll()                 { StbState.select_start = 0; StbState.select_end = CurLenW; StbState.cursor = StbState.select_end; StbState.has_preferred_x = false; }
    void                OnKeyPressed(int key);
};

// Data saved in imgui.ini file
struct ImGuiWindowSettings
{
    char*       Name;
    ImGuiID     Id;
    ImVec2      Pos;
    ImVec2      Size;
    bool        Collapsed;

    ImGuiWindowSettings() { Name = NULL; Id = 0; Pos = Size = ImVec2(0,0); Collapsed = false; }
};

struct ImGuiSettingsHandler
{
    const char* TypeName;   // Short description stored in .ini file. Disallowed characters: '[' ']'  
    ImGuiID     TypeHash;   // == ImHash(TypeName, 0, 0)
    void*       (*ReadOpenFn)(ImGuiContext* ctx, ImGuiSettingsHandler* handler, const char* name);
    void        (*ReadLineFn)(ImGuiContext* ctx, ImGuiSettingsHandler* handler, void* entry, const char* line);
    void        (*WriteAllFn)(ImGuiContext* ctx, ImGuiSettingsHandler* handler, ImGuiTextBuffer* out_buf);
    void*       UserData;

    ImGuiSettingsHandler() { memset(this, 0, sizeof(*this)); }
};

// Mouse cursor data (used when io.MouseDrawCursor is set)
struct ImGuiMouseCursorData
{
    ImGuiMouseCursor    Type;
    ImVec2              HotOffset;
    ImVec2              Size;
    ImVec2              TexUvMin[2];
    ImVec2              TexUvMax[2];
};

// Storage for current popup stack
struct ImGuiPopupRef
{
    ImGuiID             PopupId;        // Set on OpenPopup()
    ImGuiWindow*        Window;         // Resolved on BeginPopup() - may stay unresolved if user never calls OpenPopup()
    ImGuiWindow*        ParentWindow;   // Set on OpenPopup()
    int                 OpenFrameCount; // Set on OpenPopup()
    ImGuiID             OpenParentId;   // Set on OpenPopup(), we need this to differenciate multiple menu sets from each others (e.g. inside menu bar vs loose menu items)
    ImVec2              OpenPopupPos;   // Set on OpenPopup(), preferred popup position (typically == OpenMousePos when using mouse)
    ImVec2              OpenMousePos;   // Set on OpenPopup(), copy of mouse position at the time of opening popup
};

struct ImGuiColumnData
{
    float               OffsetNorm;         // Column start offset, normalized 0.0 (far left) -> 1.0 (far right)
    float               OffsetNormBeforeResize;
    ImGuiColumnsFlags   Flags;              // Not exposed
    ImRect              ClipRect;

    ImGuiColumnData()   { OffsetNorm = OffsetNormBeforeResize = 0.0f; Flags = 0; }
};

struct ImGuiColumnsSet
{
    ImGuiID             ID;
    ImGuiColumnsFlags   Flags;
    bool                IsFirstFrame;
    bool                IsBeingResized;
    int                 Current;
    int                 Count;
    float               MinX, MaxX;
    float               StartPosY;
    float               StartMaxPosX;       // Backup of CursorMaxPos
    float               CellMinY, CellMaxY;
    ImVector<ImGuiColumnData> Columns;

    ImGuiColumnsSet()   { Clear(); }
    void Clear()
    {
        ID = 0;
        Flags = 0;
        IsFirstFrame = false;
        IsBeingResized = false;
        Current = 0;
        Count = 1;
        MinX = MaxX = 0.0f;
        StartPosY = 0.0f;
        StartMaxPosX = 0.0f;
        CellMinY = CellMaxY = 0.0f;
        Columns.clear();
    }
};

struct IMGUI_API ImDrawListSharedData
{
    ImVec2          TexUvWhitePixel;            // UV of white pixel in the atlas
    ImFont*         Font;                       // Current/default font (optional, for simplified AddText overload)
    float           FontSize;                   // Current/default font size (optional, for simplified AddText overload)
    float           CurveTessellationTol;
    ImVec4          ClipRectFullscreen;         // Value for PushClipRectFullscreen()

    // Const data
    // FIXME: Bake rounded corners fill/borders in atlas
    ImVec2          CircleVtx12[12];

    ImDrawListSharedData();
};

struct ImDrawDataBuilder
{
    ImVector<ImDrawList*>   Layers[2];           // Global layers for: regular, tooltip

    void Clear()            { for (int n = 0; n < IM_ARRAYSIZE(Layers); n++) Layers[n].resize(0); }
    void ClearFreeMemory()  { for (int n = 0; n < IM_ARRAYSIZE(Layers); n++) Layers[n].clear(); }
    IMGUI_API void FlattenIntoSingleLayer();
    IMGUI_API void SetupDrawData(ImDrawData* out_draw_data);
};

// Storage for SetNexWindow** functions
struct ImGuiNextWindowData
{
    ImGuiCond               PosCond;
    ImGuiCond               SizeCond;
    ImGuiCond               ContentSizeCond;
    ImGuiCond               CollapsedCond;
    ImGuiCond               SizeConstraintCond;
    ImGuiCond               FocusCond;
    ImVec2                  PosVal;
    ImVec2                  PosPivotVal;
    ImVec2                  SizeVal;
    ImVec2                  ContentSizeVal;
    bool                    CollapsedVal;
    ImRect                  SizeConstraintRect;                 // Valid if 'SetNextWindowSizeConstraint' is true
    ImGuiSizeCallback       SizeCallback;
    void*                   SizeCallbackUserData;

    ImGuiNextWindowData()
    {
        PosCond = SizeCond = ContentSizeCond = CollapsedCond = SizeConstraintCond = FocusCond = 0;
        PosVal = PosPivotVal = SizeVal = ImVec2(0.0f, 0.0f);
        ContentSizeVal = ImVec2(0.0f, 0.0f);
        CollapsedVal = false;
        SizeConstraintRect = ImRect();
        SizeCallback = NULL;
        SizeCallbackUserData = NULL;
    }

    void    Clear()
    {
        PosCond = SizeCond = ContentSizeCond = CollapsedCond = SizeConstraintCond = FocusCond = 0;
    }
};

// Main state for ImGui
struct ImGuiContext
{
    bool                    Initialized;
    ImGuiIO                 IO;
    ImGuiStyle              Style;
    ImFont*                 Font;                               // (Shortcut) == FontStack.empty() ? IO.Font : FontStack.back()
    float                   FontSize;                           // (Shortcut) == FontBaseSize * g.CurrentWindow->FontWindowScale == window->FontSize(). Text height for current window.
    float                   FontBaseSize;                       // (Shortcut) == IO.FontGlobalScale * Font->Scale * Font->FontSize. Base text height.
    ImDrawListSharedData    DrawListSharedData;

    float                   Time;
    int                     FrameCount;
    int                     FrameCountEnded;
    int                     FrameCountRendered;
    ImVector<ImGuiWindow*>  Windows;
    ImVector<ImGuiWindow*>  WindowsSortBuffer;
    ImVector<ImGuiWindow*>  CurrentWindowStack;
    ImGuiStorage            WindowsById;
    int                     WindowsActiveCount;
    ImGuiWindow*            CurrentWindow;                      // Being drawn into
    ImGuiWindow*            HoveredWindow;                      // Will catch mouse inputs
    ImGuiWindow*            HoveredRootWindow;                  // Will catch mouse inputs (for focus/move only)
    ImGuiID                 HoveredId;                          // Hovered widget
    bool                    HoveredIdAllowOverlap;
    ImGuiID                 HoveredIdPreviousFrame;
    float                   HoveredIdTimer;
    ImGuiID                 ActiveId;                           // Active widget
    ImGuiID                 ActiveIdPreviousFrame;
    float                   ActiveIdTimer;
    bool                    ActiveIdIsAlive;                    // Active widget has been seen this frame
    bool                    ActiveIdIsJustActivated;            // Set at the time of activation for one frame
    bool                    ActiveIdAllowOverlap;               // Active widget allows another widget to steal active id (generally for overlapping widgets, but not always)
    int                     ActiveIdAllowNavDirFlags;           // Active widget allows using directional navigation (e.g. can activate a button and move away from it)
    ImVec2                  ActiveIdClickOffset;                // Clicked offset from upper-left corner, if applicable (currently only set by ButtonBehavior)
    ImGuiWindow*            ActiveIdWindow;
<<<<<<< HEAD
    ImGuiInputSource        ActiveIdSource;                     // Activating with mouse or nav (gamepad/keyboard)
    ImGuiWindow*            MovingWindow;                       // Track the child window we clicked on to move a window.
=======
    ImGuiWindow*            MovingWindow;                       // Track the window we clicked on (in order to preserve focus). The actually window that is moved is generally MovingWindow->RootWindow.
>>>>>>> 1182174d
    ImGuiID                 MovingWindowMoveId;                 // == MovingWindow->MoveId
    ImVector<ImGuiColMod>   ColorModifiers;                     // Stack for PushStyleColor()/PopStyleColor()
    ImVector<ImGuiStyleMod> StyleModifiers;                     // Stack for PushStyleVar()/PopStyleVar()
    ImVector<ImFont*>       FontStack;                          // Stack for PushFont()/PopFont()
    ImVector<ImGuiPopupRef> OpenPopupStack;                     // Which popups are open (persistent)
    ImVector<ImGuiPopupRef> CurrentPopupStack;                  // Which level of BeginPopup() we are in (reset every frame)
    ImGuiNextWindowData     NextWindowData;                     // Storage for SetNextWindow** functions
    bool                    NextTreeNodeOpenVal;                // Storage for SetNextTreeNode** functions
    ImGuiCond               NextTreeNodeOpenCond;

    // Navigation data (for gamepad/keyboard)
    ImGuiWindow*            NavWindow;                          // Focused window for navigation. Could be called 'FocusWindow'
    ImGuiID                 NavId;                              // Focused item for navigation
    ImGuiID                 NavActivateId;                      // ~~ IsNavInputPressed(ImGuiNavInput_PadActivate) ? NavId : 0, also set when calling ActivateItem()
    ImGuiID                 NavActivateDownId;                  // ~~ IsNavInputPressed(ImGuiNavInput_PadActivate) ? NavId : 0
    ImGuiID                 NavInputId;                         // ~~ IsNavInputPressed(ImGuiNavInput_PadInput) ? NavId : 0
    ImGuiID                 NavJustTabbedId;                    // Just tabbed to this id.
    ImGuiID                 NavNextActivateId;                  // Set by ActivateItem(), queued until next frame
    ImGuiID                 NavJustMovedToId;                   // Just navigated to this id (result of a successfully MoveRequest)
    ImRect                  NavScoringRectScreen;               // Rectangle used for scoring, in screen space. Based of window->DC.NavRefRectRel[], modified for directional navigation scoring.
    ImGuiWindow*            NavWindowingTarget;
    float                   NavWindowingDisplayAlpha;
    bool                    NavWindowingToggleLayer;
    int                     NavLayer;                           // Layer we are navigating on. For now the system is hard-coded for 0=main contents and 1=menu/title bar, may expose layers later.
    int                     NavIdTabCounter;                    // == NavWindow->DC.FocusIdxTabCounter at time of NavId processing
    bool                    NavIdIsAlive;                       // Nav widget has been seen this frame ~~ NavRefRectRel is valid
    bool                    NavMousePosDirty;
    bool                    NavDisableHighlight;                // When user starts using mouse, we hide gamepad/keyboard highlight (nb: but they are still available, which is why NavDisableHighlight isn't always != NavDisableMouseHover)
    bool                    NavDisableMouseHover;               // When user starts using gamepad/keyboard, we hide mouse hovering highlight until mouse is touched again.
    bool                    NavAnyRequest;                      // ~~ NavMoveRequest || NavInitRequest
    bool                    NavInitRequest;                     // Init request for appearing window to select first item
    ImGuiID                 NavInitResultId;
    ImRect                  NavInitResultRectRel;
    bool                    NavInitResultExplicit;              // Whether the result was explicitly requested with SetItemDefaultFocus()
    bool                    NavMoveFromClampedRefRect;          // Set by manual scrolling, if we scroll to a point where NavId isn't visible we reset navigation from visible items
    bool                    NavMoveRequest;                     // Move request for this frame
    int                     NavMoveRequestForwardStep;          // 0: no forward, 1: forward request, 2: forward result (this is used to navigate sibling parent menus from a child menu)
    ImGuiDir                NavMoveDir;                         // Direction of the move request (left/right/up/down)
    ImGuiDir                NavMoveDirLast;                     // Direction of the previous move request
    ImGuiID                 NavMoveResultId;                    // Best move request candidate
    ImGuiID                 NavMoveResultParentId;              //
    float                   NavMoveResultDistBox;               // Best move request candidate box distance to current NavId
    float                   NavMoveResultDistCenter;            // Best move request candidate center distance to current NavId
    float                   NavMoveResultDistAxial;
    ImRect                  NavMoveResultRectRel;               // Best move request candidate bounding box in window relative space

    // Render
    ImDrawData              DrawData;                           // Main ImDrawData instance to pass render information to the user
    ImDrawDataBuilder       DrawDataBuilder;
    float                   ModalWindowDarkeningRatio;
    ImDrawList              OverlayDrawList;                    // Optional software render of mouse cursors, if io.MouseDrawCursor is set + a few debug overlays
    ImGuiMouseCursor        MouseCursor;
    ImGuiMouseCursorData    MouseCursorData[ImGuiMouseCursor_Count_];

    // Drag and Drop
    bool                    DragDropActive;
    ImGuiDragDropFlags      DragDropSourceFlags;
    int                     DragDropMouseButton;
    ImGuiPayload            DragDropPayload;
    ImRect                  DragDropTargetRect;
    ImGuiID                 DragDropTargetId;
    float                   DragDropAcceptIdCurrRectSurface;
    ImGuiID                 DragDropAcceptIdCurr;               // Target item id (set at the time of accepting the payload)
    ImGuiID                 DragDropAcceptIdPrev;               // Target item id from previous frame (we need to store this to allow for overlapping drag and drop targets)
    int                     DragDropAcceptFrameCount;           // Last time a target expressed a desire to accept the source
    ImVector<unsigned char> DragDropPayloadBufHeap;             // We don't expose the ImVector<> directly
    unsigned char           DragDropPayloadBufLocal[8];

    // Widget state
    ImGuiTextEditState      InputTextState;
    ImFont                  InputTextPasswordFont;
    ImGuiID                 ScalarAsInputTextId;                // Temporary text input when CTRL+clicking on a slider, etc.
    ImGuiColorEditFlags     ColorEditOptions;                   // Store user options for color edit widgets
    ImVec4                  ColorPickerRef;
    float                   DragCurrentValue;                   // Currently dragged value, always float, not rounded by end-user precision settings
    ImVec2                  DragLastMouseDelta;
    float                   DragSpeedDefaultRatio;              // If speed == 0.0f, uses (max-min) * DragSpeedDefaultRatio
    float                   DragSpeedScaleSlow;
    float                   DragSpeedScaleFast;
    ImVec2                  ScrollbarClickDeltaToGrabCenter;    // Distance between mouse and center of grab box, normalized in parent space. Use storage?
    int                     TooltipOverrideCount;
    ImVector<char>          PrivateClipboard;                   // If no custom clipboard handler is defined
    ImVec2                  OsImePosRequest, OsImePosSet;       // Cursor position request & last passed to the OS Input Method Editor

    // Settings
    float                          SettingsDirtyTimer;          // Save .ini Settings on disk when time reaches zero
    ImVector<ImGuiWindowSettings>  SettingsWindows;             // .ini settings for ImGuiWindow
    ImVector<ImGuiSettingsHandler> SettingsHandlers;            // List of .ini settings handlers

    // Logging
    bool                    LogEnabled;
    FILE*                   LogFile;                            // If != NULL log to stdout/ file
    ImGuiTextBuffer*        LogClipboard;                       // Else log to clipboard. This is pointer so our GImGui static constructor doesn't call heap allocators.
    int                     LogStartDepth;
    int                     LogAutoExpandMaxDepth;

    // Misc
    float                   FramerateSecPerFrame[120];          // calculate estimate of framerate for user
    int                     FramerateSecPerFrameIdx;
    float                   FramerateSecPerFrameAccum;
    int                     WantCaptureMouseNextFrame;          // explicit capture via CaptureInputs() sets those flags
    int                     WantCaptureKeyboardNextFrame;
    int                     WantTextInputNextFrame;
    char                    TempBuffer[1024*3+1];               // temporary text buffer

    ImGuiContext() : OverlayDrawList(NULL)
    {
        Initialized = false;
        Font = NULL;
        FontSize = FontBaseSize = 0.0f;

        Time = 0.0f;
        FrameCount = 0;
        FrameCountEnded = FrameCountRendered = -1;
        WindowsActiveCount = 0;
        CurrentWindow = NULL;
        HoveredWindow = NULL;
        HoveredRootWindow = NULL;
        HoveredId = 0;
        HoveredIdAllowOverlap = false;
        HoveredIdPreviousFrame = 0;
        HoveredIdTimer = 0.0f;
        ActiveId = 0;
        ActiveIdPreviousFrame = 0;
        ActiveIdTimer = 0.0f;
        ActiveIdIsAlive = false;
        ActiveIdIsJustActivated = false;
        ActiveIdAllowOverlap = false;
        ActiveIdAllowNavDirFlags = 0;
        ActiveIdClickOffset = ImVec2(-1,-1);
        ActiveIdWindow = NULL;
        ActiveIdSource = ImGuiInputSource_None;
        MovingWindow = NULL;
        MovingWindowMoveId = 0;
        NextTreeNodeOpenVal = false;
        NextTreeNodeOpenCond = 0;

        NavWindow = NULL;
        NavId = NavActivateId = NavActivateDownId = NavInputId = 0;
        NavJustTabbedId = NavJustMovedToId = NavNextActivateId = 0;
        NavScoringRectScreen = ImRect();
        NavWindowingTarget = NULL;
        NavWindowingDisplayAlpha = 0.0f;
        NavWindowingToggleLayer = false;
        NavLayer = 0;
        NavIdTabCounter = INT_MAX;
        NavIdIsAlive = false;
        NavMousePosDirty = false;
        NavDisableHighlight = true;
        NavDisableMouseHover = false;
        NavAnyRequest = false;
        NavInitRequest = false;
        NavInitResultId = 0;
        NavInitResultExplicit = false;
        NavMoveFromClampedRefRect = false;
        NavMoveRequest = false;
        NavMoveRequestForwardStep = 0;
        NavMoveDir = NavMoveDirLast = ImGuiDir_None;
        NavMoveResultId = 0;
        NavMoveResultParentId = 0;
        NavMoveResultDistBox = NavMoveResultDistCenter = NavMoveResultDistAxial = 0.0f;

        ModalWindowDarkeningRatio = 0.0f;
        OverlayDrawList._Data = &DrawListSharedData;
        OverlayDrawList._OwnerName = "##Overlay"; // Give it a name for debugging
        MouseCursor = ImGuiMouseCursor_Arrow;
        memset(MouseCursorData, 0, sizeof(MouseCursorData));

        DragDropActive = false;
        DragDropSourceFlags = 0;
        DragDropMouseButton = -1;
        DragDropTargetId = 0;
        DragDropAcceptIdCurrRectSurface = 0.0f;
        DragDropAcceptIdPrev = DragDropAcceptIdCurr = 0;
        DragDropAcceptFrameCount = -1;
        memset(DragDropPayloadBufLocal, 0, sizeof(DragDropPayloadBufLocal));

        ScalarAsInputTextId = 0;
        ColorEditOptions = ImGuiColorEditFlags__OptionsDefault;
        DragCurrentValue = 0.0f;
        DragLastMouseDelta = ImVec2(0.0f, 0.0f);
        DragSpeedDefaultRatio = 1.0f / 100.0f;
        DragSpeedScaleSlow = 1.0f / 100.0f;
        DragSpeedScaleFast = 10.0f;
        ScrollbarClickDeltaToGrabCenter = ImVec2(0.0f, 0.0f);
        TooltipOverrideCount = 0;
        OsImePosRequest = OsImePosSet = ImVec2(-1.0f, -1.0f);

        SettingsDirtyTimer = 0.0f;

        LogEnabled = false;
        LogFile = NULL;
        LogClipboard = NULL;
        LogStartDepth = 0;
        LogAutoExpandMaxDepth = 2;

        memset(FramerateSecPerFrame, 0, sizeof(FramerateSecPerFrame));
        FramerateSecPerFrameIdx = 0;
        FramerateSecPerFrameAccum = 0.0f;
        WantCaptureMouseNextFrame = WantCaptureKeyboardNextFrame = WantTextInputNextFrame = -1;
        memset(TempBuffer, 0, sizeof(TempBuffer));
    }
};

// Transient per-window flags, reset at the beginning of the frame. For child window, inherited from parent on first Begin().
enum ImGuiItemFlags_
{
    ImGuiItemFlags_AllowKeyboardFocus           = 1 << 0,  // true
    ImGuiItemFlags_ButtonRepeat                 = 1 << 1,  // false    // Button() will return true multiple times based on io.KeyRepeatDelay and io.KeyRepeatRate settings.
    ImGuiItemFlags_Disabled                     = 1 << 2,  // false    // FIXME-WIP: Disable interactions but doesn't affect visuals. Should be: grey out and disable interactions with widgets that affect data + view widgets (WIP) 
    ImGuiItemFlags_NoNav                        = 1 << 3,  // false
    ImGuiItemFlags_NoNavDefaultFocus            = 1 << 4,  // false
    ImGuiItemFlags_SelectableDontClosePopup     = 1 << 5,  // false    // MenuItem/Selectable() automatically closes current Popup window
    ImGuiItemFlags_Default_                     = ImGuiItemFlags_AllowKeyboardFocus
};

// Transient per-window data, reset at the beginning of the frame
// FIXME: That's theory, in practice the delimitation between ImGuiWindow and ImGuiDrawContext is quite tenuous and could be reconsidered.
struct IMGUI_API ImGuiDrawContext
{
    ImVec2                  CursorPos;
    ImVec2                  CursorPosPrevLine;
    ImVec2                  CursorStartPos;
    ImVec2                  CursorMaxPos;           // Used to implicitly calculate the size of our contents, always growing during the frame. Turned into window->SizeContents at the beginning of next frame
    float                   CurrentLineHeight;
    float                   CurrentLineTextBaseOffset;
    float                   PrevLineHeight;
    float                   PrevLineTextBaseOffset;
    float                   LogLinePosY;
    int                     TreeDepth;
    ImGuiID                 LastItemId;
    ImRect                  LastItemRect;
    bool                    LastItemRectHoveredRect;
    bool                    NavHasScroll;           // Set when scrolling can be used (ScrollMax > 0.0f)
    int                     NavLayerCurrent;        // Current layer, 0..31 (we currently only use 0..1)
    int                     NavLayerCurrentMask;    // = (1 << NavLayerCurrent) used by ItemAdd prior to clipping.
    int                     NavLayerActiveMask;     // Which layer have been written to (result from previous frame)
    int                     NavLayerActiveMaskNext; // Which layer have been written to (buffer for current frame)
    bool                    MenuBarAppending;       // FIXME: Remove this
    float                   MenuBarOffsetX;
    ImVector<ImGuiWindow*>  ChildWindows;
    ImGuiStorage*           StateStorage;
    ImGuiLayoutType         LayoutType;
    ImGuiLayoutType         ParentLayoutType;       // Layout type of parent window at the time of Begin()

    // We store the current settings outside of the vectors to increase memory locality (reduce cache misses). The vectors are rarely modified. Also it allows us to not heap allocate for short-lived windows which are not using those settings.
    ImGuiItemFlags          ItemFlags;              // == ItemFlagsStack.back() [empty == ImGuiItemFlags_Default]
    float                   ItemWidth;              // == ItemWidthStack.back(). 0.0: default, >0.0: width in pixels, <0.0: align xx pixels to the right of window
    float                   TextWrapPos;            // == TextWrapPosStack.back() [empty == -1.0f]
    ImVector<ImGuiItemFlags>ItemFlagsStack;
    ImVector<float>         ItemWidthStack;
    ImVector<float>         TextWrapPosStack;
    ImVector<ImGuiGroupData>GroupStack;
    int                     StackSizesBackup[6];    // Store size of various stacks for asserting

    float                   IndentX;                // Indentation / start position from left of window (increased by TreePush/TreePop, etc.)
    float                   GroupOffsetX;
    float                   ColumnsOffsetX;         // Offset to the current column (if ColumnsCurrent > 0). FIXME: This and the above should be a stack to allow use cases like Tree->Column->Tree. Need revamp columns API.
    ImGuiColumnsSet*        ColumnsSet;             // Current columns set

    ImGuiDrawContext()
    {
        CursorPos = CursorPosPrevLine = CursorStartPos = CursorMaxPos = ImVec2(0.0f, 0.0f);
        CurrentLineHeight = PrevLineHeight = 0.0f;
        CurrentLineTextBaseOffset = PrevLineTextBaseOffset = 0.0f;
        LogLinePosY = -1.0f;
        TreeDepth = 0;
        LastItemId = 0;
        LastItemRect = ImRect();
        LastItemRectHoveredRect = false;
        NavHasScroll = false;
        NavLayerActiveMask = NavLayerActiveMaskNext = 0x00;
        NavLayerCurrent = 0;
        NavLayerCurrentMask = 1 << 0;
        MenuBarAppending = false;
        MenuBarOffsetX = 0.0f;
        StateStorage = NULL;
        LayoutType = ParentLayoutType = ImGuiLayoutType_Vertical;
        ItemWidth = 0.0f;
        ItemFlags = ImGuiItemFlags_Default_;
        TextWrapPos = -1.0f;
        memset(StackSizesBackup, 0, sizeof(StackSizesBackup));

        IndentX = 0.0f;
        GroupOffsetX = 0.0f;
        ColumnsOffsetX = 0.0f;
        ColumnsSet = NULL;
    }
};

// Windows data
struct IMGUI_API ImGuiWindow
{
    char*                   Name;
    ImGuiID                 ID;                                 // == ImHash(Name)
    ImGuiWindowFlags        Flags;                              // See enum ImGuiWindowFlags_
    ImVec2                  PosFloat;
    ImVec2                  Pos;                                // Position rounded-up to nearest pixel
    ImVec2                  Size;                               // Current size (==SizeFull or collapsed title bar size)
    ImVec2                  SizeFull;                           // Size when non collapsed
    ImVec2                  SizeFullAtLastBegin;                // Copy of SizeFull at the end of Begin. This is the reference value we'll use on the next frame to decide if we need scrollbars.
    ImVec2                  SizeContents;                       // Size of contents (== extents reach of the drawing cursor) from previous frame. Include decoration, window title, border, menu, etc.
    ImVec2                  SizeContentsExplicit;               // Size of contents explicitly set by the user via SetNextWindowContentSize()
    ImRect                  ContentsRegionRect;                 // Maximum visible content position in window coordinates. ~~ (SizeContentsExplicit ? SizeContentsExplicit : Size - ScrollbarSizes) - CursorStartPos, per axis
    ImVec2                  WindowPadding;                      // Window padding at the time of begin.
    float                   WindowRounding;                     // Window rounding at the time of begin.
    float                   WindowBorderSize;                   // Window border size at the time of begin.
    ImGuiID                 MoveId;                             // == window->GetID("#MOVE")
    ImGuiID                 ChildId;                            // Id of corresponding item in parent window (for child windows)
    ImVec2                  Scroll;
    ImVec2                  ScrollTarget;                       // target scroll position. stored as cursor position with scrolling canceled out, so the highest point is always 0.0f. (FLT_MAX for no change)
    ImVec2                  ScrollTargetCenterRatio;            // 0.0f = scroll so that target position is at top, 0.5f = scroll so that target position is centered
    bool                    ScrollbarX, ScrollbarY;
    ImVec2                  ScrollbarSizes;
    bool                    Active;                             // Set to true on Begin(), unless Collapsed
    bool                    WasActive;
    bool                    WriteAccessed;                      // Set to true when any widget access the current window
    bool                    Collapsed;                          // Set when collapsing window to become only title-bar
    bool                    CollapseToggleWanted;
    bool                    SkipItems;                          // Set when items can safely be all clipped (e.g. window not visible or collapsed)
    bool                    Appearing;                          // Set during the frame where the window is appearing (or re-appearing)
    bool                    CloseButton;                        // Set when the window has a close button (p_open != NULL)
    int                     BeginOrderWithinParent;             // Order within immediate parent window, if we are a child window. Otherwise 0.
    int                     BeginOrderWithinContext;            // Order within entire imgui context. This is mostly used for debugging submission order related issues.
    int                     BeginCount;                         // Number of Begin() during the current frame (generally 0 or 1, 1+ if appending via multiple Begin/End pairs)
    ImGuiID                 PopupId;                            // ID in the popup stack when this window is used as a popup/menu (because we use generic Name/ID for recycling)
    int                     AutoFitFramesX, AutoFitFramesY;
    bool                    AutoFitOnlyGrows;
    int                     AutoFitChildAxises;
    ImGuiDir                AutoPosLastDirection;
    int                     HiddenFrames;
    ImGuiCond               SetWindowPosAllowFlags;             // store condition flags for next SetWindowPos() call.
    ImGuiCond               SetWindowSizeAllowFlags;            // store condition flags for next SetWindowSize() call.
    ImGuiCond               SetWindowCollapsedAllowFlags;       // store condition flags for next SetWindowCollapsed() call.
    ImVec2                  SetWindowPosVal;                    // store window position when using a non-zero Pivot (position set needs to be processed when we know the window size)
    ImVec2                  SetWindowPosPivot;                  // store window pivot for positioning. ImVec2(0,0) when positioning from top-left corner; ImVec2(0.5f,0.5f) for centering; ImVec2(1,1) for bottom right.

    ImGuiID                 NavLastIds[2];                      // Last known NavId for this window, per layer (0/1)
    ImRect                  NavRectRel[2];                      // Reference rectangle, in window space

    ImGuiDrawContext        DC;                                 // Temporary per-window data, reset at the beginning of the frame
    ImVector<ImGuiID>       IDStack;                            // ID stack. ID are hashes seeded with the value at the top of the stack
    ImRect                  ClipRect;                           // = DrawList->clip_rect_stack.back(). Scissoring / clipping rectangle. x1, y1, x2, y2.
    ImRect                  WindowRectClipped;                  // = WindowRect just after setup in Begin(). == window->Rect() for root window.
    ImRect                  InnerRect;
    int                     LastFrameActive;
    float                   ItemWidthDefault;
    ImGuiMenuColumns        MenuColumns;                        // Simplified columns storage for menu items
    ImGuiStorage            StateStorage;
    ImVector<ImGuiColumnsSet> ColumnsStorage;
    float                   FontWindowScale;                    // Scale multiplier per-window
    ImDrawList*             DrawList;
    ImGuiWindow*            ParentWindow;                       // If we are a child _or_ popup window, this is pointing to our parent. Otherwise NULL.
    ImGuiWindow*            RootWindow;                         // Generally point to ourself. If we are a child window, this is pointing to the first non-child parent window.
    ImGuiWindow*            RootNonPopupWindow;                 // Generally point to ourself. Used to display TitleBgActive color and for selecting which window to use for NavWindowing
    ImGuiWindow*            RootNavWindow;                      // Generally point to ourself. If we are a child window with the ImGuiWindowFlags_NavFlattenedChild flag, point to parent. Used to display TitleBgActive color and for selecting which window to use for NavWindowing.

    // Navigation / Focus
    // FIXME-NAV: Merge all this with the new Nav system, at least the request variables should be moved to ImGuiContext
    int                     FocusIdxAllCounter;                 // Start at -1 and increase as assigned via FocusItemRegister()
    int                     FocusIdxTabCounter;                 // (same, but only count widgets which you can Tab through)
    int                     FocusIdxAllRequestCurrent;          // Item being requested for focus
    int                     FocusIdxTabRequestCurrent;          // Tab-able item being requested for focus
    int                     FocusIdxAllRequestNext;             // Item being requested for focus, for next update (relies on layout to be stable between the frame pressing TAB and the next frame)
    int                     FocusIdxTabRequestNext;             // "

public:
    ImGuiWindow(ImGuiContext* context, const char* name);
    ~ImGuiWindow();

    ImGuiID     GetID(const char* str, const char* str_end = NULL);
    ImGuiID     GetID(const void* ptr);
    ImGuiID     GetIDNoKeepAlive(const char* str, const char* str_end = NULL);
    ImGuiID     GetIDFromRectangle(const ImRect& r_abs);

    // We don't use g.FontSize because the window may be != g.CurrentWidow.
    ImRect      Rect() const                            { return ImRect(Pos.x, Pos.y, Pos.x+Size.x, Pos.y+Size.y); }
    float       CalcFontSize() const                    { return GImGui->FontBaseSize * FontWindowScale; }
    float       TitleBarHeight() const                  { return (Flags & ImGuiWindowFlags_NoTitleBar) ? 0.0f : CalcFontSize() + GImGui->Style.FramePadding.y * 2.0f; }
    ImRect      TitleBarRect() const                    { return ImRect(Pos, ImVec2(Pos.x + SizeFull.x, Pos.y + TitleBarHeight())); }
    float       MenuBarHeight() const                   { return (Flags & ImGuiWindowFlags_MenuBar) ? CalcFontSize() + GImGui->Style.FramePadding.y * 2.0f : 0.0f; }
    ImRect      MenuBarRect() const                     { float y1 = Pos.y + TitleBarHeight(); return ImRect(Pos.x, y1, Pos.x + SizeFull.x, y1 + MenuBarHeight()); }
};

// Backup and restore just enough data to be able to use IsItemHovered() on item A after another B in the same window has overwritten the data.  
struct ImGuiItemHoveredDataBackup
{
    ImGuiID     LastItemId;
    ImRect      LastItemRect;
    bool        LastItemRectHoveredRect;

    ImGuiItemHoveredDataBackup() { Backup(); }
    void Backup()        { ImGuiWindow* window = GImGui->CurrentWindow; LastItemId = window->DC.LastItemId; LastItemRect = window->DC.LastItemRect; LastItemRectHoveredRect = window->DC.LastItemRectHoveredRect; }
    void Restore() const { ImGuiWindow* window = GImGui->CurrentWindow; window->DC.LastItemId = LastItemId; window->DC.LastItemRect = LastItemRect; window->DC.LastItemRectHoveredRect = LastItemRectHoveredRect; }
};

//-----------------------------------------------------------------------------
// Internal API
// No guarantee of forward compatibility here.
//-----------------------------------------------------------------------------

namespace ImGui
{
    // We should always have a CurrentWindow in the stack (there is an implicit "Debug" window)
    // If this ever crash because g.CurrentWindow is NULL it means that either
    // - ImGui::NewFrame() has never been called, which is illegal.
    // - You are calling ImGui functions after ImGui::Render() and before the next ImGui::NewFrame(), which is also illegal.
    inline    ImGuiWindow*  GetCurrentWindowRead()      { ImGuiContext& g = *GImGui; return g.CurrentWindow; }
    inline    ImGuiWindow*  GetCurrentWindow()          { ImGuiContext& g = *GImGui; g.CurrentWindow->WriteAccessed = true; return g.CurrentWindow; }
    IMGUI_API ImGuiWindow*  FindWindowByName(const char* name);
    IMGUI_API void          FocusWindow(ImGuiWindow* window);
    IMGUI_API void          BringWindowToFront(ImGuiWindow* window);
    IMGUI_API void          BringWindowToBack(ImGuiWindow* window);
    IMGUI_API bool          IsWindowChildOf(ImGuiWindow* window, ImGuiWindow* potential_parent);

    IMGUI_API void          Initialize();

    IMGUI_API void                  MarkIniSettingsDirty();
    IMGUI_API ImGuiSettingsHandler* FindSettingsHandler(const char* type_name);
    IMGUI_API ImGuiWindowSettings*  FindWindowSettings(ImGuiID id);

    IMGUI_API void          SetActiveID(ImGuiID id, ImGuiWindow* window);
    IMGUI_API ImGuiID       GetActiveID();
    IMGUI_API void          SetFocusID(ImGuiID id, ImGuiWindow* window);
    IMGUI_API void          ClearActiveID();
    IMGUI_API void          SetHoveredID(ImGuiID id);
    IMGUI_API ImGuiID       GetHoveredID();
    IMGUI_API void          KeepAliveID(ImGuiID id);

    IMGUI_API void          ItemSize(const ImVec2& size, float text_offset_y = 0.0f);
    IMGUI_API void          ItemSize(const ImRect& bb, float text_offset_y = 0.0f);
    IMGUI_API bool          ItemAdd(const ImRect& bb, ImGuiID id, const ImRect* nav_bb = NULL);
    IMGUI_API bool          ItemHoverable(const ImRect& bb, ImGuiID id);
    IMGUI_API bool          IsClippedEx(const ImRect& bb, ImGuiID id, bool clip_even_when_logged);
    IMGUI_API bool          FocusableItemRegister(ImGuiWindow* window, ImGuiID id, bool tab_stop = true);      // Return true if focus is requested
    IMGUI_API void          FocusableItemUnregister(ImGuiWindow* window);
    IMGUI_API ImVec2        CalcItemSize(ImVec2 size, float default_x, float default_y);
    IMGUI_API float         CalcWrapWidthForPos(const ImVec2& pos, float wrap_pos_x);
    IMGUI_API void          PushMultiItemsWidths(int components, float width_full = 0.0f);
    IMGUI_API void          PushItemFlag(ImGuiItemFlags option, bool enabled);
    IMGUI_API void          PopItemFlag();

    IMGUI_API void          SetCurrentFont(ImFont* font);

    IMGUI_API void          OpenPopupEx(ImGuiID id);
    IMGUI_API void          ClosePopup(ImGuiID id);
    IMGUI_API bool          IsPopupOpen(ImGuiID id);
    IMGUI_API bool          BeginPopupEx(ImGuiID id, ImGuiWindowFlags extra_flags);
    IMGUI_API void          BeginTooltipEx(ImGuiWindowFlags extra_flags, bool override_previous_tooltip = true);

    IMGUI_API void          NavInitWindow(ImGuiWindow* window, bool force_reinit);
    IMGUI_API void          ActivateItem(ImGuiID id);   // Remotely activate a button, checkbox, tree node etc. given its unique ID. activation is queued and processed on the next frame when the item is encountered again.

    IMGUI_API int           CalcTypematicPressedRepeatAmount(float t, float t_prev, float repeat_delay, float repeat_rate);

    IMGUI_API void          Scrollbar(ImGuiLayoutType direction);
    IMGUI_API void          VerticalSeparator();        // Vertical separator, for menu bars (use current line height). not exposed because it is misleading what it doesn't have an effect on regular layout.
    IMGUI_API bool          SplitterBehavior(ImGuiID id, const ImRect& bb, ImGuiAxis axis, float* size1, float* size2, float min_size1, float min_size2, float hover_extend = 0.0f);

    IMGUI_API bool          BeginDragDropTargetCustom(const ImRect& bb, ImGuiID id);
    IMGUI_API void          ClearDragDrop();
    IMGUI_API bool          IsDragDropPayloadBeingAccepted();

    // FIXME-WIP: New Columns API
    IMGUI_API void          BeginColumns(const char* str_id, int count, ImGuiColumnsFlags flags = 0); // setup number of columns. use an identifier to distinguish multiple column sets. close with EndColumns().
    IMGUI_API void          EndColumns();                                                             // close columns
    IMGUI_API void          PushColumnClipRect(int column_index = -1);

    // NB: All position are in absolute pixels coordinates (never using window coordinates internally)
    // AVOID USING OUTSIDE OF IMGUI.CPP! NOT FOR PUBLIC CONSUMPTION. THOSE FUNCTIONS ARE A MESS. THEIR SIGNATURE AND BEHAVIOR WILL CHANGE, THEY NEED TO BE REFACTORED INTO SOMETHING DECENT.
    IMGUI_API void          RenderText(ImVec2 pos, const char* text, const char* text_end = NULL, bool hide_text_after_hash = true);
    IMGUI_API void          RenderTextWrapped(ImVec2 pos, const char* text, const char* text_end, float wrap_width);
    IMGUI_API void          RenderTextClipped(const ImVec2& pos_min, const ImVec2& pos_max, const char* text, const char* text_end, const ImVec2* text_size_if_known, const ImVec2& align = ImVec2(0,0), const ImRect* clip_rect = NULL);
    IMGUI_API void          RenderFrame(ImVec2 p_min, ImVec2 p_max, ImU32 fill_col, bool border = true, float rounding = 0.0f);
    IMGUI_API void          RenderFrameBorder(ImVec2 p_min, ImVec2 p_max, float rounding = 0.0f);
    IMGUI_API void          RenderColorRectWithAlphaCheckerboard(ImVec2 p_min, ImVec2 p_max, ImU32 fill_col, float grid_step, ImVec2 grid_off, float rounding = 0.0f, int rounding_corners_flags = ~0);
    IMGUI_API void          RenderTriangle(ImVec2 pos, ImGuiDir dir, float scale = 1.0f);
    IMGUI_API void          RenderBullet(ImVec2 pos);
    IMGUI_API void          RenderCheckMark(ImVec2 pos, ImU32 col, float sz);
    IMGUI_API void          RenderNavHighlight(const ImRect& bb, ImGuiID id, ImGuiNavHighlightFlags flags = ImGuiNavHighlightFlags_TypeDefault); // Navigation highlight
    IMGUI_API void          RenderRectFilledRangeH(ImDrawList* draw_list, const ImRect& rect, ImU32 col, float x_start_norm, float x_end_norm, float rounding);
    IMGUI_API const char*   FindRenderedTextEnd(const char* text, const char* text_end = NULL); // Find the optional ## from which we stop displaying text.

    IMGUI_API bool          ButtonBehavior(const ImRect& bb, ImGuiID id, bool* out_hovered, bool* out_held, ImGuiButtonFlags flags = 0);
    IMGUI_API bool          ButtonEx(const char* label, const ImVec2& size_arg = ImVec2(0,0), ImGuiButtonFlags flags = 0);
    IMGUI_API bool          CloseButton(ImGuiID id, const ImVec2& pos, float radius);
    IMGUI_API bool          ArrowButton(ImGuiID id, ImGuiDir dir, ImVec2 padding, ImGuiButtonFlags flags = 0);

    IMGUI_API bool          SliderBehavior(const ImRect& frame_bb, ImGuiID id, float* v, float v_min, float v_max, float power, int decimal_precision, ImGuiSliderFlags flags = 0);
    IMGUI_API bool          SliderFloatN(const char* label, float* v, int components, float v_min, float v_max, const char* display_format, float power);
    IMGUI_API bool          SliderIntN(const char* label, int* v, int components, int v_min, int v_max, const char* display_format);

    IMGUI_API bool          DragBehavior(const ImRect& frame_bb, ImGuiID id, float* v, float v_speed, float v_min, float v_max, int decimal_precision, float power);
    IMGUI_API bool          DragFloatN(const char* label, float* v, int components, float v_speed, float v_min, float v_max, const char* display_format, float power);
    IMGUI_API bool          DragIntN(const char* label, int* v, int components, float v_speed, int v_min, int v_max, const char* display_format);

    IMGUI_API bool          InputTextEx(const char* label, char* buf, int buf_size, const ImVec2& size_arg, ImGuiInputTextFlags flags, ImGuiTextEditCallback callback = NULL, void* user_data = NULL);
    IMGUI_API bool          InputFloatN(const char* label, float* v, int components, int decimal_precision, ImGuiInputTextFlags extra_flags);
    IMGUI_API bool          InputIntN(const char* label, int* v, int components, ImGuiInputTextFlags extra_flags);
    IMGUI_API bool          InputScalarEx(const char* label, ImGuiDataType data_type, void* data_ptr, void* step_ptr, void* step_fast_ptr, const char* scalar_format, ImGuiInputTextFlags extra_flags);
    IMGUI_API bool          InputScalarAsWidgetReplacement(const ImRect& aabb, const char* label, ImGuiDataType data_type, void* data_ptr, ImGuiID id, int decimal_precision);

    IMGUI_API void          ColorTooltip(const char* text, const float* col, ImGuiColorEditFlags flags);
    IMGUI_API void          ColorEditOptionsPopup(const float* col, ImGuiColorEditFlags flags);

    IMGUI_API bool          TreeNodeBehavior(ImGuiID id, ImGuiTreeNodeFlags flags, const char* label, const char* label_end = NULL);
    IMGUI_API bool          TreeNodeBehaviorIsOpen(ImGuiID id, ImGuiTreeNodeFlags flags = 0);                     // Consume previous SetNextTreeNodeOpened() data, if any. May return true when logging
    IMGUI_API void          TreePushRawID(ImGuiID id);

    IMGUI_API void          PlotEx(ImGuiPlotType plot_type, const char* label, float (*values_getter)(void* data, int idx), void* data, int values_count, int values_offset, const char* overlay_text, float scale_min, float scale_max, ImVec2 graph_size);

    IMGUI_API int           ParseFormatPrecision(const char* fmt, int default_value);
    IMGUI_API float         RoundScalar(float value, int decimal_precision);

    // Shade functions
    IMGUI_API void          ShadeVertsLinearColorGradientKeepAlpha(ImDrawVert* vert_start, ImDrawVert* vert_end, ImVec2 gradient_p0, ImVec2 gradient_p1, ImU32 col0, ImU32 col1);
    IMGUI_API void          ShadeVertsLinearAlphaGradientForLeftToRightText(ImDrawVert* vert_start, ImDrawVert* vert_end, float gradient_p0_x, float gradient_p1_x);
    IMGUI_API void          ShadeVertsLinearUV(ImDrawVert* vert_start, ImDrawVert* vert_end, const ImVec2& a, const ImVec2& b, const ImVec2& uv_a, const ImVec2& uv_b, bool clamp);

} // namespace ImGui

// ImFontAtlas internals
IMGUI_API bool              ImFontAtlasBuildWithStbTruetype(ImFontAtlas* atlas);
IMGUI_API void              ImFontAtlasBuildRegisterDefaultCustomRects(ImFontAtlas* atlas);
IMGUI_API void              ImFontAtlasBuildSetupFont(ImFontAtlas* atlas, ImFont* font, ImFontConfig* font_config, float ascent, float descent); 
IMGUI_API void              ImFontAtlasBuildPackCustomRects(ImFontAtlas* atlas, void* spc);
IMGUI_API void              ImFontAtlasBuildFinish(ImFontAtlas* atlas);
IMGUI_API void              ImFontAtlasBuildMultiplyCalcLookupTable(unsigned char out_table[256], float in_multiply_factor);
IMGUI_API void              ImFontAtlasBuildMultiplyRectAlpha8(const unsigned char table[256], unsigned char* pixels, int x, int y, int w, int h, int stride);

#ifdef __clang__
#pragma clang diagnostic pop
#endif

#ifdef _MSC_VER
#pragma warning (pop)
#endif<|MERGE_RESOLUTION|>--- conflicted
+++ resolved
@@ -562,12 +562,8 @@
     int                     ActiveIdAllowNavDirFlags;           // Active widget allows using directional navigation (e.g. can activate a button and move away from it)
     ImVec2                  ActiveIdClickOffset;                // Clicked offset from upper-left corner, if applicable (currently only set by ButtonBehavior)
     ImGuiWindow*            ActiveIdWindow;
-<<<<<<< HEAD
     ImGuiInputSource        ActiveIdSource;                     // Activating with mouse or nav (gamepad/keyboard)
-    ImGuiWindow*            MovingWindow;                       // Track the child window we clicked on to move a window.
-=======
     ImGuiWindow*            MovingWindow;                       // Track the window we clicked on (in order to preserve focus). The actually window that is moved is generally MovingWindow->RootWindow.
->>>>>>> 1182174d
     ImGuiID                 MovingWindowMoveId;                 // == MovingWindow->MoveId
     ImVector<ImGuiColMod>   ColorModifiers;                     // Stack for PushStyleColor()/PopStyleColor()
     ImVector<ImGuiStyleMod> StyleModifiers;                     // Stack for PushStyleVar()/PopStyleVar()
