--- conflicted
+++ resolved
@@ -748,13 +748,9 @@
     bool                    WasActive;
     bool                    Accessed;                           // Set to true when any widget access the current window
     bool                    Collapsed;                          // Set when collapsing window to become only title-bar
-<<<<<<< HEAD
     bool                    CollapseToggleWanted;
-    bool                    SkipItems;                          // == Visible && !Collapsed
-=======
     bool                    SkipItems;                          // Set when items can safely be all clipped (e.g. window not visible or collapsed)
     bool                    Appearing;                          // Set during the frame where the window is appearing (or re-appearing)
->>>>>>> 2169bf68
     int                     BeginCount;                         // Number of Begin() during the current frame (generally 0 or 1, 1+ if appending via multiple Begin/End pairs)
     ImGuiID                 PopupId;                            // ID in the popup stack when this window is used as a popup/menu (because we use generic Name/ID for recycling)
     ImGuiID                 NavLastId;                          // Last known NavId for this window, for nav layer 0 only.
@@ -782,10 +778,7 @@
     ImGuiWindow*            ParentWindow;                       // Immediate parent in the window stack *regardless* of whether this window is a child window or not)
     ImGuiWindow*            RootWindow;                         // Generally point to ourself. If we are a child window, this is pointing to the first non-child parent window.
     ImGuiWindow*            RootNonPopupWindow;                 // Generally point to ourself. Used to display TitleBgActive color and for selecting which window to use for NavWindowing
-<<<<<<< HEAD
     ImGuiWindow*            RootNavWindow;                      // Generally point to ourself. If we are a child window with the ImGuiWindowFlags_NavFlattenedChild flag, point to parent. Used to display TitleBgActive color and for selecting which window to use for NavWindowing.
-=======
->>>>>>> 2169bf68
 
     // Navigation / Focus
     // FIXME-NAVIGATION: Merge all this with the new Nav system, at least the request variables should be moved to ImGuiContext
