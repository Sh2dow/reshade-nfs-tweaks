--- conflicted
+++ resolved
@@ -34,11 +34,8 @@
     gl3wInit();
 
     // Setup ImGui binding
-<<<<<<< HEAD
+    ImGui::CreateContext();
     ImGuiIO& io = ImGui::GetIO(); (void)io;
-=======
-    ImGui::CreateContext();
->>>>>>> cea8017e
     ImGui_ImplSdlGL3_Init(window);
     //io.NavFlags |= ImGuiNavFlags_EnableKeyboard;
 
