// ImGui Win32 + DirectX11 binding
// https://github.com/ocornut/imgui

#include <imgui.h>
#include "imgui_impl_dx11.h"

// DirectX
#include <d3d11.h>
#include <d3dcompiler.h>
#define DIRECTINPUT_VERSION 0x0800
#include <dinput.h>

// Data
static INT64                    g_Time = 0;
static INT64                    g_TicksPerSecond = 0;

static HWND                     g_hWnd = 0;
static ID3D11Device*            g_pd3dDevice = NULL;
static ID3D11DeviceContext*     g_pd3dDeviceContext = NULL;
static ID3D11Buffer*            g_pVB = NULL;
static ID3D11Buffer*            g_pIB = NULL;
static ID3D10Blob *             g_pVertexShaderBlob = NULL;
static ID3D11VertexShader*      g_pVertexShader = NULL;
static ID3D11InputLayout*       g_pInputLayout = NULL;
static ID3D11Buffer*            g_pVertexConstantBuffer = NULL;
static ID3D10Blob *             g_pPixelShaderBlob = NULL;
static ID3D11PixelShader*       g_pPixelShader = NULL;
static ID3D11SamplerState*      g_pFontSampler = NULL;
static ID3D11ShaderResourceView*g_pFontTextureView = NULL;
static ID3D11RasterizerState*   g_pRasterizerState = NULL;
static ID3D11BlendState*        g_pBlendState = NULL;
static int                      VERTEX_BUFFER_SIZE = 20000;     // TODO: Make buffers smaller and grow dynamically as needed.
static int                      INDEX_BUFFER_SIZE = 40000;      // TODO: Make buffers smaller and grow dynamically as needed.

struct VERTEX_CONSTANT_BUFFER
{
    float        mvp[4][4];
};

// This is the main rendering function that you have to implement and provide to ImGui (via setting up 'RenderDrawListsFn' in the ImGuiIO structure)
// If text or lines are blurry when integrating ImGui in your engine:
// - in your Render function, try translating your projection matrix by (0.5f,0.5f) or (0.375f,0.375f)
static void ImGui_ImplDX11_RenderDrawLists(ImDrawData* draw_data)
{
    // Copy and convert all vertices into a single contiguous buffer
    D3D11_MAPPED_SUBRESOURCE vtx_resource, idx_resource;
    if (g_pd3dDeviceContext->Map(g_pVB, 0, D3D11_MAP_WRITE_DISCARD, 0, &vtx_resource) != S_OK)
        return;
    if (g_pd3dDeviceContext->Map(g_pIB, 0, D3D11_MAP_WRITE_DISCARD, 0, &idx_resource) != S_OK)
        return;
    ImDrawVert* vtx_dst = (ImDrawVert*)vtx_resource.pData;
    ImDrawIdx* idx_dst = (ImDrawIdx*)idx_resource.pData;
    for (int n = 0; n < draw_data->cmd_lists_count; n++)
    {
        const ImDrawList* cmd_list = draw_data->cmd_lists[n];
        memcpy(vtx_dst, &cmd_list->vtx_buffer[0], cmd_list->vtx_buffer.size() * sizeof(ImDrawVert));
        memcpy(idx_dst, &cmd_list->idx_buffer[0], cmd_list->idx_buffer.size() * sizeof(ImDrawIdx));
        vtx_dst += cmd_list->vtx_buffer.size();
        idx_dst += cmd_list->idx_buffer.size();
    }
    g_pd3dDeviceContext->Unmap(g_pVB, 0);
    g_pd3dDeviceContext->Unmap(g_pIB, 0);

    // Setup orthographic projection matrix into our constant buffer
    {
        D3D11_MAPPED_SUBRESOURCE mappedResource;
        if (g_pd3dDeviceContext->Map(g_pVertexConstantBuffer, 0, D3D11_MAP_WRITE_DISCARD, 0, &mappedResource) != S_OK)
            return;

        VERTEX_CONSTANT_BUFFER* pConstantBuffer = (VERTEX_CONSTANT_BUFFER*)mappedResource.pData;
        const float L = 0.0f;
        const float R = ImGui::GetIO().DisplaySize.x;
        const float B = ImGui::GetIO().DisplaySize.y;
        const float T = 0.0f;
        const float mvp[4][4] = 
        {
            { 2.0f/(R-L),   0.0f,           0.0f,       0.0f},
            { 0.0f,         2.0f/(T-B),     0.0f,       0.0f,},
            { 0.0f,         0.0f,           0.5f,       0.0f },
            { (R+L)/(L-R),  (T+B)/(B-T),    0.5f,       1.0f },
        };
        memcpy(&pConstantBuffer->mvp, mvp, sizeof(mvp));
        g_pd3dDeviceContext->Unmap(g_pVertexConstantBuffer, 0);
    }

    // Setup viewport
    {
        D3D11_VIEWPORT vp;
        memset(&vp, 0, sizeof(D3D11_VIEWPORT));
        vp.Width = ImGui::GetIO().DisplaySize.x;
        vp.Height = ImGui::GetIO().DisplaySize.y;
        vp.MinDepth = 0.0f;
        vp.MaxDepth = 1.0f;
        vp.TopLeftX = 0;
        vp.TopLeftY = 0;
        g_pd3dDeviceContext->RSSetViewports(1, &vp);
    }

    // Bind shader and vertex buffers
    unsigned int stride = sizeof(ImDrawVert);
    unsigned int offset = 0;
    g_pd3dDeviceContext->IASetInputLayout(g_pInputLayout);
    g_pd3dDeviceContext->IASetVertexBuffers(0, 1, &g_pVB, &stride, &offset);
    g_pd3dDeviceContext->IASetIndexBuffer(g_pIB, DXGI_FORMAT_R16_UINT, 0);
    g_pd3dDeviceContext->IASetPrimitiveTopology(D3D11_PRIMITIVE_TOPOLOGY_TRIANGLELIST);
    g_pd3dDeviceContext->VSSetShader(g_pVertexShader, NULL, 0);
    g_pd3dDeviceContext->VSSetConstantBuffers(0, 1, &g_pVertexConstantBuffer);
    g_pd3dDeviceContext->PSSetShader(g_pPixelShader, NULL, 0);
    g_pd3dDeviceContext->PSSetSamplers(0, 1, &g_pFontSampler);

    // Setup render state
    const float blendFactor[4] = { 0.f, 0.f, 0.f, 0.f };
    g_pd3dDeviceContext->OMSetBlendState(g_pBlendState, blendFactor, 0xffffffff);
    g_pd3dDeviceContext->RSSetState(g_pRasterizerState);

    // Render command lists
    int vtx_offset = 0;
    int idx_offset = 0;
    for (int n = 0; n < draw_data->cmd_lists_count; n++)
    {
<<<<<<< HEAD
        const ImDrawList* cmd_list = draw_data->cmd_lists[n];
        for (size_t cmd_i = 0; cmd_i < cmd_list->cmd_buffer.size(); cmd_i++)
=======
        const ImDrawList* cmd_list = cmd_lists[n];
        for (int cmd_i = 0; cmd_i < cmd_list->commands.size(); cmd_i++)
>>>>>>> 502e360e
        {
            const ImDrawCmd* pcmd = &cmd_list->cmd_buffer[cmd_i];
            if (pcmd->user_callback)
            {
                pcmd->user_callback(cmd_list, pcmd);
            }
            else
            {
                const D3D11_RECT r = { (LONG)pcmd->clip_rect.x, (LONG)pcmd->clip_rect.y, (LONG)pcmd->clip_rect.z, (LONG)pcmd->clip_rect.w };
                g_pd3dDeviceContext->PSSetShaderResources(0, 1, (ID3D11ShaderResourceView**)&pcmd->texture_id);
                g_pd3dDeviceContext->RSSetScissorRects(1, &r); 
                g_pd3dDeviceContext->DrawIndexed(pcmd->elem_count, idx_offset, vtx_offset);
            }
            idx_offset += pcmd->elem_count;
        }
        vtx_offset += (int)cmd_list->vtx_buffer.size();
    }

    // Restore modified state
    g_pd3dDeviceContext->IASetInputLayout(NULL);
    g_pd3dDeviceContext->PSSetShader(NULL, NULL, 0);
    g_pd3dDeviceContext->VSSetShader(NULL, NULL, 0);
}

LRESULT ImGui_ImplDX11_WndProcHandler(HWND, UINT msg, WPARAM wParam, LPARAM lParam)
{
    ImGuiIO& io = ImGui::GetIO();
    switch (msg)
    {
    case WM_LBUTTONDOWN:
        io.MouseDown[0] = true;
        return true;
    case WM_LBUTTONUP:
        io.MouseDown[0] = false; 
        return true;
    case WM_RBUTTONDOWN:
        io.MouseDown[1] = true; 
        return true;
    case WM_RBUTTONUP:
        io.MouseDown[1] = false; 
        return true;
    case WM_MOUSEWHEEL:
        io.MouseWheel += GET_WHEEL_DELTA_WPARAM(wParam) > 0 ? +1.0f : -1.0f;
        return true;
    case WM_MOUSEMOVE:
        io.MousePos.x = (signed short)(lParam);
        io.MousePos.y = (signed short)(lParam >> 16); 
        return true;
    case WM_KEYDOWN:
        if (wParam < 256)
            io.KeysDown[wParam] = 1;
        return true;
    case WM_KEYUP:
        if (wParam < 256)
            io.KeysDown[wParam] = 0;
        return true;
    case WM_CHAR:
        // You can also use ToAscii()+GetKeyboardState() to retrieve characters.
        if (wParam > 0 && wParam < 0x10000)
            io.AddInputCharacter((unsigned short)wParam);
        return true;
    }
    return 0;
}

static void ImGui_ImplDX11_CreateFontsTexture()
{
    ImGuiIO& io = ImGui::GetIO();

    // Build
    unsigned char* pixels;
    int width, height;
    io.Fonts->GetTexDataAsRGBA32(&pixels, &width, &height);

    // Create DX11 texture
    {
        D3D11_TEXTURE2D_DESC texDesc;
        ZeroMemory(&texDesc, sizeof(texDesc));
        texDesc.Width = width;
        texDesc.Height = height;
        texDesc.MipLevels = 1;
        texDesc.ArraySize = 1;
        texDesc.Format = DXGI_FORMAT_R8G8B8A8_UNORM;
        texDesc.SampleDesc.Count = 1;
        texDesc.Usage = D3D11_USAGE_DEFAULT;
        texDesc.BindFlags = D3D11_BIND_SHADER_RESOURCE;
        texDesc.CPUAccessFlags = 0;

        ID3D11Texture2D *pTexture = NULL;
        D3D11_SUBRESOURCE_DATA subResource;
        subResource.pSysMem = pixels;
        subResource.SysMemPitch = texDesc.Width * 4;
        subResource.SysMemSlicePitch = 0;
        g_pd3dDevice->CreateTexture2D(&texDesc, &subResource, &pTexture);

        // Create texture view
        D3D11_SHADER_RESOURCE_VIEW_DESC srvDesc;
        ZeroMemory(&srvDesc, sizeof(srvDesc));
        srvDesc.Format = DXGI_FORMAT_R8G8B8A8_UNORM;
        srvDesc.ViewDimension = D3D11_SRV_DIMENSION_TEXTURE2D;
        srvDesc.Texture2D.MipLevels = texDesc.MipLevels;
        srvDesc.Texture2D.MostDetailedMip = 0;
        g_pd3dDevice->CreateShaderResourceView(pTexture, &srvDesc, &g_pFontTextureView);
        pTexture->Release();
    }

    // Store our identifier
    io.Fonts->TexID = (void *)g_pFontTextureView;

    // Create texture sampler
    {
        D3D11_SAMPLER_DESC samplerDesc;
        ZeroMemory(&samplerDesc, sizeof(samplerDesc));
        samplerDesc.Filter = D3D11_FILTER_MIN_MAG_MIP_LINEAR;
        samplerDesc.AddressU = D3D11_TEXTURE_ADDRESS_WRAP;
        samplerDesc.AddressV = D3D11_TEXTURE_ADDRESS_WRAP;
        samplerDesc.AddressW = D3D11_TEXTURE_ADDRESS_WRAP;
        samplerDesc.MipLODBias = 0.f;
        samplerDesc.ComparisonFunc = D3D11_COMPARISON_ALWAYS;
        samplerDesc.MinLOD = 0.f;
        samplerDesc.MaxLOD = 0.f;
        g_pd3dDevice->CreateSamplerState(&samplerDesc, &g_pFontSampler);
    }

    // Cleanup (don't clear the input data if you want to append new fonts later)
    io.Fonts->ClearInputData();
    io.Fonts->ClearTexData();
}

bool    ImGui_ImplDX11_CreateDeviceObjects()
{
    if (!g_pd3dDevice)
        return false;
    if (g_pVB)
        ImGui_ImplDX11_InvalidateDeviceObjects();

    // Create the vertex shader
    {
        static const char* vertexShader = 
            "cbuffer vertexBuffer : register(c0) \
            {\
            float4x4 ProjectionMatrix; \
            };\
            struct VS_INPUT\
            {\
            float2 pos : POSITION;\
            float4 col : COLOR0;\
            float2 uv  : TEXCOORD0;\
            };\
            \
            struct PS_INPUT\
            {\
            float4 pos : SV_POSITION;\
            float4 col : COLOR0;\
            float2 uv  : TEXCOORD0;\
            };\
            \
            PS_INPUT main(VS_INPUT input)\
            {\
            PS_INPUT output;\
            output.pos = mul( ProjectionMatrix, float4(input.pos.xy, 0.f, 1.f));\
            output.col = input.col;\
            output.uv  = input.uv;\
            return output;\
            }";

        D3DCompile(vertexShader, strlen(vertexShader), NULL, NULL, NULL, "main", "vs_5_0", 0, 0, &g_pVertexShaderBlob, NULL);
        if (g_pVertexShaderBlob == NULL) // NB: Pass ID3D10Blob* pErrorBlob to D3DCompile() to get error showing in (const char*)pErrorBlob->GetBufferPointer(). Make sure to Release() the blob!
            return false;
        if (g_pd3dDevice->CreateVertexShader((DWORD*)g_pVertexShaderBlob->GetBufferPointer(), g_pVertexShaderBlob->GetBufferSize(), NULL, &g_pVertexShader) != S_OK)
            return false;

        // Create the input layout
        D3D11_INPUT_ELEMENT_DESC localLayout[] = {
            { "POSITION", 0, DXGI_FORMAT_R32G32B32A32_FLOAT, 0, (size_t)(&((ImDrawVert*)0)->pos), D3D11_INPUT_PER_VERTEX_DATA, 0 },
            { "TEXCOORD", 0, DXGI_FORMAT_R32G32_FLOAT,       0, (size_t)(&((ImDrawVert*)0)->uv),  D3D11_INPUT_PER_VERTEX_DATA, 0 },
            { "COLOR",    0, DXGI_FORMAT_R8G8B8A8_UNORM,     0, (size_t)(&((ImDrawVert*)0)->col), D3D11_INPUT_PER_VERTEX_DATA, 0 },
        };

        if (g_pd3dDevice->CreateInputLayout(localLayout, 3, g_pVertexShaderBlob->GetBufferPointer(), g_pVertexShaderBlob->GetBufferSize(), &g_pInputLayout) != S_OK)
            return false;

        // Create the constant buffer
        {
            D3D11_BUFFER_DESC cbDesc;
            cbDesc.ByteWidth = sizeof(VERTEX_CONSTANT_BUFFER);
            cbDesc.Usage = D3D11_USAGE_DYNAMIC;
            cbDesc.BindFlags = D3D11_BIND_CONSTANT_BUFFER;
            cbDesc.CPUAccessFlags = D3D11_CPU_ACCESS_WRITE;
            cbDesc.MiscFlags = 0;
            g_pd3dDevice->CreateBuffer(&cbDesc, NULL, &g_pVertexConstantBuffer);
        }
    }

    // Create the pixel shader
    {
        static const char* pixelShader = 
            "struct PS_INPUT\
            {\
            float4 pos : SV_POSITION;\
            float4 col : COLOR0;\
            float2 uv  : TEXCOORD0;\
            };\
            sampler sampler0;\
            Texture2D texture0;\
            \
            float4 main(PS_INPUT input) : SV_Target\
            {\
            float4 out_col = input.col * texture0.Sample(sampler0, input.uv); \
            return out_col; \
            }";

        D3DCompile(pixelShader, strlen(pixelShader), NULL, NULL, NULL, "main", "ps_5_0", 0, 0, &g_pPixelShaderBlob, NULL);
        if (g_pPixelShaderBlob == NULL)  // NB: Pass ID3D10Blob* pErrorBlob to D3DCompile() to get error showing in (const char*)pErrorBlob->GetBufferPointer(). Make sure to Release() the blob!
            return false;
        if (g_pd3dDevice->CreatePixelShader((DWORD*)g_pPixelShaderBlob->GetBufferPointer(), g_pPixelShaderBlob->GetBufferSize(), NULL, &g_pPixelShader) != S_OK)
            return false;
    }

    // Create the blending setup
    {
        D3D11_BLEND_DESC desc;
        ZeroMemory(&desc, sizeof(desc));
        desc.AlphaToCoverageEnable = false;
        desc.RenderTarget[0].BlendEnable = true;
        desc.RenderTarget[0].SrcBlend = D3D11_BLEND_SRC_ALPHA;
        desc.RenderTarget[0].DestBlend = D3D11_BLEND_INV_SRC_ALPHA;
        desc.RenderTarget[0].BlendOp = D3D11_BLEND_OP_ADD;
        desc.RenderTarget[0].SrcBlendAlpha = D3D11_BLEND_INV_SRC_ALPHA;
        desc.RenderTarget[0].DestBlendAlpha = D3D11_BLEND_ZERO;
        desc.RenderTarget[0].BlendOpAlpha = D3D11_BLEND_OP_ADD;
        desc.RenderTarget[0].RenderTargetWriteMask = D3D11_COLOR_WRITE_ENABLE_ALL;
        g_pd3dDevice->CreateBlendState(&desc, &g_pBlendState);
    }

    // Create the rasterizer state
    {
        D3D11_RASTERIZER_DESC desc;
        ZeroMemory(&desc, sizeof(desc));
        desc.FillMode = D3D11_FILL_SOLID;
        desc.CullMode = D3D11_CULL_NONE;
        desc.ScissorEnable = true;
        desc.DepthClipEnable = true;
        g_pd3dDevice->CreateRasterizerState(&desc, &g_pRasterizerState);
    }

    // Create the vertex buffer
    {
        D3D11_BUFFER_DESC desc;
        memset(&desc, 0, sizeof(D3D11_BUFFER_DESC));
        desc.Usage = D3D11_USAGE_DYNAMIC;
        desc.ByteWidth = VERTEX_BUFFER_SIZE * sizeof(ImDrawVert);
        desc.BindFlags = D3D11_BIND_VERTEX_BUFFER;
        desc.CPUAccessFlags = D3D11_CPU_ACCESS_WRITE;
        desc.MiscFlags = 0;
        if (g_pd3dDevice->CreateBuffer(&desc, NULL, &g_pVB) < 0)
            return false;
    }

    // Create the index buffer
    {
        D3D11_BUFFER_DESC bufferDesc;
        memset(&bufferDesc, 0, sizeof(D3D11_BUFFER_DESC));
        bufferDesc.Usage = D3D11_USAGE_DYNAMIC;
        bufferDesc.ByteWidth = INDEX_BUFFER_SIZE * sizeof(ImDrawIdx);
        bufferDesc.BindFlags = D3D11_BIND_INDEX_BUFFER;
        bufferDesc.CPUAccessFlags = D3D11_CPU_ACCESS_WRITE;
        if (g_pd3dDevice->CreateBuffer(&bufferDesc, NULL, &g_pIB) < 0)
            return false;
    }

    ImGui_ImplDX11_CreateFontsTexture();

    return true;
}

void    ImGui_ImplDX11_InvalidateDeviceObjects()
{
    if (!g_pd3dDevice)
        return;

    if (g_pFontSampler) { g_pFontSampler->Release(); g_pFontSampler = NULL; }
    if (g_pFontTextureView) { g_pFontTextureView->Release(); ImGui::GetIO().Fonts->TexID = 0; }
    if (g_pIB) { g_pIB->Release(); g_pIB = NULL; }
    if (g_pVB) { g_pVB->Release(); g_pVB = NULL; }

    if (g_pBlendState) { g_pBlendState->Release(); g_pBlendState = NULL; }
    if (g_pRasterizerState) { g_pRasterizerState->Release(); g_pRasterizerState = NULL; }
    if (g_pPixelShader) { g_pPixelShader->Release(); g_pPixelShader = NULL; }
    if (g_pPixelShaderBlob) { g_pPixelShaderBlob->Release(); g_pPixelShaderBlob = NULL; }
    if (g_pVertexConstantBuffer) { g_pVertexConstantBuffer->Release(); g_pVertexConstantBuffer = NULL; }
    if (g_pInputLayout) { g_pInputLayout->Release(); g_pInputLayout = NULL; }
    if (g_pVertexShader) { g_pVertexShader->Release(); g_pVertexShader = NULL; }
    if (g_pVertexShaderBlob) { g_pVertexShaderBlob->Release(); g_pVertexShaderBlob = NULL; }
}

bool    ImGui_ImplDX11_Init(void* hwnd, ID3D11Device* device, ID3D11DeviceContext* device_context)
{
    g_hWnd = (HWND)hwnd;
    g_pd3dDevice = device;
    g_pd3dDeviceContext = device_context;

    if (!QueryPerformanceFrequency((LARGE_INTEGER *)&g_TicksPerSecond)) 
        return false;
    if (!QueryPerformanceCounter((LARGE_INTEGER *)&g_Time))
        return false;

    ImGuiIO& io = ImGui::GetIO();
    io.KeyMap[ImGuiKey_Tab] = VK_TAB;                              // Keyboard mapping. ImGui will use those indices to peek into the io.KeyDown[] array that we will update during the application lifetime.
    io.KeyMap[ImGuiKey_LeftArrow] = VK_LEFT;
    io.KeyMap[ImGuiKey_RightArrow] = VK_RIGHT;
    io.KeyMap[ImGuiKey_UpArrow] = VK_UP;
    io.KeyMap[ImGuiKey_DownArrow] = VK_DOWN;
    io.KeyMap[ImGuiKey_PageUp] = VK_PRIOR;
    io.KeyMap[ImGuiKey_PageDown] = VK_NEXT;
    io.KeyMap[ImGuiKey_Home] = VK_HOME;
    io.KeyMap[ImGuiKey_End] = VK_END;
    io.KeyMap[ImGuiKey_Delete] = VK_DELETE;
    io.KeyMap[ImGuiKey_Backspace] = VK_BACK;
    io.KeyMap[ImGuiKey_Enter] = VK_RETURN;
    io.KeyMap[ImGuiKey_Escape] = VK_ESCAPE;
    io.KeyMap[ImGuiKey_A] = 'A';
    io.KeyMap[ImGuiKey_C] = 'C';
    io.KeyMap[ImGuiKey_V] = 'V';
    io.KeyMap[ImGuiKey_X] = 'X';
    io.KeyMap[ImGuiKey_Y] = 'Y';
    io.KeyMap[ImGuiKey_Z] = 'Z';

    io.RenderDrawListsFn = ImGui_ImplDX11_RenderDrawLists;
    io.ImeWindowHandle = g_hWnd;

    return true;
}

void ImGui_ImplDX11_Shutdown()
{
    ImGui_ImplDX11_InvalidateDeviceObjects();
    ImGui::Shutdown();
    g_pd3dDevice = NULL;
    g_pd3dDeviceContext = NULL;
    g_hWnd = (HWND)0;
}

void ImGui_ImplDX11_NewFrame()
{
    if (!g_pVB)
        ImGui_ImplDX11_CreateDeviceObjects();

    ImGuiIO& io = ImGui::GetIO();

    // Setup display size (every frame to accommodate for window resizing)
    RECT rect;
    GetClientRect(g_hWnd, &rect);
    io.DisplaySize = ImVec2((float)(rect.right - rect.left), (float)(rect.bottom - rect.top));

    // Setup time step
    INT64 current_time;
    QueryPerformanceCounter((LARGE_INTEGER *)&current_time); 
    io.DeltaTime = (float)(current_time - g_Time) / g_TicksPerSecond;
    g_Time = current_time;

    // Read keyboard modifiers inputs
    io.KeyCtrl = (GetKeyState(VK_CONTROL) & 0x8000) != 0;
    io.KeyShift = (GetKeyState(VK_SHIFT) & 0x8000) != 0;
    io.KeyAlt = (GetKeyState(VK_MENU) & 0x8000) != 0;
    // io.KeysDown : filled by WM_KEYDOWN/WM_KEYUP events
    // io.MousePos : filled by WM_MOUSEMOVE events
    // io.MouseDown : filled by WM_*BUTTON* events
    // io.MouseWheel : filled by WM_MOUSEWHEEL events

    // Hide OS mouse cursor if ImGui is drawing it
    SetCursor(io.MouseDrawCursor ? NULL : LoadCursor(NULL, IDC_ARROW));

    // Start the frame
    ImGui::NewFrame();
}<|MERGE_RESOLUTION|>--- conflicted
+++ resolved
@@ -118,13 +118,8 @@
     int idx_offset = 0;
     for (int n = 0; n < draw_data->cmd_lists_count; n++)
     {
-<<<<<<< HEAD
         const ImDrawList* cmd_list = draw_data->cmd_lists[n];
-        for (size_t cmd_i = 0; cmd_i < cmd_list->cmd_buffer.size(); cmd_i++)
-=======
-        const ImDrawList* cmd_list = cmd_lists[n];
-        for (int cmd_i = 0; cmd_i < cmd_list->commands.size(); cmd_i++)
->>>>>>> 502e360e
+        for (int cmd_i = 0; cmd_i < cmd_list->cmd_buffer.size(); cmd_i++)
         {
             const ImDrawCmd* pcmd = &cmd_list->cmd_buffer[cmd_i];
             if (pcmd->user_callback)
