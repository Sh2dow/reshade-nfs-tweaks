// ImGui Win32 + DirectX11 binding
// https://github.com/ocornut/imgui

#include <imgui.h>
#include "imgui_impl_dx11.h"

// DirectX
#include <d3d11.h>
#include <d3dcompiler.h>
#define DIRECTINPUT_VERSION 0x0800
#include <dinput.h>

// Data
static INT64                    g_Time = 0;
static INT64                    g_TicksPerSecond = 0;

static HWND                     g_hWnd = 0;
static ID3D11Device*            g_pd3dDevice = NULL;
static ID3D11DeviceContext*     g_pd3dDeviceContext = NULL;
static ID3D11Buffer*            g_pVB = NULL;
static ID3D11Buffer*            g_pIB = NULL;
static ID3D10Blob *             g_pVertexShaderBlob = NULL;
static ID3D11VertexShader*      g_pVertexShader = NULL;
static ID3D11InputLayout*       g_pInputLayout = NULL;
static ID3D11Buffer*            g_pVertexConstantBuffer = NULL;
static ID3D10Blob *             g_pPixelShaderBlob = NULL;
static ID3D11PixelShader*       g_pPixelShader = NULL;
static ID3D11SamplerState*      g_pFontSampler = NULL;
static ID3D11ShaderResourceView*g_pFontTextureView = NULL;
<<<<<<< HEAD
static ID3D11BlendState*        g_blendState = NULL;
static int                      VERTEX_BUFFER_SIZE = 30000;     // TODO: Make buffers smaller and grow dynamically as needed.
static int                      INDEX_BUFFER_SIZE = 30000;      // TODO: Make buffers smaller and grow dynamically as needed.
=======
static ID3D11RasterizerState*   g_pRasterizerState = NULL;
static ID3D11BlendState*        g_pBlendState = NULL;
static int                      VERTEX_BUFFER_SIZE = 30000;     // TODO: Make vertex buffer smaller and grow dynamically as needed.
>>>>>>> 7fbe6574

struct VERTEX_CONSTANT_BUFFER
{
    float        mvp[4][4];
};

// This is the main rendering function that you have to implement and provide to ImGui (via setting up 'RenderDrawListsFn' in the ImGuiIO structure)
// If text or lines are blurry when integrating ImGui in your engine:
// - in your Render function, try translating your projection matrix by (0.5f,0.5f) or (0.375f,0.375f)
static void ImGui_ImplDX11_RenderDrawLists(ImDrawList** const cmd_lists, int cmd_lists_count)
{
    // Copy and convert all vertices into a single contiguous buffer
    D3D11_MAPPED_SUBRESOURCE vtx_resource, idx_resource;
    if (g_pd3dDeviceContext->Map(g_pVB, 0, D3D11_MAP_WRITE_DISCARD, 0, &vtx_resource) != S_OK)
        return;
    if (g_pd3dDeviceContext->Map(g_pIB, 0, D3D11_MAP_WRITE_DISCARD, 0, &idx_resource) != S_OK)
        return;
    ImDrawVert* vtx_dst = (ImDrawVert*)vtx_resource.pData;
    ImDrawIdx* idx_dst = (ImDrawIdx*)idx_resource.pData;
    for (int n = 0; n < cmd_lists_count; n++)
    {
        const ImDrawList* cmd_list = cmd_lists[n];
        memcpy(vtx_dst, &cmd_list->vtx_buffer[0], cmd_list->vtx_buffer.size() * sizeof(ImDrawVert));
        memcpy(idx_dst, &cmd_list->idx_buffer[0], cmd_list->idx_buffer.size() * sizeof(ImDrawIdx));
        vtx_dst += cmd_list->vtx_buffer.size();
        idx_dst += cmd_list->idx_buffer.size();
    }
    g_pd3dDeviceContext->Unmap(g_pVB, 0);
    g_pd3dDeviceContext->Unmap(g_pIB, 0);

    // Setup orthographic projection matrix into our constant buffer
    {
        D3D11_MAPPED_SUBRESOURCE mappedResource;
        if (g_pd3dDeviceContext->Map(g_pVertexConstantBuffer, 0, D3D11_MAP_WRITE_DISCARD, 0, &mappedResource) != S_OK)
            return;

        VERTEX_CONSTANT_BUFFER* pConstantBuffer = (VERTEX_CONSTANT_BUFFER*)mappedResource.pData;
        const float L = 0.0f;
        const float R = ImGui::GetIO().DisplaySize.x;
        const float B = ImGui::GetIO().DisplaySize.y;
        const float T = 0.0f;
        const float mvp[4][4] = 
        {
            { 2.0f/(R-L),   0.0f,           0.0f,       0.0f},
            { 0.0f,         2.0f/(T-B),     0.0f,       0.0f,},
            { 0.0f,         0.0f,           0.5f,       0.0f },
            { (R+L)/(L-R),  (T+B)/(B-T),    0.5f,       1.0f },
        };
        memcpy(&pConstantBuffer->mvp, mvp, sizeof(mvp));
        g_pd3dDeviceContext->Unmap(g_pVertexConstantBuffer, 0);
    }

    // Setup viewport
    {
        D3D11_VIEWPORT vp;
        memset(&vp, 0, sizeof(D3D11_VIEWPORT));
        vp.Width = ImGui::GetIO().DisplaySize.x;
        vp.Height = ImGui::GetIO().DisplaySize.y;
        vp.MinDepth = 0.0f;
        vp.MaxDepth = 1.0f;
        vp.TopLeftX = 0;
        vp.TopLeftY = 0;
        g_pd3dDeviceContext->RSSetViewports(1, &vp);
    }

    // Bind shader and vertex buffers
    unsigned int stride = sizeof(ImDrawVert);
    unsigned int offset = 0;
    g_pd3dDeviceContext->IASetInputLayout(g_pInputLayout);
    g_pd3dDeviceContext->IASetVertexBuffers(0, 1, &g_pVB, &stride, &offset);
    g_pd3dDeviceContext->IASetIndexBuffer(g_pIB, DXGI_FORMAT_R16_UINT, 0);
    g_pd3dDeviceContext->IASetPrimitiveTopology(D3D11_PRIMITIVE_TOPOLOGY_TRIANGLELIST);
    g_pd3dDeviceContext->VSSetShader(g_pVertexShader, NULL, 0);
    g_pd3dDeviceContext->VSSetConstantBuffers(0, 1, &g_pVertexConstantBuffer);
    g_pd3dDeviceContext->PSSetShader(g_pPixelShader, NULL, 0);
    g_pd3dDeviceContext->PSSetSamplers(0, 1, &g_pFontSampler);

    // Setup render state
    const float blendFactor[4] = { 0.f, 0.f, 0.f, 0.f };
    g_pd3dDeviceContext->OMSetBlendState(g_pBlendState, blendFactor, 0xffffffff);
    g_pd3dDeviceContext->RSSetState(g_pRasterizerState);

    // Render command lists
    int vtx_offset = 0;
    int idx_offset = 0;
    for (int n = 0; n < cmd_lists_count; n++)
    {
        const ImDrawList* cmd_list = cmd_lists[n];
        for (size_t cmd_i = 0; cmd_i < cmd_list->commands.size(); cmd_i++)
        {
            const ImDrawCmd* pcmd = &cmd_list->commands[cmd_i];
            if (pcmd->user_callback)
            {
                pcmd->user_callback(cmd_list, pcmd);
            }
            else
            {
                const D3D11_RECT r = { (LONG)pcmd->clip_rect.x, (LONG)pcmd->clip_rect.y, (LONG)pcmd->clip_rect.z, (LONG)pcmd->clip_rect.w };
                g_pd3dDeviceContext->PSSetShaderResources(0, 1, (ID3D11ShaderResourceView**)&pcmd->texture_id);
                g_pd3dDeviceContext->RSSetScissorRects(1, &r); 
                g_pd3dDeviceContext->DrawIndexed(pcmd->idx_count, idx_offset, vtx_offset);
            }
            idx_offset += pcmd->idx_count;
        }
        vtx_offset += cmd_list->vtx_buffer.size();
    }

    // Restore modified state
    g_pd3dDeviceContext->IASetInputLayout(NULL);
    g_pd3dDeviceContext->PSSetShader(NULL, NULL, 0);
    g_pd3dDeviceContext->VSSetShader(NULL, NULL, 0);
}

LRESULT ImGui_ImplDX11_WndProcHandler(HWND, UINT msg, WPARAM wParam, LPARAM lParam)
{
    ImGuiIO& io = ImGui::GetIO();
    switch (msg)
    {
    case WM_LBUTTONDOWN:
        io.MouseDown[0] = true;
        return true;
    case WM_LBUTTONUP:
        io.MouseDown[0] = false; 
        return true;
    case WM_RBUTTONDOWN:
        io.MouseDown[1] = true; 
        return true;
    case WM_RBUTTONUP:
        io.MouseDown[1] = false; 
        return true;
    case WM_MOUSEWHEEL:
        io.MouseWheel += GET_WHEEL_DELTA_WPARAM(wParam) > 0 ? +1.0f : -1.0f;
        return true;
    case WM_MOUSEMOVE:
        io.MousePos.x = (signed short)(lParam);
        io.MousePos.y = (signed short)(lParam >> 16); 
        return true;
    case WM_KEYDOWN:
        if (wParam < 256)
            io.KeysDown[wParam] = 1;
        return true;
    case WM_KEYUP:
        if (wParam < 256)
            io.KeysDown[wParam] = 0;
        return true;
    case WM_CHAR:
        // You can also use ToAscii()+GetKeyboardState() to retrieve characters.
        if (wParam > 0 && wParam < 0x10000)
            io.AddInputCharacter((unsigned short)wParam);
        return true;
    }
    return 0;
}

static void ImGui_ImplDX11_CreateFontsTexture()
{
    ImGuiIO& io = ImGui::GetIO();

    // Build
    unsigned char* pixels;
    int width, height;
    io.Fonts->GetTexDataAsRGBA32(&pixels, &width, &height);

    // Create DX11 texture
    {
        D3D11_TEXTURE2D_DESC texDesc;
        ZeroMemory(&texDesc, sizeof(texDesc));
        texDesc.Width = width;
        texDesc.Height = height;
        texDesc.MipLevels = 1;
        texDesc.ArraySize = 1;
        texDesc.Format = DXGI_FORMAT_R8G8B8A8_UNORM;
        texDesc.SampleDesc.Count = 1;
        texDesc.Usage = D3D11_USAGE_DEFAULT;
        texDesc.BindFlags = D3D11_BIND_SHADER_RESOURCE;
        texDesc.CPUAccessFlags = 0;

        ID3D11Texture2D *pTexture = NULL;
        D3D11_SUBRESOURCE_DATA subResource;
        subResource.pSysMem = pixels;
        subResource.SysMemPitch = texDesc.Width * 4;
        subResource.SysMemSlicePitch = 0;
        g_pd3dDevice->CreateTexture2D(&texDesc, &subResource, &pTexture);

        // Create texture view
        D3D11_SHADER_RESOURCE_VIEW_DESC srvDesc;
        ZeroMemory(&srvDesc, sizeof(srvDesc));
        srvDesc.Format = DXGI_FORMAT_R8G8B8A8_UNORM;
        srvDesc.ViewDimension = D3D11_SRV_DIMENSION_TEXTURE2D;
        srvDesc.Texture2D.MipLevels = texDesc.MipLevels;
        srvDesc.Texture2D.MostDetailedMip = 0;
        g_pd3dDevice->CreateShaderResourceView(pTexture, &srvDesc, &g_pFontTextureView);
        pTexture->Release();
    }

    // Store our identifier
    io.Fonts->TexID = (void *)g_pFontTextureView;

    // Create texture sampler
    {
        D3D11_SAMPLER_DESC samplerDesc;
        ZeroMemory(&samplerDesc, sizeof(samplerDesc));
        samplerDesc.Filter = D3D11_FILTER_MIN_MAG_MIP_LINEAR;
        samplerDesc.AddressU = D3D11_TEXTURE_ADDRESS_WRAP;
        samplerDesc.AddressV = D3D11_TEXTURE_ADDRESS_WRAP;
        samplerDesc.AddressW = D3D11_TEXTURE_ADDRESS_WRAP;
        samplerDesc.MipLODBias = 0.f;
        samplerDesc.ComparisonFunc = D3D11_COMPARISON_ALWAYS;
        samplerDesc.MinLOD = 0.f;
        samplerDesc.MaxLOD = 0.f;
        g_pd3dDevice->CreateSamplerState(&samplerDesc, &g_pFontSampler);
    }

    // Cleanup (don't clear the input data if you want to append new fonts later)
    io.Fonts->ClearInputData();
    io.Fonts->ClearTexData();
}

bool    ImGui_ImplDX11_CreateDeviceObjects()
{
    if (!g_pd3dDevice)
        return false;
    if (g_pVB)
        ImGui_ImplDX11_InvalidateDeviceObjects();

    // Create the vertex shader
    {
        static const char* vertexShader = 
            "cbuffer vertexBuffer : register(c0) \
            {\
            float4x4 ProjectionMatrix; \
            };\
            struct VS_INPUT\
            {\
            float2 pos : POSITION;\
            float4 col : COLOR0;\
            float2 uv  : TEXCOORD0;\
            };\
            \
            struct PS_INPUT\
            {\
            float4 pos : SV_POSITION;\
            float4 col : COLOR0;\
            float2 uv  : TEXCOORD0;\
            };\
            \
            PS_INPUT main(VS_INPUT input)\
            {\
            PS_INPUT output;\
            output.pos = mul( ProjectionMatrix, float4(input.pos.xy, 0.f, 1.f));\
            output.col = input.col;\
            output.uv  = input.uv;\
            return output;\
            }";

        D3DCompile(vertexShader, strlen(vertexShader), NULL, NULL, NULL, "main", "vs_5_0", 0, 0, &g_pVertexShaderBlob, NULL);
        if (g_pVertexShaderBlob == NULL) // NB: Pass ID3D10Blob* pErrorBlob to D3DCompile() to get error showing in (const char*)pErrorBlob->GetBufferPointer(). Make sure to Release() the blob!
            return false;
        if (g_pd3dDevice->CreateVertexShader((DWORD*)g_pVertexShaderBlob->GetBufferPointer(), g_pVertexShaderBlob->GetBufferSize(), NULL, &g_pVertexShader) != S_OK)
            return false;

        // Create the input layout
        D3D11_INPUT_ELEMENT_DESC localLayout[] = {
            { "POSITION", 0, DXGI_FORMAT_R32G32B32A32_FLOAT, 0, (size_t)(&((ImDrawVert*)0)->pos), D3D11_INPUT_PER_VERTEX_DATA, 0 },
            { "TEXCOORD", 0, DXGI_FORMAT_R32G32_FLOAT,       0, (size_t)(&((ImDrawVert*)0)->uv),  D3D11_INPUT_PER_VERTEX_DATA, 0 },
            { "COLOR",    0, DXGI_FORMAT_R8G8B8A8_UNORM,     0, (size_t)(&((ImDrawVert*)0)->col), D3D11_INPUT_PER_VERTEX_DATA, 0 },
        };

        if (g_pd3dDevice->CreateInputLayout(localLayout, 3, g_pVertexShaderBlob->GetBufferPointer(), g_pVertexShaderBlob->GetBufferSize(), &g_pInputLayout) != S_OK)
            return false;

        // Create the constant buffer
        {
            D3D11_BUFFER_DESC cbDesc;
            cbDesc.ByteWidth = sizeof(VERTEX_CONSTANT_BUFFER);
            cbDesc.Usage = D3D11_USAGE_DYNAMIC;
            cbDesc.BindFlags = D3D11_BIND_CONSTANT_BUFFER;
            cbDesc.CPUAccessFlags = D3D11_CPU_ACCESS_WRITE;
            cbDesc.MiscFlags = 0;
            g_pd3dDevice->CreateBuffer(&cbDesc, NULL, &g_pVertexConstantBuffer);
        }
    }

    // Create the pixel shader
    {
        static const char* pixelShader = 
            "struct PS_INPUT\
            {\
            float4 pos : SV_POSITION;\
            float4 col : COLOR0;\
            float2 uv  : TEXCOORD0;\
            };\
            sampler sampler0;\
            Texture2D texture0;\
            \
            float4 main(PS_INPUT input) : SV_Target\
            {\
            float4 out_col = input.col * texture0.Sample(sampler0, input.uv); \
            return out_col; \
            }";

        D3DCompile(pixelShader, strlen(pixelShader), NULL, NULL, NULL, "main", "ps_5_0", 0, 0, &g_pPixelShaderBlob, NULL);
        if (g_pPixelShaderBlob == NULL)  // NB: Pass ID3D10Blob* pErrorBlob to D3DCompile() to get error showing in (const char*)pErrorBlob->GetBufferPointer(). Make sure to Release() the blob!
            return false;
        if (g_pd3dDevice->CreatePixelShader((DWORD*)g_pPixelShaderBlob->GetBufferPointer(), g_pPixelShaderBlob->GetBufferSize(), NULL, &g_pPixelShader) != S_OK)
            return false;
    }

    // Create the blending setup
    {
        D3D11_BLEND_DESC desc;
        ZeroMemory(&desc, sizeof(desc));
        desc.AlphaToCoverageEnable = false;
        desc.RenderTarget[0].BlendEnable = true;
        desc.RenderTarget[0].SrcBlend = D3D11_BLEND_SRC_ALPHA;
        desc.RenderTarget[0].DestBlend = D3D11_BLEND_INV_SRC_ALPHA;
        desc.RenderTarget[0].BlendOp = D3D11_BLEND_OP_ADD;
        desc.RenderTarget[0].SrcBlendAlpha = D3D11_BLEND_INV_SRC_ALPHA;
        desc.RenderTarget[0].DestBlendAlpha = D3D11_BLEND_ZERO;
        desc.RenderTarget[0].BlendOpAlpha = D3D11_BLEND_OP_ADD;
        desc.RenderTarget[0].RenderTargetWriteMask = D3D11_COLOR_WRITE_ENABLE_ALL;
        g_pd3dDevice->CreateBlendState(&desc, &g_pBlendState);
    }

    // Create the rasterizer state
    {
        D3D11_RASTERIZER_DESC desc;
        ZeroMemory(&desc, sizeof(desc));
        desc.FillMode = D3D11_FILL_SOLID;
        desc.CullMode = D3D11_CULL_NONE;
        desc.ScissorEnable = true;
        desc.DepthClipEnable = true;
        g_pd3dDevice->CreateRasterizerState(&desc, &g_pRasterizerState);
    }

    // Create the vertex buffer
    {
<<<<<<< HEAD
        D3D11_BUFFER_DESC bufferDesc;
        memset(&bufferDesc, 0, sizeof(D3D11_BUFFER_DESC));
        bufferDesc.Usage = D3D11_USAGE_DYNAMIC;
        bufferDesc.ByteWidth = VERTEX_BUFFER_SIZE * sizeof(ImDrawVert);
        bufferDesc.BindFlags = D3D11_BIND_VERTEX_BUFFER;
        bufferDesc.CPUAccessFlags = D3D11_CPU_ACCESS_WRITE;
        if (g_pd3dDevice->CreateBuffer(&bufferDesc, NULL, &g_pVB) < 0)
=======
        D3D11_BUFFER_DESC desc;
        memset(&desc, 0, sizeof(D3D11_BUFFER_DESC));
        desc.Usage = D3D11_USAGE_DYNAMIC;
        desc.ByteWidth = VERTEX_BUFFER_SIZE * sizeof(ImDrawVert);
        desc.BindFlags = D3D11_BIND_VERTEX_BUFFER;
        desc.CPUAccessFlags = D3D11_CPU_ACCESS_WRITE;
        desc.MiscFlags = 0;
        if (g_pd3dDevice->CreateBuffer(&desc, NULL, &g_pVB) < 0)
>>>>>>> 7fbe6574
            return false;
    }

    // Create the index buffer
    {
        D3D11_BUFFER_DESC bufferDesc;
        memset(&bufferDesc, 0, sizeof(D3D11_BUFFER_DESC));
        bufferDesc.Usage = D3D11_USAGE_DYNAMIC;
        bufferDesc.ByteWidth = INDEX_BUFFER_SIZE * sizeof(ImDrawIdx);
        bufferDesc.BindFlags = D3D11_BIND_INDEX_BUFFER;
        bufferDesc.CPUAccessFlags = D3D11_CPU_ACCESS_WRITE;
        if (g_pd3dDevice->CreateBuffer(&bufferDesc, NULL, &g_pIB) < 0)
            return false;
    }

    ImGui_ImplDX11_CreateFontsTexture();

    return true;
}

void    ImGui_ImplDX11_InvalidateDeviceObjects()
{
    if (!g_pd3dDevice)
        return;

    if (g_pFontSampler) { g_pFontSampler->Release(); g_pFontSampler = NULL; }
    if (g_pFontTextureView) { g_pFontTextureView->Release(); ImGui::GetIO().Fonts->TexID = 0; }
    if (g_pIB) { g_pIB->Release(); g_pIB = NULL; }
    if (g_pVB) { g_pVB->Release(); g_pVB = NULL; }

    if (g_pBlendState) { g_pBlendState->Release(); g_pBlendState = NULL; }
    if (g_pRasterizerState) { g_pRasterizerState->Release(); g_pRasterizerState = NULL; }
    if (g_pPixelShader) { g_pPixelShader->Release(); g_pPixelShader = NULL; }
    if (g_pPixelShaderBlob) { g_pPixelShaderBlob->Release(); g_pPixelShaderBlob = NULL; }
    if (g_pVertexConstantBuffer) { g_pVertexConstantBuffer->Release(); g_pVertexConstantBuffer = NULL; }
    if (g_pInputLayout) { g_pInputLayout->Release(); g_pInputLayout = NULL; }
    if (g_pVertexShader) { g_pVertexShader->Release(); g_pVertexShader = NULL; }
    if (g_pVertexShaderBlob) { g_pVertexShaderBlob->Release(); g_pVertexShaderBlob = NULL; }
}

bool    ImGui_ImplDX11_Init(void* hwnd, ID3D11Device* device, ID3D11DeviceContext* device_context)
{
    g_hWnd = (HWND)hwnd;
    g_pd3dDevice = device;
    g_pd3dDeviceContext = device_context;

    if (!QueryPerformanceFrequency((LARGE_INTEGER *)&g_TicksPerSecond)) 
        return false;
    if (!QueryPerformanceCounter((LARGE_INTEGER *)&g_Time))
        return false;

    ImGuiIO& io = ImGui::GetIO();
    io.KeyMap[ImGuiKey_Tab] = VK_TAB;                              // Keyboard mapping. ImGui will use those indices to peek into the io.KeyDown[] array that we will update during the application lifetime.
    io.KeyMap[ImGuiKey_LeftArrow] = VK_LEFT;
    io.KeyMap[ImGuiKey_RightArrow] = VK_RIGHT;
    io.KeyMap[ImGuiKey_UpArrow] = VK_UP;
    io.KeyMap[ImGuiKey_DownArrow] = VK_DOWN;
    io.KeyMap[ImGuiKey_Home] = VK_HOME;
    io.KeyMap[ImGuiKey_End] = VK_END;
    io.KeyMap[ImGuiKey_Delete] = VK_DELETE;
    io.KeyMap[ImGuiKey_Backspace] = VK_BACK;
    io.KeyMap[ImGuiKey_Enter] = VK_RETURN;
    io.KeyMap[ImGuiKey_Escape] = VK_ESCAPE;
    io.KeyMap[ImGuiKey_A] = 'A';
    io.KeyMap[ImGuiKey_C] = 'C';
    io.KeyMap[ImGuiKey_V] = 'V';
    io.KeyMap[ImGuiKey_X] = 'X';
    io.KeyMap[ImGuiKey_Y] = 'Y';
    io.KeyMap[ImGuiKey_Z] = 'Z';

    io.RenderDrawListsFn = ImGui_ImplDX11_RenderDrawLists;
    io.ImeWindowHandle = g_hWnd;

    return true;
}

void ImGui_ImplDX11_Shutdown()
{
    ImGui_ImplDX11_InvalidateDeviceObjects();
    ImGui::Shutdown();
    g_pd3dDevice = NULL;
    g_pd3dDeviceContext = NULL;
    g_hWnd = (HWND)0;
}

void ImGui_ImplDX11_NewFrame()
{
    if (!g_pVB)
        ImGui_ImplDX11_CreateDeviceObjects();

    ImGuiIO& io = ImGui::GetIO();

    // Setup display size (every frame to accommodate for window resizing)
    RECT rect;
    GetClientRect(g_hWnd, &rect);
    io.DisplaySize = ImVec2((float)(rect.right - rect.left), (float)(rect.bottom - rect.top));

    // Setup time step
    INT64 current_time;
    QueryPerformanceCounter((LARGE_INTEGER *)&current_time); 
    io.DeltaTime = (float)(current_time - g_Time) / g_TicksPerSecond;
    g_Time = current_time;

    // Read keyboard modifiers inputs
    io.KeyCtrl = (GetKeyState(VK_CONTROL) & 0x8000) != 0;
    io.KeyShift = (GetKeyState(VK_SHIFT) & 0x8000) != 0;
    io.KeyAlt = (GetKeyState(VK_MENU) & 0x8000) != 0;
    // io.KeysDown : filled by WM_KEYDOWN/WM_KEYUP events
    // io.MousePos : filled by WM_MOUSEMOVE events
    // io.MouseDown : filled by WM_*BUTTON* events
    // io.MouseWheel : filled by WM_MOUSEWHEEL events

    // Hide OS mouse cursor if ImGui is drawing it
    SetCursor(io.MouseDrawCursor ? NULL : LoadCursor(NULL, IDC_ARROW));

    // Start the frame
    ImGui::NewFrame();
}<|MERGE_RESOLUTION|>--- conflicted
+++ resolved
@@ -27,15 +27,10 @@
 static ID3D11PixelShader*       g_pPixelShader = NULL;
 static ID3D11SamplerState*      g_pFontSampler = NULL;
 static ID3D11ShaderResourceView*g_pFontTextureView = NULL;
-<<<<<<< HEAD
-static ID3D11BlendState*        g_blendState = NULL;
+static ID3D11RasterizerState*   g_pRasterizerState = NULL;
+static ID3D11BlendState*        g_pBlendState = NULL;
 static int                      VERTEX_BUFFER_SIZE = 30000;     // TODO: Make buffers smaller and grow dynamically as needed.
 static int                      INDEX_BUFFER_SIZE = 30000;      // TODO: Make buffers smaller and grow dynamically as needed.
-=======
-static ID3D11RasterizerState*   g_pRasterizerState = NULL;
-static ID3D11BlendState*        g_pBlendState = NULL;
-static int                      VERTEX_BUFFER_SIZE = 30000;     // TODO: Make vertex buffer smaller and grow dynamically as needed.
->>>>>>> 7fbe6574
 
 struct VERTEX_CONSTANT_BUFFER
 {
@@ -373,15 +368,6 @@
 
     // Create the vertex buffer
     {
-<<<<<<< HEAD
-        D3D11_BUFFER_DESC bufferDesc;
-        memset(&bufferDesc, 0, sizeof(D3D11_BUFFER_DESC));
-        bufferDesc.Usage = D3D11_USAGE_DYNAMIC;
-        bufferDesc.ByteWidth = VERTEX_BUFFER_SIZE * sizeof(ImDrawVert);
-        bufferDesc.BindFlags = D3D11_BIND_VERTEX_BUFFER;
-        bufferDesc.CPUAccessFlags = D3D11_CPU_ACCESS_WRITE;
-        if (g_pd3dDevice->CreateBuffer(&bufferDesc, NULL, &g_pVB) < 0)
-=======
         D3D11_BUFFER_DESC desc;
         memset(&desc, 0, sizeof(D3D11_BUFFER_DESC));
         desc.Usage = D3D11_USAGE_DYNAMIC;
@@ -390,7 +376,6 @@
         desc.CPUAccessFlags = D3D11_CPU_ACCESS_WRITE;
         desc.MiscFlags = 0;
         if (g_pd3dDevice->CreateBuffer(&desc, NULL, &g_pVB) < 0)
->>>>>>> 7fbe6574
             return false;
     }
 
