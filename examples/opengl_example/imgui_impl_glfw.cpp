// ImGui GLFW binding with OpenGL
// https://github.com/ocornut/imgui

#include <imgui.h>
#include "imgui_impl_glfw.h"

// GLFW
#include <GLFW/glfw3.h>
#ifdef _MSC_VER
#undef APIENTRY
#define GLFW_EXPOSE_NATIVE_WIN32
#define GLFW_EXPOSE_NATIVE_WGL
#include <GLFW/glfw3native.h>
#endif

// Data
static GLFWwindow*  g_Window = NULL;
static double       g_Time = 0.0f;
static bool         g_MousePressed[3] = { false, false, false };
static float        g_MouseWheel = 0.0f;
static GLuint       g_FontTexture = 0;

// This is the main rendering function that you have to implement and provide to ImGui (via setting up 'RenderDrawListsFn' in the ImGuiIO structure)
// If text or lines are blurry when integrating ImGui in your engine:
// - in your Render function, try translating your projection matrix by (0.5f,0.5f) or (0.375f,0.375f)
static void ImGui_ImplGlfw_RenderDrawLists(ImDrawData* draw_data)
{
    // We are using the OpenGL fixed pipeline to make the example code simpler to read!
    // A probable faster way to render would be to collate all vertices from all cmd_lists into a single vertex buffer.
    // Setup render state: alpha-blending enabled, no face culling, no depth testing, scissor enabled, vertex/texcoord/color pointers.
    glPushAttrib(GL_ENABLE_BIT | GL_COLOR_BUFFER_BIT | GL_TRANSFORM_BIT);
    glEnable(GL_BLEND);
    glBlendFunc(GL_SRC_ALPHA, GL_ONE_MINUS_SRC_ALPHA);
    glDisable(GL_CULL_FACE);
    glDisable(GL_DEPTH_TEST);
    glEnable(GL_SCISSOR_TEST);
    glEnableClientState(GL_VERTEX_ARRAY);
    glEnableClientState(GL_TEXTURE_COORD_ARRAY);
    glEnableClientState(GL_COLOR_ARRAY);
    glEnable(GL_TEXTURE_2D);
    //glUseProgram(0); // You may want this if using this code in an OpenGL 3+ context

    // Setup orthographic projection matrix
    const float width = ImGui::GetIO().DisplaySize.x;
    const float height = ImGui::GetIO().DisplaySize.y;
    glMatrixMode(GL_PROJECTION);
    glPushMatrix();
    glLoadIdentity();
    glOrtho(0.0f, width, height, 0.0f, -1.0f, +1.0f);
    glMatrixMode(GL_MODELVIEW);
    glPushMatrix();
    glLoadIdentity();

    // Render command lists
    #define OFFSETOF(TYPE, ELEMENT) ((size_t)&(((TYPE *)0)->ELEMENT))
    for (int n = 0; n < draw_data->cmd_lists_count; n++)
    {
        const ImDrawList* cmd_list = draw_data->cmd_lists[n];
        const unsigned char* vtx_buffer = (const unsigned char*)&cmd_list->vtx_buffer.front();
        const ImDrawIdx* idx_buffer = (const unsigned short*)&cmd_list->idx_buffer.front();
        glVertexPointer(2, GL_FLOAT, sizeof(ImDrawVert), (void*)(vtx_buffer + OFFSETOF(ImDrawVert, pos)));
        glTexCoordPointer(2, GL_FLOAT, sizeof(ImDrawVert), (void*)(vtx_buffer + OFFSETOF(ImDrawVert, uv)));
        glColorPointer(4, GL_UNSIGNED_BYTE, sizeof(ImDrawVert), (void*)(vtx_buffer + OFFSETOF(ImDrawVert, col)));

<<<<<<< HEAD
        for (size_t cmd_i = 0; cmd_i < cmd_list->cmd_buffer.size(); cmd_i++)
=======
        int vtx_offset = 0;
        for (int cmd_i = 0; cmd_i < cmd_list->commands.size(); cmd_i++)
>>>>>>> 502e360e
        {
            const ImDrawCmd* pcmd = &cmd_list->cmd_buffer[cmd_i];
            if (pcmd->user_callback)
            {
                pcmd->user_callback(cmd_list, pcmd);
            }
            else
            {
                glBindTexture(GL_TEXTURE_2D, (GLuint)(intptr_t)pcmd->texture_id);
                glScissor((int)pcmd->clip_rect.x, (int)(height - pcmd->clip_rect.w), (int)(pcmd->clip_rect.z - pcmd->clip_rect.x), (int)(pcmd->clip_rect.w - pcmd->clip_rect.y));
                glDrawElements(GL_TRIANGLES, (GLsizei)pcmd->elem_count, GL_UNSIGNED_SHORT, idx_buffer);
            }
            idx_buffer += pcmd->elem_count;
        }
    }
    #undef OFFSETOF

    // Restore modified state
    glDisableClientState(GL_COLOR_ARRAY);
    glDisableClientState(GL_TEXTURE_COORD_ARRAY);
    glDisableClientState(GL_VERTEX_ARRAY);
    glBindTexture(GL_TEXTURE_2D, 0);
    glMatrixMode(GL_MODELVIEW);
    glPopMatrix();
    glMatrixMode(GL_PROJECTION);
    glPopMatrix();
    glPopAttrib();
}

static const char* ImGui_ImplGlfw_GetClipboardText()
{
    return glfwGetClipboardString(g_Window);
}

static void ImGui_ImplGlfw_SetClipboardText(const char* text)
{
    glfwSetClipboardString(g_Window, text);
}

void ImGui_ImplGlfw_MouseButtonCallback(GLFWwindow*, int button, int action, int /*mods*/)
{
    if (action == GLFW_PRESS && button >= 0 && button < 3)
        g_MousePressed[button] = true;
}

void ImGui_ImplGlfw_ScrollCallback(GLFWwindow*, double /*xoffset*/, double yoffset)
{
    g_MouseWheel += (float)yoffset; // Use fractional mouse wheel, 1.0 unit 5 lines.
}

void ImGui_ImplGlFw_KeyCallback(GLFWwindow*, int key, int, int action, int mods)
{
    ImGuiIO& io = ImGui::GetIO();
    if (action == GLFW_PRESS)
        io.KeysDown[key] = true;
    if (action == GLFW_RELEASE)
        io.KeysDown[key] = false;

    (void)mods; // Modifiers are not reliable across systems
    io.KeyCtrl = io.KeysDown[GLFW_KEY_LEFT_CONTROL] || io.KeysDown[GLFW_KEY_RIGHT_CONTROL];
    io.KeyShift = io.KeysDown[GLFW_KEY_LEFT_SHIFT] || io.KeysDown[GLFW_KEY_RIGHT_SHIFT];
    io.KeyAlt = io.KeysDown[GLFW_KEY_LEFT_ALT] || io.KeysDown[GLFW_KEY_RIGHT_ALT];
}

void ImGui_ImplGlfw_CharCallback(GLFWwindow*, unsigned int c)
{
    ImGuiIO& io = ImGui::GetIO();
    if (c > 0 && c < 0x10000)
        io.AddInputCharacter((unsigned short)c);
}

bool ImGui_ImplGlfw_CreateDeviceObjects()
{
    ImGuiIO& io = ImGui::GetIO();

    // Build texture
    unsigned char* pixels;
    int width, height;
    io.Fonts->GetTexDataAsAlpha8(&pixels, &width, &height);

    // Create texture
    glGenTextures(1, &g_FontTexture);
    glBindTexture(GL_TEXTURE_2D, g_FontTexture);
    glTexParameteri(GL_TEXTURE_2D, GL_TEXTURE_MIN_FILTER, GL_LINEAR);
    glTexParameteri(GL_TEXTURE_2D, GL_TEXTURE_MAG_FILTER, GL_LINEAR);
    glTexImage2D(GL_TEXTURE_2D, 0, GL_ALPHA, width, height, 0, GL_ALPHA, GL_UNSIGNED_BYTE, pixels);

    // Store our identifier
    io.Fonts->TexID = (void *)(intptr_t)g_FontTexture;

    // Cleanup (don't clear the input data if you want to append new fonts later)
    io.Fonts->ClearInputData();
    io.Fonts->ClearTexData();

    return true;
}

void    ImGui_ImplGlfw_InvalidateDeviceObjects()
{
    if (g_FontTexture)
    {
        glDeleteTextures(1, &g_FontTexture);
        ImGui::GetIO().Fonts->TexID = 0;
        g_FontTexture = 0;
    }
}

bool    ImGui_ImplGlfw_Init(GLFWwindow* window, bool install_callbacks)
{
    g_Window = window;

    ImGuiIO& io = ImGui::GetIO();
    io.KeyMap[ImGuiKey_Tab] = GLFW_KEY_TAB;                 // Keyboard mapping. ImGui will use those indices to peek into the io.KeyDown[] array.
    io.KeyMap[ImGuiKey_LeftArrow] = GLFW_KEY_LEFT;
    io.KeyMap[ImGuiKey_RightArrow] = GLFW_KEY_RIGHT;
    io.KeyMap[ImGuiKey_UpArrow] = GLFW_KEY_UP;
    io.KeyMap[ImGuiKey_DownArrow] = GLFW_KEY_DOWN;
    io.KeyMap[ImGuiKey_PageUp] = GLFW_KEY_PAGE_UP;
    io.KeyMap[ImGuiKey_PageDown] = GLFW_KEY_PAGE_DOWN;
    io.KeyMap[ImGuiKey_Home] = GLFW_KEY_HOME;
    io.KeyMap[ImGuiKey_End] = GLFW_KEY_END;
    io.KeyMap[ImGuiKey_Delete] = GLFW_KEY_DELETE;
    io.KeyMap[ImGuiKey_Backspace] = GLFW_KEY_BACKSPACE;
    io.KeyMap[ImGuiKey_Enter] = GLFW_KEY_ENTER;
    io.KeyMap[ImGuiKey_Escape] = GLFW_KEY_ESCAPE;
    io.KeyMap[ImGuiKey_A] = GLFW_KEY_A;
    io.KeyMap[ImGuiKey_C] = GLFW_KEY_C;
    io.KeyMap[ImGuiKey_V] = GLFW_KEY_V;
    io.KeyMap[ImGuiKey_X] = GLFW_KEY_X;
    io.KeyMap[ImGuiKey_Y] = GLFW_KEY_Y;
    io.KeyMap[ImGuiKey_Z] = GLFW_KEY_Z;

    io.RenderDrawListsFn = ImGui_ImplGlfw_RenderDrawLists;
    io.SetClipboardTextFn = ImGui_ImplGlfw_SetClipboardText;
    io.GetClipboardTextFn = ImGui_ImplGlfw_GetClipboardText;
#ifdef _MSC_VER
    io.ImeWindowHandle = glfwGetWin32Window(g_Window);
#endif

    if (install_callbacks)
    {
        glfwSetMouseButtonCallback(window, ImGui_ImplGlfw_MouseButtonCallback);
        glfwSetScrollCallback(window, ImGui_ImplGlfw_ScrollCallback);
        glfwSetKeyCallback(window, ImGui_ImplGlFw_KeyCallback);
        glfwSetCharCallback(window, ImGui_ImplGlfw_CharCallback);
    }

    return true;
}

void ImGui_ImplGlfw_Shutdown()
{
    ImGui_ImplGlfw_InvalidateDeviceObjects();
    ImGui::Shutdown();
}

void ImGui_ImplGlfw_NewFrame()
{
    if (!g_FontTexture)
        ImGui_ImplGlfw_CreateDeviceObjects();

    ImGuiIO& io = ImGui::GetIO();

    // Setup display size (every frame to accommodate for window resizing)
    int w, h;
    int display_w, display_h;
    glfwGetWindowSize(g_Window, &w, &h);
    glfwGetFramebufferSize(g_Window, &display_w, &display_h);
    io.DisplaySize = ImVec2((float)display_w, (float)display_h);

    // Setup time step
    double current_time =  glfwGetTime();
    io.DeltaTime = g_Time > 0.0 ? (float)(current_time - g_Time) : (float)(1.0f/60.0f);
    g_Time = current_time;

    // Setup inputs
    // (we already got mouse wheel, keyboard keys & characters from glfw callbacks polled in glfwPollEvents())
    if (glfwGetWindowAttrib(g_Window, GLFW_FOCUSED))
    {
    	double mouse_x, mouse_y;
    	glfwGetCursorPos(g_Window, &mouse_x, &mouse_y);
    	mouse_x *= (float)display_w / w;                        // Convert mouse coordinates to pixels
    	mouse_y *= (float)display_h / h;
    	io.MousePos = ImVec2((float)mouse_x, (float)mouse_y);   // Mouse position, in pixels (set to -1,-1 if no mouse / on another screen, etc.)
    }
    else
    {
    	io.MousePos = ImVec2(-1,-1);
    }
   
    for (int i = 0; i < 3; i++)
    {
        io.MouseDown[i] = g_MousePressed[i] || glfwGetMouseButton(g_Window, i) != 0;    // If a mouse press event came, always pass it as "mouse held this frame", so we don't miss click-release events that are shorter than 1 frame.
        g_MousePressed[i] = false;
    }

    io.MouseWheel = g_MouseWheel;
    g_MouseWheel = 0.0f;

    // Hide OS mouse cursor if ImGui is drawing it
    glfwSetInputMode(g_Window, GLFW_CURSOR, io.MouseDrawCursor ? GLFW_CURSOR_HIDDEN : GLFW_CURSOR_NORMAL);

    // Start the frame
    ImGui::NewFrame();
}<|MERGE_RESOLUTION|>--- conflicted
+++ resolved
@@ -62,12 +62,7 @@
         glTexCoordPointer(2, GL_FLOAT, sizeof(ImDrawVert), (void*)(vtx_buffer + OFFSETOF(ImDrawVert, uv)));
         glColorPointer(4, GL_UNSIGNED_BYTE, sizeof(ImDrawVert), (void*)(vtx_buffer + OFFSETOF(ImDrawVert, col)));
 
-<<<<<<< HEAD
-        for (size_t cmd_i = 0; cmd_i < cmd_list->cmd_buffer.size(); cmd_i++)
-=======
-        int vtx_offset = 0;
-        for (int cmd_i = 0; cmd_i < cmd_list->commands.size(); cmd_i++)
->>>>>>> 502e360e
+        for (int cmd_i = 0; cmd_i < cmd_list->cmd_buffer.size(); cmd_i++)
         {
             const ImDrawCmd* pcmd = &cmd_list->cmd_buffer[cmd_i];
             if (pcmd->user_callback)
